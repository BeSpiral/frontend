--- conflicted
+++ resolved
@@ -6,18 +6,14 @@
   --white: #f6f6f6;
   --black: #4a4a4a;
   --gray: #eee;
-  --font-family: 'Nunito', 'Lato', 'San Francisco', 'Helvetica', 'Verdana', sans-serif;
+  --font-family: 'Nunito Sans', 'Lato', 'San Francisco', 'Helvetica', 'Verdana', sans-serif;
 }
 
 /* Typography */
 
 body {
   background-color: #f6f6f6;
-<<<<<<< HEAD
-  font-family: 'Nunito Sans', 'Lato', 'San Francisco', 'Helvetica', 'Verdana', sans-serif;
-=======
   font-family: var(--font-family);
->>>>>>> 37b3e373
   color: var(--black);
 }
 
@@ -64,26 +60,26 @@
 /* Form */
 
 @layer components {
-  .focused-input {
-    @apply focus:ring focus:ring-offset-0;
-  }
-
-  .focused-input:not(.with-error) {
-    @apply focus:ring-green focus:border-green focus:ring-opacity-50;
-  }
-
-  .focused-input.with-error {
-    @apply focus:ring-red focus:ring-opacity-30;
-  }
-
   .form-input {
-    @apply bg-white border border-gray-500 rounded-md px-3 py-2 placeholder-gray-400 focused-input ring-0 duration-100;
+    @apply bg-white px-3 py-2 placeholder-gray-400 input-border;
+  }
+
+  .input-border {
+    @apply border border-gray-500 rounded-md ring-0 duration-100;
 
     transition-property: box-shadow, color, border-color;
   }
 
+  .input-border:not(.with-error) {
+    @apply focus-within:ring focus-within:ring-green focus-within:border-green focus-within:ring-opacity-50;
+  }
+
+  .input-border.with-error {
+    @apply focus-within:ring-red focus-within:ring-opacity-30;
+  }
+
   .form-checkbox {
-    @apply h-5 w-5 text-green rounded-sm focused-input disabled:bg-gray-100;
+    @apply h-5 w-5 text-green rounded-sm input-border disabled:bg-gray-100;
   }
 
   .form-checkbox:checked {
@@ -101,7 +97,7 @@
   }
 
   .form-radio {
-    @apply rounded-full border h-6 w-6 focused-input;
+    @apply rounded-full border h-6 w-6 input-border;
   }
 
   .form-radio:checked {
@@ -112,36 +108,13 @@
     background-image: url('/icons/radio-disabled.svg');
   }
 
-<<<<<<< HEAD
+  /* End of form */
+
+  /* Input */
+
   .input {
     @apply form-input h-12 outline-none text-black;
   }
-=======
-/* End of form */
-
-/* Input */
-
-.input {
-  @apply form-input h-12 text-sm outline-none transition-colors duration-100 text-black;
-}
-
-.input:disabled {
-  @apply bg-gray-500;
-}
-
-textarea.input {
-  @apply h-40;
-}
-
-.textarea-input {
-  @apply block;
-}
-
-.field-with-error,
-.field-with-error:focus {
-  @apply border-red text-red;
-}
->>>>>>> 37b3e373
 
   .input:disabled {
     @apply bg-gray-500;
@@ -149,10 +122,6 @@
 
   textarea.input {
     @apply h-40;
-  }
-
-  .textarea-input {
-    @apply block rounded-sm;
   }
 
   .input.with-error {
@@ -545,7 +514,7 @@
 }
 
 .ql-editor {
-  @apply bg-white text-black text-sm rounded-b-md px-3 py-2 min-h-36 max-h-48 focus:outline-none;
+  @apply bg-white text-black text-base rounded-b-md px-3 py-2 min-h-36 max-h-48 focus:outline-none;
 
   font-family: var(--font-family);
 }
