@font-face {
  font-family: 'Gotham Rounded';
  font-style: normal;
  font-weight: 700;
  src: url('/fonts/gotham-rounded-bold.otf');
}

@font-face {
  font-family: 'Gotham Rounded';
  font-style: italic;
  font-weight: 700;
  src: url('/fonts/gotham-rounded-bold-italic.otf');
}

@font-face {
  font-family: 'Gotham Rounded';
  font-style: normal;
  font-weight: 400;
  src: url('/fonts/gotham-rounded-book.otf');
}

@font-face {
  font-family: 'Gotham Rounded';
  font-style: italic;
  font-weight: 400;
  src: url('/fonts/gotham-rounded-book-italic.otf');
}

@font-face {
  font-family: 'Gotham Rounded';
  font-style: normal;
  font-weight: 300;
  src: url('/fonts/gotham-rounded-light.otf');
}

@font-face {
  font-family: 'Gotham Rounded';
  font-style: italic;
  font-weight: 300;
  src: url('/fonts/gotham-rounded-light-italic.otf');
}

@font-face {
  font-family: 'Gotham Rounded';
  font-style: normal;
  font-weight: 500;
  src: url('/fonts/gotham-rounded-medium.otf');
}

@font-face {
  font-family: 'Gotham Rounded';
  font-style: italic;
  font-weight: 500;
  src: url('/fonts/gotham-rounded-medium-italic.otf');
}

@tailwind base;

@tailwind components;

/* Typography */

.heading-bold {
  @apply font-medium font-sans text-black text-heading my-3;
}

/* End of Typography */

/* Button */

.button {
<<<<<<< HEAD
    @apply uppercase font-sans text-sm flex items-center justify-center leading-none w-40 h-12;
=======
  @apply uppercase font-sans text-sm flex items-center justify-center leading-none w-40 h-10;
>>>>>>> b62fdedc
}

.button-primary {
  @apply bg-orange-300 text-white text-body rounded-super;
}

.button-primary:hover {
  @apply bg-orange-100;
}

.button-secondary {
  @apply bg-white text-orange-300 rounded-full border;
}

.button-sm {
  @apply py-1 px-6 h-8;
}

.button-lg {
  @apply py-3 px-6 h-12;
}

.button-disabled {
  @apply bg-gray-500 text-red rounded-super text-body;
}

.button-success {
  @apply bg-green text-white rounded-full text-body;
}

/* End of Button */

/* Input */

.input {
  /* Form input comes from tailwind/custom-forms */
  @apply form-input h-12;
}

.field-with-error {
    @apply border-red;
}

.input-counter {
  @apply text-purple-100 uppercase font-bold float-right mt-1;
}

.input-label {
  @apply text-green text-caption uppercase font-sans;
}

.input-token {
  @apply text-white font-sans items-center justify-center bg-indigo-500 px-4 py-3 text-body rounded-r;
}

/* End of Input */

/* Select */

.select {
  @apply h-12 block border font-sans border-gray-500 rounded;
}

/* End of Select */

/* Tooltip */

.tooltip-container p {
  visibility: hidden;
}

.tooltip-container:hover p {
  visibility: visible;
}

.tooltip-container p::after {
  content: ' ';
  position: absolute;
  bottom: 100%;
  right: 5%;
  margin-left: -5px;
  border-width: 10px;
  border-style: solid;
  border-color: transparent transparent black transparent;
}

/* End of Tooltip */

/* Modal */

.modal {
  @apply z-50 fixed top-1/2;

  transition: opacity 0.25s ease;
}

.modal-bg {
  @apply bg-black w-full h-full fixed bottom-0 left-0 top-0 right-0 opacity-25;
}

.modal-content {
  @apply bg-white bottom-0 right-0 left-0 fixed rounded-t-lg p-4 h-72;
}

.modal-footer {
  @apply w-full flex flex-wrap rounded-b-lg justify-center items-center;
}

.modal-cancel {
  @apply button button-secondary w-full mb-4;
}

.modal-accept {
  @apply button button-primary w-full;
}

@screen md {
  .modal-content {
    @apply max-w-3xl fixed top-modal mx-auto h-64 rounded-lg;
  }

  .modal-footer {
    @apply bg-gray-100 absolute inset-x-0 bottom-0 p-4;
  }

  .modal-cancel {
    @apply mb-0 w-48 mr-8;
  }

  .modal-accept {
    @apply w-48;
  }
}

/* End of Modal */

/* Tag */

.tag {
  @apply uppercase rounded text-caption py-1 px-5;
}

/* End of Tag */

/* CHECKBOX TOGGLE SWITCH */
.form-switch {
  @apply relative select-none w-10 mr-2 leading-normal;
}

.form-switch-checkbox {
  @apply hidden;
}

.form-switch-label {
  @apply block overflow-hidden cursor-pointer bg-white border-2 border-gray-100 rounded-full h-6;

  transition: background-color 0.2s ease-in;
}

.form-switch-label:before {
  @apply absolute block bg-gray-900 inset-y-0 w-4 h-4 rounded-full -ml-1 mt-1;

  right: 50%;
  content: '';
  transition: all 0.2s ease-in;
}
.form-switch-checkbox:checked + .form-switch-label {
  @apply bg-indigo-500 shadow-none;
}

.form-switch-checkbox:checked + .form-switch-label:before {
  @apply right-0 bg-white;

  margin-right: 0.3rem;
}
.form-error { /* validation message for the field */
    @apply text-red text-caption uppercase tracking-wide block mt-1;
}
.form-error-on-dark-bg {
    @apply form-error text-lightred;
}

/* https://tailwindcss.com/docs/extracting-components#extracting-css-components-with-apply */
@tailwind utilities;

@import './legacy_main.css';<|MERGE_RESOLUTION|>--- conflicted
+++ resolved
@@ -69,11 +69,7 @@
 /* Button */
 
 .button {
-<<<<<<< HEAD
     @apply uppercase font-sans text-sm flex items-center justify-center leading-none w-40 h-12;
-=======
-  @apply uppercase font-sans text-sm flex items-center justify-center leading-none w-40 h-10;
->>>>>>> b62fdedc
 }
 
 .button-primary {
