@font-face {
  font-family: 'Gotham Rounded';
  font-style: normal;
  font-weight: 700;
  src: url('/fonts/gotham-rounded-bold.otf');
}

@font-face {
  font-family: 'Gotham Rounded';
  font-style: italic;
  font-weight: 700;
  src: url('/fonts/gotham-rounded-bold-italic.otf');
}

@font-face {
  font-family: 'Gotham Rounded';
  font-style: normal;
  font-weight: 400;
  src: url('/fonts/gotham-rounded-book.otf');
}

@font-face {
  font-family: 'Gotham Rounded';
  font-style: italic;
  font-weight: 400;
  src: url('/fonts/gotham-rounded-book-italic.otf');
}

@font-face {
  font-family: 'Gotham Rounded';
  font-style: normal;
  font-weight: 300;
  src: url('/fonts/gotham-rounded-light.otf');
}

@font-face {
  font-family: 'Gotham Rounded';
  font-style: italic;
  font-weight: 300;
  src: url('/fonts/gotham-rounded-light-italic.otf');
}

@font-face {
  font-family: 'Gotham Rounded';
  font-style: normal;
  font-weight: 500;
  src: url('/fonts/gotham-rounded-medium.otf');
}

@font-face {
  font-family: 'Gotham Rounded';
  font-style: italic;
  font-weight: 500;
  src: url('/fonts/gotham-rounded-medium-italic.otf');
}

@tailwind base;

@tailwind components;

/* Typography */

.heading-bold {
  @apply font-medium font-sans text-black text-heading my-3;
}

/* End of Typography */

/* Button */

.button {
  @apply uppercase font-sans text-sm flex items-center justify-center leading-none w-40 h-10;
}

.button-primary {
  @apply bg-orange-300 text-white text-body rounded-super;
}

.button-primary:hover {
  @apply bg-orange-100;
}

.button-secondary {
  @apply bg-white text-orange-300 rounded-full border;
}

.button-sm {
  @apply py-1 px-6 h-8;
}

.button-lg {
  @apply py-3 px-6 h-12;
}

.button-disabled {
  @apply bg-gray-500 text-red rounded-super text-body;
}

.button-success {
  @apply bg-green text-white rounded-full text-body;
}

/* End of Button */

/* Input */

.input {
  /* Form input comes from tailwind/custom-forms */
  @apply form-input h-12;
}

.input-counter {
  @apply text-purple-100 uppercase font-bold float-right mt-1;
}

.input-label {
  @apply text-green text-caption uppercase font-sans;
}

.input-token {
  @apply text-white font-sans items-center justify-center bg-indigo-500 px-4 py-3 text-body rounded-r;
}

/* End of Input */

/* Select */

.select {
  @apply h-12 block border font-sans border-gray-500 rounded;
}

/* End of Select */

/* Tooltip */

.tooltip-container p {
  visibility: hidden;
}

.tooltip-container:hover p {
  visibility: visible;
}

.tooltip-container p::after {
  content: ' ';
  position: absolute;
  bottom: 100%;
  right: 5%;
  margin-left: -5px;
  border-width: 10px;
  border-style: solid;
  border-color: transparent transparent black transparent;
}

/* End of Tooltip */

/* Modal */

.modal {
  @apply z-50 fixed top-1/2;
<<<<<<< HEAD

  transition: opacity 0.25s ease;
=======
>>>>>>> d9391e4a
}

.modal-bg {
  @apply bg-black w-full h-full fixed bottom-0 left-0 top-0 right-0 opacity-25;
}

.modal-content {
  @apply bg-white bottom-0 right-0 left-0 fixed rounded-t-lg p-4;
}

<<<<<<< HEAD
.modal-footer {
  @apply w-full flex flex-wrap absolute rounded-b-lg justify-center items-center;
}

.modal-cancel {
  @apply button button-secondary w-full mb-4;
}

.modal-accept {
  @apply button button-primary w-full;
}

@screen md {
  .modal-content {
    @apply max-w-3xl fixed top-modal mx-auto h-64 rounded-lg;
  }

  .modal-footer {
    @apply bg-gray-100 inset-x-0 bottom-0 p-4;
  }

  .modal-cancel {
    @apply mb-0 w-48 mr-8;
  }

  .modal-accept {
    @apply w-48;
  }
}

=======
@screen md {
  .modal-content {
    @apply max-w-3xl fixed top-modal mx-auto h-64 rounded-lg;
  }
}

>>>>>>> d9391e4a
/* End of Modal */

/* Tag */

.tag {
  @apply uppercase rounded text-caption py-1 px-5;
}

/* End of Tag */

/* CHECKBOX TOGGLE SWITCH */
.form-switch {
  @apply relative select-none w-10 mr-2 leading-normal;
}

.form-switch-checkbox {
  @apply hidden;
}

.form-switch-label {
  @apply block overflow-hidden cursor-pointer bg-white border-2 border-gray-100 rounded-full h-6;

  transition: background-color 0.2s ease-in;
}

.form-switch-label:before {
  @apply absolute block bg-gray-900 inset-y-0 w-4 h-4 rounded-full -ml-1 mt-1;

  right: 50%;
  content: '';
  transition: all 0.2s ease-in;
}
<<<<<<< HEAD

=======
.form-switch-checkbox:checked + .form-switch-label,
.form-switch-checkbox:checked + .form-switch-label:before {
}
>>>>>>> d9391e4a
.form-switch-checkbox:checked + .form-switch-label {
  @apply bg-indigo-500 shadow-none;
}

.form-switch-checkbox:checked + .form-switch-label:before {
  @apply right-0 bg-white;

  margin-right: 0.3rem;
}

/* https://tailwindcss.com/docs/extracting-components#extracting-css-components-with-apply */
@tailwind utilities;

@import './legacy_main.css';<|MERGE_RESOLUTION|>--- conflicted
+++ resolved
@@ -158,11 +158,8 @@
 
 .modal {
   @apply z-50 fixed top-1/2;
-<<<<<<< HEAD
 
   transition: opacity 0.25s ease;
-=======
->>>>>>> d9391e4a
 }
 
 .modal-bg {
@@ -173,7 +170,6 @@
   @apply bg-white bottom-0 right-0 left-0 fixed rounded-t-lg p-4;
 }
 
-<<<<<<< HEAD
 .modal-footer {
   @apply w-full flex flex-wrap absolute rounded-b-lg justify-center items-center;
 }
@@ -204,14 +200,6 @@
   }
 }
 
-=======
-@screen md {
-  .modal-content {
-    @apply max-w-3xl fixed top-modal mx-auto h-64 rounded-lg;
-  }
-}
-
->>>>>>> d9391e4a
 /* End of Modal */
 
 /* Tag */
@@ -244,13 +232,6 @@
   content: '';
   transition: all 0.2s ease-in;
 }
-<<<<<<< HEAD
-
-=======
-.form-switch-checkbox:checked + .form-switch-label,
-.form-switch-checkbox:checked + .form-switch-label:before {
-}
->>>>>>> d9391e4a
 .form-switch-checkbox:checked + .form-switch-label {
   @apply bg-indigo-500 shadow-none;
 }
