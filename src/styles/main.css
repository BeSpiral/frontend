@tailwind base;

@tailwind components;

:root {
  --white: #f6f6f6;
  --black: #4a4a4a;
  --gray: #eee;
}

/* Typography */
body {
  background-color: #f6f6f6;
  font-family: 'Nunito', 'Lato', 'San Francisco', 'Helvetica', 'Verdana', sans-serif;
  color: var(--black);
}

.heading-bold {
  @apply font-medium text-black text-heading my-3;
}

/* End of Typography */

/* Button */

@layer components {
  .button {
    @apply uppercase text-sm flex items-center justify-center leading-none w-40 h-10 px-2;
  }

  .button:disabled {
    @apply bg-opacity-75;
  }

  .button-primary {
    @apply bg-orange-300 text-white text-body rounded-super font-medium hover:bg-orange-100 focus:bg-orange-100 focus:outline-none;
  }

  .button-secondary {
    @apply bg-white text-orange-300 rounded-full border font-medium hover:border-orange-300 focus:border-orange-300 focus:outline-none;
  }

  .button-sm {
    @apply py-1 px-4 h-8;
  }

  .button-lg {
    @apply py-3 px-6 h-12;
  }

  .button-success {
    @apply bg-green text-white rounded-full text-body;
  }
}

/* End of Button */

/* Form */

@layer components {
  .focused-input {
    @apply focus:ring focus:ring-offset-0 focus:ring-blue-600 focus:ring-opacity-50 focus:border-blue-600;
  }

  .form-input {
    @apply bg-white border border-gray-500 rounded-md px-3 py-2 placeholder-gray-400 focused-input;
  }

  .form-checkbox {
    @apply h-5 w-5 text-green rounded-sm focused-input;
  }

  .form-checkbox:checked {
    background-image: url('/icons/checkbox.svg');
  }

  .form-select {
    @apply form-input pr-10 bg-no-repeat focus:outline-none;

    background-position: right 0.5rem center;
    background-size: 1.5em;
    background-image: url('/icons/select-arrow.svg');
  }

  .form-radio {
    @apply rounded-full border h-6 w-6 focused-input;
  }

  .form-radio:checked {
    background-image: url('/icons/radio.svg');
  }

  .form-radio:checked:disabled {
    background-image: url('/icons/radio-disabled.svg');
  }
}

/* End of form */

/* Input */

.input {
  @apply form-input h-12 text-sm outline-none transition-colors duration-100 text-black;
}

.input:disabled {
  @apply bg-gray-500;
}

textarea.input {
  @apply h-40;
}

.textarea-input {
  @apply block rounded-sm;
}

.field-with-error,
.field-with-error:focus {
  @apply border-red text-red;
}

.input-counter {
  @apply text-purple-100 uppercase font-bold float-right mt-1 text-caption;
}

.input-label {
  @apply text-green text-caption uppercase font-sans;
}

.input-token {
  @apply text-white font-sans items-center justify-center bg-indigo-500 px-4 py-3 text-body rounded-r;
}

/* End of Input */

/* Select */

.select {
  @apply h-12 text-sm block border border-gray-500 rounded-sm text-black outline-none transition-colors duration-100 focus:border-purple-500;
}

/* End of Select */

/* Elm Select */

.elm-select-menu .elm-select-item:last-of-type .items-center > .border-dotted {
  border-style: unset;
}

/* End of Elm Select */

/* Tooltip */

.tooltip-container p {
  visibility: hidden;
}

.tooltip-container:hover p {
  visibility: visible;
}

.tooltip-container p::after {
  content: ' ';
  position: absolute;
  bottom: 100%;
  right: 5%;
  margin-left: -5px;
  border-width: 10px;
  border-style: solid;
  border-color: transparent transparent black transparent;
}

/* End of Tooltip */

/* Icon Tooltip */
.icon-tooltip {
  @apply relative inline-block align-middle leading-none;
}

.icon-tooltip .icon-tooltip-content {
  @apply invisible absolute bg-black rounded-sm p-2 text-sm text-white;

  width: 18em;
  line-height: 1.4;
  left: -3em;
  margin-top: 10px;
}

.icon-tooltip:hover .icon-tooltip-content {
  @apply visible;
}

.icon-tooltip::after {
  visibility: hidden;
  position: absolute;
  content: ' ';
  left: 50%;
  margin-left: -10px;
  top: 7px;
  border-width: 10px;
  border-style: solid;
  border-color: transparent transparent black transparent;
}

.icon-tooltip:hover::after {
  @apply visible;
}

/* End of Icon Tooltip */

/* Modal */

.modal {
  @apply z-50 fixed inset-0;

  transition: opacity 0.25s ease;
}

.modal-bg {
  @apply bg-black inset-0 fixed opacity-50;
}

.modal-content {
  @apply bg-white rounded-t-lg absolute bottom-0 w-full flex flex-col;
}

.modal-content-full {
  @apply rounded-t-none top-0 overflow-auto;
}

.modal-header {
  @apply w-full font-medium text-heading p-4 pb-2 flex justify-center;
}

.modal-body {
<<<<<<< HEAD
  @apply p-4 pt-0 text-body overflow-y-auto h-full;
=======
  @apply p-4 pt-0 text-body overflow-y-auto;

>>>>>>> 83f8150f
  min-height: 4rem;
  max-height: 60vh;
}

.modal-body-lg {
  @apply p-4 pt-0 text-body overflow-y-auto;

  min-height: 4rem;
  max-height: 70vh;
}

.modal-body-full {
  max-height: unset;
}

.modal-footer {
  @apply flex flex-wrap justify-center items-center p-4 pt-0;
}

.modal-cancel {
  @apply button button-secondary w-full mb-4;
}

.modal-accept {
  @apply button button-primary w-full;
}

@screen md {
  .modal-content {
    @apply max-w-3xl top-modal z-10 bottom-auto left-1/2 transform mx-auto rounded-lg;

    /* Using -translate-y-1/2 and -translate-x-1/2 doesn't work because they
    overwrite each other, so we just set the variables tailwind uses */
    --tw-translate-x: -50%;
  }

  .modal-content-lg,
  .modal-content-full {
    @apply top-1/2;

    --tw-translate-y: -50%;
  }

  .modal-body-lg {
    @apply px-4 py-0 text-body overflow-y-auto;

    min-height: 4rem;
    max-height: 60vh;
  }

  .modal-body-full {
    max-height: 80vh;
  }

  .modal-footer {
    @apply bg-gray-100 rounded-b-lg p-4;
  }

  .modal-cancel {
    @apply mb-0 w-48 mr-8;
  }

  .modal-accept {
    @apply w-48;
  }
}

/* End of Modal */

/* Tag */

.tag {
  @apply uppercase rounded text-caption py-1 px-5;
}

/* End of Tag */

/* CHECKBOX TOGGLE SWITCH */
.form-switch {
  @apply relative select-none w-10 mr-2 leading-normal;
}

.form-switch-checkbox {
  @apply hidden;
}

.form-switch-label {
  @apply block overflow-hidden cursor-pointer bg-white border-2 border-gray-100 rounded-full h-6;

  transition: background-color 0.2s ease-in;
  min-width: 43px;
}

.form-switch-label::before {
  @apply absolute block bg-gray-900 inset-y-0 w-4 h-4 rounded-full -ml-1 mt-1;

  right: 50%;
  content: '';
  transition: all 0.2s ease-in;
}

.form-switch-checkbox:checked + .form-switch-label {
  @apply bg-indigo-500 shadow-none;
}

.form-switch-checkbox:checked + .form-switch-label::before {
  @apply right-0 bg-white;

  margin-right: 0.05rem;
}

@layer utilities {
  .form-error {
    /* validation message for the field */
    @apply text-red text-caption uppercase tracking-wide block mt-1;
  }
}

.shake-invalid {
  animation: shake 0.82s cubic-bezier(0.36, 0.07, 0.19, 0.97) both;
  transform: translate3d(0, 0, 0);
  backface-visibility: hidden;
  perspective: 1000px;
}

@keyframes shake {
  10%,
  90% {
    transform: translate3d(-1px, 0, 0);
  }

  20%,
  80% {
    transform: translate3d(2px, 0, 0);
  }

  30%,
  50%,
  70% {
    transform: translate3d(-4px, 0, 0);
  }

  40%,
  60% {
    transform: translate3d(4px, 0, 0);
  }
}

.form-error-on-dark-bg {
  @apply form-error text-lightred;
}

.lang-menu-open .lang-flag {
  @apply mr-2;
}

.min-h-stretch {
  /* Fill all available vertical space. It works predictable for mobile,
  because it doesn't take the address bar into account. */
  @apply min-h-screen;

  min-height: stretch;
}

/* Sticky Footer, https://css-tricks.com/couple-takes-sticky-footer/#article-header-id-3 */
.sf-wrapper {
  @apply flex flex-col;
}

.sf-content {
  flex: 1 0 auto;
}

.sf-footer {
  flex-shrink: 0;
}

/* End of Sticky Footer */

/* Objectives */
.action-verifier svg {
  fill: #eee;
}

/* End of Objectives */

.spinner-light {
  border-color: white;
  border-right-color: transparent;
}

/* Claims */
.claim-photo-thumb {
  @apply cursor-pointer w-24 h-16 flex items-center justify-center rounded-sm;
}

.claim-photo-thumb:hover {
  @apply ring;
}

/* End of Claims */

/* Extra utilities */

/* For more information on adding new utilities, see
https://tailwindcss.com/docs/adding-new-utilities */

@layer utilities {
  .flex-basis-0 {
    flex-basis: 0;
  }
}

/* End of extra utilities */

/* Button Modifiers (must be below all other button's styles) */
.button-disabled {
  @apply bg-gray-500 text-gray-900 rounded-super text-body pointer-events-none;
}

.button-disabled:hover {
  @apply bg-gray-500;
}

.button-danger {
  @apply button-secondary text-red;
}

.button-danger:hover {
  @apply border-red;
}

/* End of Button Modifiers */

/* Legacy CSS leftover */

.hidden-img-input,
.profile-img-input {
  width: 0.1px;
  height: 0.1px;
  opacity: 0;
  overflow: hidden;
  position: absolute;
  z-index: -1;
}

/* End of Legacy CSS leftover */

@import './elm-datepicker.css';

/* https://tailwindcss.com/docs/extracting-components#extracting-css-components-with-apply */
@tailwind utilities;<|MERGE_RESOLUTION|>--- conflicted
+++ resolved
@@ -234,12 +234,7 @@
 }
 
 .modal-body {
-<<<<<<< HEAD
   @apply p-4 pt-0 text-body overflow-y-auto h-full;
-=======
-  @apply p-4 pt-0 text-body overflow-y-auto;
-
->>>>>>> 83f8150f
   min-height: 4rem;
   max-height: 60vh;
 }
