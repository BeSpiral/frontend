@tailwind base;

@tailwind components;

:root {
  --white: #f6f6f6;
  --black: #4a4a4a;
  --gray: #eee;
}

/* Typography */

body {
  background-color: #f6f6f6;
  font-family: 'Nunito', 'Lato', 'San Francisco', 'Helvetica', 'Verdana', sans-serif;
  color: var(--black);
}

body > * {
  @apply text-base;
}

/* End of Typography */

/* Button */

@layer components {
  .button {
<<<<<<< HEAD
    @apply uppercase text-base leading-5 flex items-center justify-center w-40 h-10 px-2;
=======
    @apply uppercase text-sm flex items-center justify-center text-center leading-none w-40 h-10 px-2;
>>>>>>> 976ad4dc
  }

  .button:disabled {
    @apply bg-opacity-75;
  }

  .button-primary {
    @apply bg-orange-300 text-white rounded-super font-medium hover:bg-orange-100 focus:bg-orange-100 focus:outline-none;
  }

  .button-secondary {
    @apply bg-white text-orange-300 rounded-full border font-medium hover:border-orange-300 focus:border-orange-300 focus:outline-none;
  }

  .button-sm {
    @apply py-1 px-4 h-8;
  }

  .button-lg {
    @apply py-3 px-6 h-12;
  }

  .button-success {
    @apply bg-green text-white rounded-full;
  }
}

/* End of Button */

/* Form */

@layer components {
  .focused-input {
    @apply focus:ring-0;
  }

  .focused-input:not(.input-with-error) {
    @apply focus:ring focus:ring-offset-0 focus:ring-green focus:ring-opacity-50 focus:border-green;
  }

  .form-input {
    @apply bg-white border border-gray-500 rounded-md px-3 py-2 placeholder-gray-400 focused-input;
  }

  .form-checkbox {
    @apply h-5 w-5 text-green rounded-sm focused-input;
  }

  .form-checkbox:checked {
    background-image: url('/icons/checkbox.svg');
  }

  .form-select {
    @apply form-input pr-10 bg-no-repeat focus:outline-none;

    background-position: right 0.5rem center;
    background-size: 1.5em;
    background-image: url('/icons/select-arrow.svg');
  }

  .form-radio {
    @apply rounded-full border h-6 w-6 focused-input;
  }

  .form-radio:checked {
    background-image: url('/icons/radio.svg');
  }

  .form-radio:checked:disabled {
    background-image: url('/icons/radio-disabled.svg');
  }

  .input {
    @apply form-input h-12 outline-none transition-colors duration-100 text-black;
  }

  .input:disabled {
    @apply bg-gray-500;
  }

  textarea.input {
    @apply h-40;
  }

  .textarea-input {
    @apply block rounded-sm;
  }

  .input.input-with-error {
    @apply border-red text-red;
  }

  .field-with-error,
  .field-with-error:focus {
    @apply border-red text-red;
  }

  .input-counter {
    @apply text-purple-100 uppercase font-bold float-right mt-1 text-sm;
  }

  .label {
    @apply text-black font-bold uppercase text-sm mb-2 block;
  }
}

/* End of form */

/* Select */

.select {
  @apply h-12 text-sm block border border-gray-500 rounded-sm text-black outline-none transition-colors duration-100 focus:border-purple-500;
}

/* End of Select */

/* Elm Select */

.elm-select-menu .elm-select-item:last-of-type .items-center > .border-dotted {
  border-style: unset;
}

/* End of Elm Select */

/* Tooltip */

.tooltip-container p {
  visibility: hidden;
}

.tooltip-container:hover p {
  visibility: visible;
}

.tooltip-container p::after {
  content: ' ';
  position: absolute;
  bottom: 100%;
  right: 5%;
  margin-left: -5px;
  border-width: 10px;
  border-style: solid;
  border-color: transparent transparent black transparent;
}

/* End of Tooltip */

/* Icon Tooltip */
.icon-tooltip {
  @apply relative inline-block align-middle;
}

.icon-tooltip .icon-tooltip-content {
  @apply invisible absolute bg-black rounded-sm p-2 text-sm text-white;

  width: 18em;
  line-height: 1.4;
  left: -3em;
  margin-top: 10px;
}

.icon-tooltip:hover .icon-tooltip-content {
  @apply visible;
}

.icon-tooltip::after {
  visibility: hidden;
  position: absolute;
  content: ' ';
  left: 50%;
  margin-left: -10px;
  top: 7px;
  border-width: 10px;
  border-style: solid;
  border-color: transparent transparent black transparent;
}

.icon-tooltip:hover::after {
  @apply visible;
}

/* End of Icon Tooltip */

/* Modal */

.modal {
  @apply z-50 fixed inset-0;

  transition: opacity 0.25s ease;
}

.modal-bg {
  @apply bg-black inset-0 fixed opacity-50;
}

.modal-content {
  @apply bg-white rounded-t-lg absolute bottom-0 w-full;
}

.modal-content-full {
  @apply rounded-t-none top-0 overflow-auto;
}

.modal-header {
  @apply w-full font-medium text-lg p-4 pb-2 flex justify-center;
}

.modal-body {
  @apply p-4 pt-0 overflow-y-auto;

  min-height: 4rem;
  max-height: 60vh;
}

.modal-body-lg {
  @apply p-4 pt-0 overflow-y-auto;

  min-height: 4rem;
  max-height: 70vh;
}

.modal-body-full {
  max-height: unset;
}

.modal-footer {
  @apply flex flex-wrap justify-center items-center p-4 pt-0;
}

.modal-cancel {
  @apply button button-secondary w-full mb-4;
}

.modal-accept {
  @apply button button-primary w-full;
}

@screen md {
  .modal-content {
    @apply max-w-3xl top-modal z-10 bottom-auto left-1/2 transform mx-auto rounded-lg;

    /* Using -translate-y-1/2 and -translate-x-1/2 doesn't work because they
    overwrite each other, so we just set the variables tailwind uses */
    --tw-translate-x: -50%;
  }

  .modal-content-lg,
  .modal-content-full {
    @apply top-1/2;

    --tw-translate-y: -50%;
  }

  .modal-body-lg {
    @apply px-4 py-0 overflow-y-auto;

    min-height: 4rem;
    max-height: 60vh;
  }

  .modal-body-full {
    max-height: 80vh;
  }

  .modal-footer {
    @apply bg-gray-100 rounded-b-lg p-4;
  }

  .modal-cancel {
    @apply mb-0 w-48 mr-8;
  }

  .modal-accept {
    @apply w-48;
  }
}

/* End of Modal */

/* Tag */

.tag {
  @apply uppercase rounded text-sm py-1 px-5;
}

/* End of Tag */

/* CHECKBOX TOGGLE SWITCH */
.form-switch {
  @apply relative select-none w-10 mr-2;
}

.form-switch-checkbox {
  @apply hidden;
}

.form-switch-label {
  @apply block overflow-hidden cursor-pointer bg-white border-2 border-gray-100 rounded-full h-6;

  transition: background-color 0.2s ease-in;
  min-width: 43px;
}

.form-switch-label::before {
  @apply absolute block bg-gray-900 inset-y-0 w-4 h-4 rounded-full -ml-1 mt-1;

  right: 50%;
  content: '';
  transition: all 0.2s ease-in;
}

.form-switch-checkbox:checked + .form-switch-label {
  @apply bg-indigo-500 shadow-none;
}

.form-switch-checkbox:checked + .form-switch-label::before {
  @apply right-0 bg-white;

  margin-right: 0.05rem;
}

@layer utilities {
  .form-error {
    /* validation message for the field */
    @apply text-red text-sm uppercase tracking-wide block mt-2;
  }
}

.shake-invalid {
  animation: shake 0.82s cubic-bezier(0.36, 0.07, 0.19, 0.97) both;
  transform: translate3d(0, 0, 0);
  backface-visibility: hidden;
  perspective: 1000px;
}

@keyframes shake {
  10%,
  90% {
    transform: translate3d(-1px, 0, 0);
  }

  20%,
  80% {
    transform: translate3d(2px, 0, 0);
  }

  30%,
  50%,
  70% {
    transform: translate3d(-4px, 0, 0);
  }

  40%,
  60% {
    transform: translate3d(4px, 0, 0);
  }
}

.form-error-on-dark-bg {
  @apply form-error text-lightred;
}

.lang-menu-open .lang-flag {
  @apply mr-2;
}

.min-h-stretch {
  /* Fill all available vertical space. It works predictable for mobile,
  because it doesn't take the address bar into account. */
  @apply min-h-screen;

  min-height: stretch;
}

/* Sticky Footer, https://css-tricks.com/couple-takes-sticky-footer/#article-header-id-3 */
.sf-wrapper {
  @apply flex flex-col;
}

.sf-content {
  flex: 1 0 auto;
}

.sf-footer {
  flex-shrink: 0;
}

/* End of Sticky Footer */

/* Objectives */
.action-verifier svg {
  fill: #eee;
}

/* End of Objectives */

.spinner-light {
  border-color: white;
  border-right-color: transparent;
}

/* Claims */
.claim-photo-thumb {
  @apply cursor-pointer w-24 h-16 flex items-center justify-center rounded-sm;
}

.claim-photo-thumb:hover {
  @apply ring;
}

/* End of Claims */

/* Extra utilities */

/* For more information on adding new utilities, see
https://tailwindcss.com/docs/adding-new-utilities */

@layer utilities {
  .flex-basis-0 {
    flex-basis: 0;
  }
}

/* End of extra utilities */

/* Button Modifiers (must be below all other button's styles) */

.button-disabled {
  @apply bg-gray-500 text-gray-900 rounded-super pointer-events-none;
}

.button-disabled:hover {
  @apply bg-gray-500;
}

.button-danger {
  @apply button-secondary text-red;
}

.button-danger:hover {
  @apply border-red;
}

/* End of Button Modifiers */

/* Legacy CSS leftover */

.hidden-img-input,
.profile-img-input {
  width: 0.1px;
  height: 0.1px;
  opacity: 0;
  overflow: hidden;
  position: absolute;
  z-index: -1;
}

/* End of Legacy CSS leftover */

@import './elm-datepicker.css';

/* https://tailwindcss.com/docs/extracting-components#extracting-css-components-with-apply */
@tailwind utilities;<|MERGE_RESOLUTION|>--- conflicted
+++ resolved
@@ -26,11 +26,7 @@
 
 @layer components {
   .button {
-<<<<<<< HEAD
-    @apply uppercase text-base leading-5 flex items-center justify-center w-40 h-10 px-2;
-=======
-    @apply uppercase text-sm flex items-center justify-center text-center leading-none w-40 h-10 px-2;
->>>>>>> 976ad4dc
+    @apply uppercase text-base leading-5 flex items-center justify-center text-center w-40 h-10 px-2;
   }
 
   .button:disabled {
