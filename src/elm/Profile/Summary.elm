<<<<<<< HEAD
module Profile.Summary exposing (Model, Msg, init, initMany, msgToString, update, view, withPreventScrolling)
=======
module Profile.Summary exposing (Model, Msg, init, initMany, msgToString, update, view, withRelativeSelector, withScrollSelector)
>>>>>>> 760d6e96

import Avatar
import Eos.Account as Eos
import Html exposing (Html, a, button, div, li, p, text, ul)
import Html.Attributes exposing (class, href)
import Html.Events exposing (onMouseEnter, onMouseLeave)
import Profile
import Profile.Contact as Contact
import Route
import Session.Shared exposing (Shared)
import Utils exposing (onClickNoBubble)
import View.Components
import View.Modal as Modal



-- MODEL


type alias Model =
    { isExpanded : Bool
    , isLarge : Bool
<<<<<<< HEAD
    , preventScrolling : View.Components.PreventScroll
=======
    , relativeSelector : Maybe String
    , scrollSelector : Maybe String
>>>>>>> 760d6e96
    }


init : Bool -> Model
init isLarge =
    { isExpanded = False
    , isLarge = isLarge
<<<<<<< HEAD
    , preventScrolling = View.Components.PreventScrollOnMobile
=======
    , relativeSelector = Nothing
    , scrollSelector = Nothing
>>>>>>> 760d6e96
    }


initMany : Bool -> Int -> List Model
initMany isLarge amount =
    init isLarge
        |> List.repeat amount



-- UPDATE


type Msg
    = Ignored
    | OpenedInfo
    | ClosedInfo


update : Msg -> Model -> Model
update msg model =
    case msg of
        Ignored ->
            model

        OpenedInfo ->
            { model | isExpanded = True }

        ClosedInfo ->
            { model | isExpanded = False }


withPreventScrolling : View.Components.PreventScroll -> Model -> Model
withPreventScrolling preventScrolling model =
    { model | preventScrolling = preventScrolling }



-- VIEW


withRelativeSelector : String -> Model -> Model
withRelativeSelector relativeSelector model =
    { model | relativeSelector = Just relativeSelector }


withScrollSelector : String -> Model -> Model
withScrollSelector scrollSelector model =
    { model | scrollSelector = Just scrollSelector }


view : Shared -> Eos.Name -> Profile.Basic profile -> Model -> Html Msg
view shared loggedInAccount profile model =
    div [ Utils.onClickPreventAll Ignored ]
        [ desktopView shared loggedInAccount profile model
        , mobileView shared loggedInAccount profile model
        ]


mobileView : Shared -> Eos.Name -> Profile.Basic profile -> Model -> Html Msg
mobileView shared loggedInAccount profile model =
    div [ class "md:hidden cursor-auto" ]
        [ viewUserImg shared loggedInAccount profile True model
        , Modal.initWith { closeMsg = ClosedInfo, isVisible = model.isExpanded }
            |> Modal.withBody
                [ div [ class "pt-14" ]
                    [ viewUserInfo profile ]
                ]
            |> Modal.withPreventScrolling model.preventScrolling
            |> Modal.toHtml
        ]


desktopView : Shared -> Eos.Name -> Profile.Basic profile -> Model -> Html Msg
desktopView shared loggedInAccount profile model =
    div
        [ class "mx-auto hidden md:block"
        , onMouseEnter OpenedInfo
        , onMouseLeave ClosedInfo
        ]
        [ viewUserImg shared loggedInAccount profile False model
        ]


viewUserImg : Shared -> Eos.Name -> Profile.Basic profile -> Bool -> Model -> Html Msg
viewUserImg shared loggedInAccount profile isMobile model =
    let
        size =
            if model.isLarge then
                "w-20 h-20"

            else
                "w-10 h-10"

        container attrs =
            if isMobile then
                button (onClickNoBubble OpenedInfo :: attrs)

            else
                let
                    route =
                        if loggedInAccount == profile.account then
                            Route.Profile

                        else
                            Route.ProfilePublic (Eos.nameToString profile.account)
                in
                a (Route.href route :: attrs)
    in
    div [ class "flex flex-col items-center" ]
        [ div [ class ("rounded-full " ++ size) ]
            [ container [] [ Avatar.view profile.avatar size ]
            , if not isMobile && model.isExpanded then
                View.Components.dialogBubble
                    { class_ = "w-120"
                    , relativeSelector = model.relativeSelector
                    , scrollSelector = model.scrollSelector
                    }
                    [ viewUserInfo profile ]

              else
                text ""
            ]
        , div [ class "mt-2" ]
            [ Profile.viewProfileNameTag shared loggedInAccount profile ]
        ]


viewUserInfo : Profile.Basic profile -> Html Msg
viewUserInfo profile =
    let
        userName =
            profile.name |> Maybe.withDefault ""

        email =
            profile.email |> Maybe.withDefault ""

        account =
            profile.account |> Eos.nameToString

        bio =
            profile.bio |> Maybe.withDefault ""
    in
    div [ class "flex flex-col w-full" ]
        [ div [ class "flex mb-4 items-center justify-center" ]
            [ Avatar.view profile.avatar "w-20 h-20 mr-6 flex-shrink-0"
            , div [ class "flex items-center justify-between" ]
                [ ul [ class "text-sm text-gray-900" ]
                    [ li [ class "font-medium text-body-black text-2xl xs-max:text-xl" ]
                        [ text userName ]
                    , li [] [ a [ href <| "mailto:" ++ email ] [ text email ] ]
                    , li [] [ text account ]
                    ]
                ]
            ]
        , p [ class "text-sm text-gray-900" ]
            [ text bio ]
        , div [ class "flex justify-evenly mt-6" ]
            (List.map (Contact.circularIcon "w-9 h-9 hover:opacity-75") profile.contacts)
        , a
            [ class "button button-primary w-full mt-6 cursor-pointer"
            , Route.href (Route.ProfilePublic account)
            ]
            [ text "View full profile" ]
        ]



-- INTEROP


msgToString : Msg -> List String
msgToString msg =
    case msg of
        Ignored ->
            [ "Ignored" ]

        OpenedInfo ->
            [ "OpenedInfo" ]

        ClosedInfo ->
            [ "ClosedInfo" ]<|MERGE_RESOLUTION|>--- conflicted
+++ resolved
@@ -1,8 +1,4 @@
-<<<<<<< HEAD
-module Profile.Summary exposing (Model, Msg, init, initMany, msgToString, update, view, withPreventScrolling)
-=======
-module Profile.Summary exposing (Model, Msg, init, initMany, msgToString, update, view, withRelativeSelector, withScrollSelector)
->>>>>>> 760d6e96
+module Profile.Summary exposing (Model, Msg, init, initMany, msgToString, update, view, withRelativeSelector, withScrollSelector, withPreventScrolling)
 
 import Avatar
 import Eos.Account as Eos
@@ -25,12 +21,9 @@
 type alias Model =
     { isExpanded : Bool
     , isLarge : Bool
-<<<<<<< HEAD
     , preventScrolling : View.Components.PreventScroll
-=======
     , relativeSelector : Maybe String
     , scrollSelector : Maybe String
->>>>>>> 760d6e96
     }
 
 
@@ -38,12 +31,9 @@
 init isLarge =
     { isExpanded = False
     , isLarge = isLarge
-<<<<<<< HEAD
     , preventScrolling = View.Components.PreventScrollOnMobile
-=======
     , relativeSelector = Nothing
     , scrollSelector = Nothing
->>>>>>> 760d6e96
     }
 
 
