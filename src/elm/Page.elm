module Page exposing
    ( External(..)
    , ExternalMsg(..)
    , Msg(..)
    , Session(..)
    , fullPageError
    , fullPageGraphQLError
    , fullPageLoading
    , fullPageNotFound
    , init
    , jsAddressToMsg
    , logout
    , maybeAccountName
    , msgToString
    , subscriptions
    , toShared
    , update
    , viewCardEmpty
    , viewGuest
    , viewHeader
    , viewLoggedIn
    , viewTitle
    )

import Auth
import Browser.Navigation as Nav
import Dict
import Eos.Account
import Flags exposing (Flags)
import Graphql.Http
import Html exposing (Html, a, div, img, p, text)
import Html.Attributes exposing (class, src, title)
import Http
import I18Next exposing (Delims(..), Translations)
import Icons
import Json.Encode exposing (Value)
import Log
import Ports
import RemoteData exposing (RemoteData)
import Route
import Session.Guest as Guest
import Session.LoggedIn as LoggedIn
import Session.Shared as Shared exposing (Shared)
import Task
import Time
import Translation
import UpdateResult as UR
import Url exposing (Url)
import Utils
import View.Components



-- INIT


init : Flags -> Nav.Key -> Url -> UpdateResult
init flags navKey url =
    let
        shared =
            Shared.init flags navKey url
    in
    case ( shared.maybeAccount, flags.authToken ) of
        ( Just ( accountName, _ ), Just authToken ) ->
            let
                ( model, cmd ) =
                    LoggedIn.init shared accountName authToken
            in
            UR.init (LoggedIn model)
                |> UR.addCmd (Cmd.map GotLoggedInMsg cmd)
<<<<<<< HEAD
                |> UR.addCmd (fetchTranslations shared shared.language)
                |> UR.addBreadcrumb
                    { type_ = Log.DebugBreadcrumb
                    , category = Ignored
                    , message = "Started Elm app with loggedIn user"
                    , data = Dict.empty
                    , level = Log.DebugLevel
                    }
=======
                |> UR.addCmd (fetchTranslations shared.language)
                |> UR.addCmd fetchTimezone
>>>>>>> 514550b2

        ( Just ( accountName, _ ), Nothing ) ->
            let
                ( model, cmd, signedInCmd ) =
                    Guest.initLoggingIn shared accountName SignedIn
            in
            Guest model
                |> UR.init
                |> UR.addCmd (Cmd.map GotGuestMsg cmd)
                |> UR.addCmd (fetchTranslations shared.language)
                |> UR.addCmd fetchTimezone
                |> UR.addCmd signedInCmd
                |> UR.addBreadcrumb
                    { type_ = Log.DebugBreadcrumb
                    , category = Ignored
                    , message = "Started Elm app with guest logging in"
                    , data = Dict.empty
                    , level = Log.DebugLevel
                    }

        ( Nothing, _ ) ->
            let
                ( model, cmd ) =
                    Guest.init shared
            in
            UR.init (Guest model)
                |> UR.addCmd (Cmd.map GotGuestMsg cmd)
<<<<<<< HEAD
                |> UR.addCmd (fetchTranslations shared shared.language)
                |> UR.addBreadcrumb
                    { type_ = Log.DebugBreadcrumb
                    , category = Ignored
                    , message = "Started Elm app with regular guest user"
                    , data = Dict.empty
                    , level = Log.DebugLevel
                    }
=======
                |> UR.addCmd (fetchTranslations shared.language)
                |> UR.addCmd fetchTimezone
>>>>>>> 514550b2


fetchTranslations : Translation.Language -> Cmd Msg
fetchTranslations language =
    CompletedLoadTranslation language
        |> Translation.get language


fetchTimezone : Cmd Msg
fetchTimezone =
    Time.here
        |> Task.attempt GotTimezone



-- SUBSCRIPTIONS


subscriptions : Session -> Sub Msg
subscriptions session =
    case session of
        Guest guest ->
            Guest.subscriptions guest
                |> Sub.map GotGuestMsg

        LoggedIn loggedIn ->
            LoggedIn.subscriptions loggedIn
                |> Sub.map GotLoggedInMsg



-- MODEL


type Session
    = Guest Guest.Model
    | LoggedIn LoggedIn.Model



-- VIEW


viewGuest : (Msg -> msg) -> Guest.Page -> Guest.Model -> Html msg -> Html msg
viewGuest thisMsg page model content =
    Guest.view (thisMsg << GotGuestMsg) page model content


viewLoggedIn : (Msg -> msg) -> LoggedIn.Page -> LoggedIn.Model -> Html msg -> Html msg
viewLoggedIn thisMsg page model content =
    LoggedIn.view (thisMsg << GotLoggedInMsg) page model content



-- VIEW >> HELPERS


viewCardEmpty : List (Html msg) -> Html msg
viewCardEmpty content =
    div [ class "rounded-lg bg-white mt-5 p-4" ]
        [ div
            [ class "bg-white-smoke flex items-center justify-center p-8" ]
            content
        ]


viewTitle : String -> Html msg
viewTitle text_ =
    p
        [ class "heading-bold" ]
        [ text text_ ]


viewHeader : LoggedIn.Model -> String -> Html msg
viewHeader { shared, routeHistory } title =
    div [ class "w-full h-16 flex px-4 items-center bg-indigo-500" ]
        [ div [ class "flex container mx-auto" ]
            [ a
                [ class "flex items-center mr-4"
                , routeHistory
                    |> List.drop 1
                    |> List.head
                    |> Maybe.withDefault Route.Dashboard
                    |> Route.href
                ]
                [ Icons.back ""
                , p [ class "ml-2 text-white text-sm hidden md:visible md:flex" ]
                    [ text (shared.translators.t "back") ]
                ]
            , p [ class "mx-auto text-white truncate ..." ] [ text title ]
            ]
        ]


fullPageLoading : Shared -> Html msg
fullPageLoading { translators } =
    View.Components.loadingLogoAnimated translators ""


fullPageError : String -> Http.Error -> Html msg
fullPageError title_ _ =
    div []
        [ viewTitle title_
        , div [ class "card" ] [ text "Something wrong happened." ]
        ]


fullPageGraphQLError : String -> Graphql.Http.Error a -> Html msg
fullPageGraphQLError title_ e =
    div [ class "mx-auto container p-16 flex flex-wrap" ]
        [ div [ class "w-full" ]
            [ p [ class "text-2xl font-bold text-center" ] [ text title_ ]
            , p [ class "text-center" ] [ text (Utils.errorToString e) ]
            ]
        , img [ class "w-full", src "/images/error.svg" ] []
        ]


fullPageNotFound : String -> String -> Html msg
fullPageNotFound title subTitle =
    div [ class "mx-auto container p-24 flex flex-wrap" ]
        [ div [ class "w-full" ]
            [ p [ class "text-2xl font-bold text-center" ] [ text title ]
            , p [ class "text-center" ] [ text subTitle ]
            ]
        , img [ class "w-full", src "/images/not_found.svg" ] []
        ]



-- UPDATE


type alias UpdateResult =
    UR.UpdateResult Session Msg ExternalMsg


{-| External msg for the `UpdateResult` produced by `Page.update`
-}
type ExternalMsg
    = LoggedInExternalMsg LoggedIn.ExternalMsg
    | GuestBroadcastMsg Guest.BroadcastMsg


{-| External msg for pages to produce when they can be viewed by a logged in
user and by a guest user
-}
type External msg
    = LoggedInExternal (LoggedIn.External msg)
    | GuestExternal Guest.External


type Msg
<<<<<<< HEAD
    = Ignored
    | CompletedLoadTranslation String (Result Http.Error Translations)
=======
    = CompletedLoadTranslation Translation.Language (Result Http.Error Translations)
    | GotTimezone (Result () Time.Zone)
>>>>>>> 514550b2
    | SignedIn (RemoteData (Graphql.Http.Error (Maybe Auth.SignInResponse)) (Maybe Auth.SignInResponse))
    | GotGuestMsg Guest.Msg
    | GotLoggedInMsg LoggedIn.Msg


update : Msg -> Session -> UpdateResult
update msg session =
    case ( msg, session ) of
        ( Ignored, _ ) ->
            UR.init session

        ( CompletedLoadTranslation lang (Ok transl), _ ) ->
            Shared.loadTranslation (Ok ( lang, transl ))
                |> updateShared session
                |> UR.init
                |> UR.addCmd (Ports.storeLanguage (Translation.languageToLocale lang))

        ( CompletedLoadTranslation _ (Err err), _ ) ->
            Shared.loadTranslation (Err err)
                |> updateShared session
                |> UR.init
                |> UR.logHttpError msg
                    (maybeAccountName session)
                    "Got an error when loading translations"
                    { moduleName = "Page", function = "update" }
                    []
                    err

        ( GotTimezone (Ok zone), _ ) ->
            (\shared -> { shared | timezone = zone })
                |> updateShared session
                |> UR.init

        ( GotTimezone (Err ()), _ ) ->
            UR.init session

        ( GotGuestMsg subMsg, Guest subModel ) ->
            Guest.update subMsg subModel
                |> UR.map Guest
                    GotGuestMsg
                    (\extMsg uR ->
                        UR.addExt (GuestBroadcastMsg extMsg) uR
                    )

        ( GotLoggedInMsg subMsg, LoggedIn subModel ) ->
            LoggedIn.update subMsg subModel
                |> UR.map
                    LoggedIn
                    GotLoggedInMsg
                    (\extMsg uR ->
                        UR.addExt (LoggedInExternalMsg extMsg) uR
                    )

        ( SignedIn (RemoteData.Success (Just { user, token })), Guest guest ) ->
            let
                shared =
                    guest.shared

                ( loggedIn, cmd ) =
                    LoggedIn.initLogin shared Nothing user token
            in
            LoggedIn loggedIn
                |> UR.init
                |> UR.addCmd (Cmd.map GotLoggedInMsg cmd)
                |> UR.addCmd (Ports.storeAuthToken token)
                |> UR.addCmd
                    (guest.afterLoginRedirect
                        |> Maybe.withDefault Route.Dashboard
                        |> Route.replaceUrl shared.navKey
                    )
                |> UR.addBreadcrumb
                    { type_ = Log.InfoBreadcrumb
                    , category = msg
                    , message = "User logged in"
                    , data = Dict.fromList [ ( "username", Eos.Account.encodeName user.account ) ]
                    , level = Log.Info
                    }

        ( SignedIn (RemoteData.Failure error), Guest guest ) ->
            UR.init session
                |> UR.addCmd (Route.replaceUrl guest.shared.navKey (Route.Login guest.maybeInvitation guest.afterLoginRedirect))
                |> UR.logGraphqlError msg
                    (maybeAccountName session)
                    "Got an error when trying to sign in"
                    { moduleName = "Page", function = "update" }
                    []
                    error

        ( _, _ ) ->
            UR.init session
                |> UR.logIncompatibleMsg msg
                    (maybeAccountName session)
                    { moduleName = "Page"
                    , function = "update"
                    }
                    []


updateShared : Session -> (Shared -> Shared) -> Session
updateShared session transform =
    case session of
        Guest subModel ->
            Guest { subModel | shared = transform subModel.shared }

        LoggedIn subModel ->
            LoggedIn { subModel | shared = transform subModel.shared }



-- TRANSFORM


logout : LoggedIn.Model -> ( Session, Cmd Msg )
logout { shared } =
    let
        ( guest, guestCmd ) =
            Guest.init shared
    in
    ( Guest { guest | shared = { shared | maybeAccount = Nothing } }
    , Cmd.batch
        [ Route.replaceUrl shared.navKey (Route.Login Nothing Nothing)
        , Cmd.map GotGuestMsg guestCmd
        ]
    )



-- INFO


toShared : Session -> Shared
toShared session =
    case session of
        LoggedIn loggedIn ->
            loggedIn.shared

        Guest guest ->
            guest.shared


maybeAccountName : Session -> Maybe Eos.Account.Name
maybeAccountName session =
    case session of
        LoggedIn loggedIn ->
            Just loggedIn.accountName

        Guest _ ->
            Nothing


jsAddressToMsg : List String -> Value -> Maybe Msg
jsAddressToMsg addr val =
    case addr of
        "GotLoggedInMsg" :: remainAddress ->
            LoggedIn.jsAddressToMsg remainAddress val
                |> Maybe.map GotLoggedInMsg

        _ ->
            Nothing


msgToString : Msg -> List String
msgToString msg =
    case msg of
        Ignored ->
            [ "Ignored" ]

        CompletedLoadTranslation _ r ->
            [ "CompletedLoadTranslation", UR.resultToString r ]

        GotTimezone r ->
            [ "GotTimezone", UR.resultToString r ]

        SignedIn r ->
            [ "SignedIn", UR.remoteDataToString r ]

        GotGuestMsg subMsg ->
            "GotGuestMsg" :: Guest.msgToString subMsg

        GotLoggedInMsg subMsg ->
            "GotLoggedInMsg" :: LoggedIn.msgToString subMsg<|MERGE_RESOLUTION|>--- conflicted
+++ resolved
@@ -68,8 +68,8 @@
             in
             UR.init (LoggedIn model)
                 |> UR.addCmd (Cmd.map GotLoggedInMsg cmd)
-<<<<<<< HEAD
-                |> UR.addCmd (fetchTranslations shared shared.language)
+                |> UR.addCmd (fetchTranslations shared.language)
+                |> UR.addCmd fetchTimezone
                 |> UR.addBreadcrumb
                     { type_ = Log.DebugBreadcrumb
                     , category = Ignored
@@ -77,10 +77,6 @@
                     , data = Dict.empty
                     , level = Log.DebugLevel
                     }
-=======
-                |> UR.addCmd (fetchTranslations shared.language)
-                |> UR.addCmd fetchTimezone
->>>>>>> 514550b2
 
         ( Just ( accountName, _ ), Nothing ) ->
             let
@@ -108,8 +104,8 @@
             in
             UR.init (Guest model)
                 |> UR.addCmd (Cmd.map GotGuestMsg cmd)
-<<<<<<< HEAD
-                |> UR.addCmd (fetchTranslations shared shared.language)
+                |> UR.addCmd (fetchTranslations shared.language)
+                |> UR.addCmd fetchTimezone
                 |> UR.addBreadcrumb
                     { type_ = Log.DebugBreadcrumb
                     , category = Ignored
@@ -117,10 +113,6 @@
                     , data = Dict.empty
                     , level = Log.DebugLevel
                     }
-=======
-                |> UR.addCmd (fetchTranslations shared.language)
-                |> UR.addCmd fetchTimezone
->>>>>>> 514550b2
 
 
 fetchTranslations : Translation.Language -> Cmd Msg
@@ -274,13 +266,9 @@
 
 
 type Msg
-<<<<<<< HEAD
     = Ignored
-    | CompletedLoadTranslation String (Result Http.Error Translations)
-=======
-    = CompletedLoadTranslation Translation.Language (Result Http.Error Translations)
+    | CompletedLoadTranslation Translation.Language (Result Http.Error Translations)
     | GotTimezone (Result () Time.Zone)
->>>>>>> 514550b2
     | SignedIn (RemoteData (Graphql.Http.Error (Maybe Auth.SignInResponse)) (Maybe Auth.SignInResponse))
     | GotGuestMsg Guest.Msg
     | GotLoggedInMsg LoggedIn.Msg
