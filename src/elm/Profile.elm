module Profile exposing
    ( CommunityInfo
    , Profile
    , ProfileCreate
    , ProfileForm
    , decode
    , emptyProfileForm
    , encodeProfileChat
    , encodeProfileCreate
    , encodeProfileForm
    , encodeProfileLogin
    , encodeProfileLoginWithInvitation
    , maxPinChars
    , minPinChars
    , mutation
    , pinValidationAttrs
    , profileToForm
    , query
    , selectConfig
    , selectFilter
    , selectionSet
    , username
    , view
    , viewEmpty
    , viewLarge
    , viewProfileName
    , viewProfileNameTag
    )

import Avatar exposing (Avatar)
import Cambiatus.Mutation
import Cambiatus.Object
import Cambiatus.Object.Community as Community
import Cambiatus.Object.Profile as User
import Cambiatus.Query
import Dict exposing (Dict)
import Eos exposing (Symbol)
import Eos.Account as Eos
import Graphql.Operation exposing (RootMutation, RootQuery)
import Graphql.OptionalArgument exposing (OptionalArgument(..))
import Graphql.SelectionSet as SelectionSet exposing (SelectionSet, with)
import Html exposing (Html, a, div, p, span, text)
import Html.Attributes exposing (class, href, maxlength, minlength, pattern, title, type_)
import I18Next exposing (Translations, t)
import Json.Decode as Decode exposing (Decoder, int, list, nullable, string)
import Json.Decode.Pipeline as Decode exposing (optional, required)
import Json.Encode as Encode
import Select
import Session.Shared exposing (Shared)
import Simple.Fuzzy
import Time exposing (Posix)



-- Profile


type alias Profile =
    { userName : Maybe String
    , email : Maybe String
    , bio : Maybe String
    , localization : Maybe String
    , account : Eos.Name
    , avatar : Avatar
    , interests : List String
    , chatUserId : Maybe String
    , chatToken : Maybe String
    , createdAt : Posix
    , communities : List CommunityInfo
    , analysisCount : Int
    }


type alias CommunityInfo =
    { id : Symbol
    , name : String
    , logo : String
    }


selectionSet : SelectionSet Profile Cambiatus.Object.Profile
selectionSet =
    SelectionSet.succeed Profile
        |> with User.name
        |> with User.email
        |> with User.bio
        |> with User.location
        |> with (Eos.nameSelectionSet User.account)
        |> with (Avatar.selectionSet User.avatar)
        |> with
            (User.interests
                |> SelectionSet.map
                    (\maybeInterests ->
                        Maybe.map
                            (String.split ",")
                            maybeInterests
                            |> Maybe.withDefault []
                    )
            )
        |> with User.chatUserId
        |> with User.chatToken
        |> SelectionSet.hardcoded (Time.millisToPosix 0)
        |> with (User.communities communityInfoSelectionSet)
        |> with User.analysisCount


communityInfoSelectionSet : SelectionSet CommunityInfo Cambiatus.Object.Community
communityInfoSelectionSet =
    SelectionSet.succeed CommunityInfo
        |> with (Eos.symbolSelectionSet Community.symbol)
        |> with Community.name
        |> with Community.logo


decode : Decoder Profile
decode =
    Decode.succeed Profile
        |> optional "name" (nullable string) Nothing
        |> optional "email" (nullable string) Nothing
        |> optional "bio" (nullable string) Nothing
        |> optional "localization" (nullable string) Nothing
        |> required "account" Eos.nameDecoder
        |> optional "avatar" Avatar.decode Avatar.empty
        |> optional "interests" decodeInterests []
        |> optional "chat_user_id" (nullable string) Nothing
        |> optional "chat_token" (nullable string) Nothing
        |> Decode.hardcoded (Time.millisToPosix 0)
        |> Decode.at [ "data", "user" ]
        |> Decode.hardcoded []
        |> optional "analysisCount" int 0


decodeInterests : Decoder (List String)
decodeInterests =
    Decode.string
        |> Decode.andThen
            (\s ->
                String.split "," s
                    |> Decode.succeed
            )


query : Eos.Name -> SelectionSet (Maybe Profile) RootQuery
query account =
    let
        nameString =
            Eos.nameToString account
    in
    Cambiatus.Query.profile
        { input = { account = Present nameString } }
        selectionSet


mutation : Eos.Name -> ProfileForm -> SelectionSet (Maybe Profile) RootMutation
mutation account form =
    let
        nameString =
            Eos.nameToString account

        interestString =
            form.interest
                :: form.interests
                |> List.filter ((/=) "")
                |> String.join ","

        avatarInput =
            Maybe.map Present form.avatar
                |> Maybe.withDefault Absent
    in
    Cambiatus.Mutation.updateProfile
        { input =
            { account = nameString
            , name = Present form.name
            , email = Present form.email
            , bio = Present form.bio
            , interests = Present interestString
            , location = Present form.localization
            , avatar = avatarInput
            }
        }
        selectionSet



-- Profile Chat


encodeProfileChat : Profile -> Encode.Value
encodeProfileChat profile =
    let
        chatUserId =
            Maybe.withDefault "" profile.chatUserId

        chatToken =
            Maybe.withDefault "" profile.chatToken
    in
    [ Just ( "chatUserId", Encode.string chatUserId )
    , Just ( "chatToken", Encode.string chatToken )
    ]
        |> List.filterMap identity
        |> Encode.object



-- Profile Login


encodeProfileLogin : Eos.Name -> Encode.Value
encodeProfileLogin account =
    let
        accountEncoded =
            Encode.object [ ( "account", Eos.encodeName account ) ]
    in
    Encode.object [ ( "user", accountEncoded ) ]


encodeProfileLoginWithInvitation : Eos.Name -> String -> Encode.Value
encodeProfileLoginWithInvitation account invitationId =
    let
        accountEncoded =
            Encode.object [ ( "account", Eos.encodeName account ) ]
    in
    Encode.object
        [ ( "user", accountEncoded )
        , ( "invitation_id", Encode.string invitationId )
        ]



-- Profile Create


type alias ProfileCreate =
    { name : String
    , email : String
    , account : Eos.Name
    , invitationId : Maybe String
    }


encodeProfileCreate : ProfileCreate -> Encode.Value
encodeProfileCreate form =
    let
        user =
            [ Just ( "name", Encode.string form.name )
            , Just ( "email", Encode.string form.email )
            , Just ( "account", Eos.encodeName form.account )
            , Maybe.map (\invId -> ( "invitation_id", Encode.string invId )) form.invitationId
            ]
                |> List.filterMap identity
                |> Encode.object
    in
    Encode.object [ ( "user", user ) ]



-- Profile Form


type alias ProfileForm =
    { name : String
    , email : String
    , bio : String
    , localization : String
    , avatar : Maybe String
    , interest : String
    , interests : List String
    , errors : Dict String String
    }


emptyProfileForm : ProfileForm
emptyProfileForm =
    { name = ""
    , email = ""
    , bio = ""
    , localization = ""
    , avatar = Nothing
    , interest = ""
    , interests = []
    , errors = Dict.empty
    }


profileToForm : Profile -> ProfileForm
profileToForm profile =
    { name = Maybe.withDefault "" profile.userName
    , email = Maybe.withDefault "" profile.email
    , bio = Maybe.withDefault "" profile.bio
    , localization = Maybe.withDefault "" profile.localization
    , avatar = Avatar.toMaybeString profile.avatar
    , interest = ""
    , interests = profile.interests
    , errors = Dict.empty
    }


encodeProfileForm : Eos.Name -> ProfileForm -> Encode.Value
encodeProfileForm account form =
    Encode.object
        [ ( "name", Encode.string form.name )
        , ( "email", Encode.string form.email )
        , ( "bio", Encode.string form.bio )
        , ( "localization", Encode.string form.localization )
        , ( "account", Eos.encodeName account )
        , ( "interests"
          , Encode.list Encode.string form.interests
          )
        ]



-- Show account.name if no profile name is set.


username : Profile -> String
username profile =
    case Maybe.map String.trim profile.userName of
        Nothing ->
            Eos.nameToString profile.account

        Just "" ->
            Eos.nameToString profile.account

        Just userName ->
            userName


minPinChars : Int
minPinChars =
    6


maxPinChars : Int
maxPinChars =
    6


pinValidationAttrs : List (Html.Attribute msg)
pinValidationAttrs =
    [ type_ "password"
    , minlength minPinChars
    , maxlength maxPinChars
    , pattern "[0-9]*"
    , Html.Attributes.attribute "inputmode" "numeric"
    , title "Use only numbers."
    ]



-- View profile


<<<<<<< HEAD
view : String -> Eos.Name -> Translations -> Profile -> Html msg
view ipfsUrl loggedInAccount translations profile =
    a
        [ class "flex flex-col items-center"
        , href ("/profile/" ++ Eos.nameToString profile.account)
        ]
=======
view : Shared -> Eos.Name -> Profile -> Html msg
view shared loggedInAccount profile =
    div [ class "flex flex-col items-center" ]
>>>>>>> a2b44678
        [ div [ class "w-10 h-10 rounded-full" ]
            [ Avatar.view shared.endpoints.ipfs profile.avatar "w-10 h-10"
            ]
        , div [ class "mt-2" ]
            [ viewProfileNameTag loggedInAccount profile shared.translations ]
        ]


viewLarge : Shared -> Eos.Name -> Profile -> Html msg
viewLarge shared loggedInAccount profile =
    div [ class "flex flex-col items-center" ]
        [ div [ class "w-20 h-20 rounded-full" ]
            [ Avatar.view shared.endpoints.ipfs profile.avatar "w-20 h-20"
            ]
        , div [ class "mt-2" ]
            [ viewProfileNameTag loggedInAccount profile shared.translations ]
        ]


viewProfileNameTag : Eos.Name -> Profile -> Translations -> Html msg
viewProfileNameTag loggedInAccount profile translations =
    div [ class "flex items-center bg-black rounded-sm p-1" ]
        [ p [ class "mx-2 pt-caption uppercase font-medium text-white text-caption" ]
            [ viewProfileName loggedInAccount profile translations ]
        ]


viewProfileName : Eos.Name -> Profile -> Translations -> Html msg
viewProfileName loggedInAccount profile translations =
    if profile.account == loggedInAccount then
        text (I18Next.t translations "transfer_result.you")

    else
        case profile.userName of
            Just u ->
                text u

            Nothing ->
                Eos.viewName profile.account


viewEmpty : Shared -> Html msg
viewEmpty shared =
    div [ class "flex flex-col items-center" ]
        [ div [ class "w-10 h-10 rounded-full" ]
            [ div
                [ class "profile-avatar w-10 h-10"
                ]
                []
            ]
        , div [ class "mt-2" ]
            [ div [ class "flex items-center bg-black rounded-sm p-1" ]
                [ p [ class "mx-2 pt-caption uppercase font-medium text-white text-caption" ]
                    [ text (I18Next.t shared.translations "profile.no_one") ]
                ]
            ]
        ]



-- Autocomplete select


selectConfig : Select.Config msg Profile -> Shared -> Bool -> Select.Config msg Profile
selectConfig select shared isDisabled =
    select
        |> Select.withInputClass "form-input h-12 w-full font-sans placeholder-gray-900"
        |> Select.withClear False
        |> Select.withMultiInputItemContainerClass "hidden h-0"
        |> Select.withNotFound "No matches"
        |> Select.withNotFoundClass "text-red  border-solid border-gray-100 border rounded z-30 bg-white w-select"
        |> Select.withNotFoundStyles [ ( "padding", "0 2rem" ) ]
        |> Select.withDisabled isDisabled
        |> Select.withHighlightedItemClass "autocomplete-item-highlight"
        |> Select.withPrompt (t shared.translations "community.actions.form.verifier_placeholder")
        |> Select.withItemHtml (viewAutoCompleteItem shared)
        |> Select.withMenuClass "border-t-none border-solid border-gray-100 border rounded-b z-30 bg-white"


selectFilter : Int -> (a -> String) -> String -> List a -> Maybe (List a)
selectFilter minChars toLabel q items =
    if String.length q < minChars then
        Nothing

    else
        items
            |> Simple.Fuzzy.filter toLabel q
            |> Just


viewAutoCompleteItem : Shared -> Profile -> Html Never
viewAutoCompleteItem shared profile =
    let
        ipfsUrl =
            shared.endpoints.ipfs
    in
    div [ class "pt-3 pl-3 flex flex-row items-center w-select z-30" ]
        [ div [ class "pr-3" ] [ Avatar.view ipfsUrl profile.avatar "h-7 w-7" ]
        , div [ class "flex flex-col font-sans border-b border-gray-500 pb-3 w-full" ]
            [ span [ class "text-black text-body leading-loose" ]
                [ text (Eos.nameToString profile.account) ]
            , span [ class "leading-caption uppercase text-green text-caption" ]
                [ case profile.userName of
                    Just name ->
                        text name

                    Nothing ->
                        text ""
                ]
            ]
        ]<|MERGE_RESOLUTION|>--- conflicted
+++ resolved
@@ -351,18 +351,12 @@
 -- View profile
 
 
-<<<<<<< HEAD
-view : String -> Eos.Name -> Translations -> Profile -> Html msg
-view ipfsUrl loggedInAccount translations profile =
-    a
+view : Shared -> Eos.Name -> Profile -> Html msg
+view shared loggedInAccount profile =
+    div
         [ class "flex flex-col items-center"
         , href ("/profile/" ++ Eos.nameToString profile.account)
         ]
-=======
-view : Shared -> Eos.Name -> Profile -> Html msg
-view shared loggedInAccount profile =
-    div [ class "flex flex-col items-center" ]
->>>>>>> a2b44678
         [ div [ class "w-10 h-10 rounded-full" ]
             [ Avatar.view shared.endpoints.ipfs profile.avatar "w-10 h-10"
             ]
