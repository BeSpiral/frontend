module Profile exposing
    ( Profile
    , ProfileCreate
    , ProfileForm
    , decode
    , emptyProfileForm
    , encodeProfileChat
    , encodeProfileCreate
    , encodeProfileForm
    , encodeProfileLogin
    , encodeProfileLoginWithInvitation
    , maxPinChars
    , minPinChars
    , mutation
    , pinValidationAttrs
    , profileToForm
    , query
    , selectConfig
    , selectFilter
    , selectionSet
    , username
    , view
    , viewEmpty
    , viewLarge
    , viewProfileName
    , viewProfileNameTag
    )

import Avatar exposing (Avatar)
import Cambiatus.Mutation
import Cambiatus.Object
import Cambiatus.Object.Community as Community
import Cambiatus.Object.Profile as User
import Cambiatus.Query
import Dict exposing (Dict)
import Eos exposing (Symbol)
import Eos.Account as Eos
import Graphql.Operation exposing (RootMutation, RootQuery)
import Graphql.OptionalArgument exposing (OptionalArgument(..))
import Graphql.SelectionSet as SelectionSet exposing (SelectionSet, with)
import Html exposing (Html, div, p, span, text)
import Html.Attributes exposing (class, maxlength, minlength, pattern, title, type_)
import I18Next exposing (Translations, t)
import Json.Decode as Decode exposing (Decoder, list, nullable, string)
import Json.Decode.Pipeline as Decode exposing (optional, required)
import Json.Encode as Encode
<<<<<<< HEAD
import Session.Shared exposing (Shared)
=======
import Select
import Session.Shared as Shared
import Simple.Fuzzy
>>>>>>> 528bcbcf
import Time exposing (Posix)



-- Profile


type alias Profile =
    { userName : Maybe String
    , email : Maybe String
    , bio : Maybe String
    , localization : Maybe String
    , account : Eos.Name
    , avatar : Avatar
    , interests : List String
    , chatUserId : Maybe String
    , chatToken : Maybe String
    , createdAt : Posix
    , communities : List String
    }


selectionSet : SelectionSet Profile Cambiatus.Object.Profile
selectionSet =
    SelectionSet.succeed Profile
        |> with User.name
        |> with User.email
        |> with User.bio
        |> with User.location
        |> with (Eos.nameSelectionSet User.account)
        |> with (Avatar.selectionSet User.avatar)
        |> with
            (User.interests
                |> SelectionSet.map
                    (\maybeInterests ->
                        Maybe.map
                            (String.split ",")
                            maybeInterests
                            |> Maybe.withDefault []
                    )
            )
        |> with User.chatUserId
        |> with User.chatToken
        |> SelectionSet.hardcoded (Time.millisToPosix 0)
        |> with (User.communities Community.symbol)


decode : Decoder Profile
decode =
    Decode.succeed Profile
        |> optional "name" (nullable string) Nothing
        |> optional "email" (nullable string) Nothing
        |> optional "bio" (nullable string) Nothing
        |> optional "localization" (nullable string) Nothing
        |> required "account" Eos.nameDecoder
        |> optional "avatar" Avatar.decode Avatar.empty
        |> optional "interests" decodeInterests []
        |> optional "chat_user_id" (nullable string) Nothing
        |> optional "chat_token" (nullable string) Nothing
        |> Decode.hardcoded (Time.millisToPosix 0)
        |> Decode.at [ "data", "user" ]
        |> Decode.hardcoded []


decodeInterests : Decoder (List String)
decodeInterests =
    Decode.string
        |> Decode.andThen
            (\s ->
                String.split "," s
                    |> Decode.succeed
            )


query : Eos.Name -> SelectionSet (Maybe Profile) RootQuery
query account =
    let
        nameString =
            Eos.nameToString account
    in
    Cambiatus.Query.profile
        { input = { account = Present nameString } }
        selectionSet


mutation : Eos.Name -> ProfileForm -> SelectionSet (Maybe Profile) RootMutation
mutation account form =
    let
        nameString =
            Eos.nameToString account

        interestString =
            form.interest
                :: form.interests
                |> List.filter ((/=) "")
                |> String.join ","

        avatarInput =
            Maybe.map Present form.avatar
                |> Maybe.withDefault Absent
    in
    Cambiatus.Mutation.updateProfile
        { input =
            { account = nameString
            , name = Present form.name
            , email = Present form.email
            , bio = Present form.bio
            , interests = Present interestString
            , location = Present form.localization
            , avatar = avatarInput
            }
        }
        selectionSet



-- Profile Chat


encodeProfileChat : Profile -> Encode.Value
encodeProfileChat profile =
    let
        chatUserId =
            Maybe.withDefault "" profile.chatUserId

        chatToken =
            Maybe.withDefault "" profile.chatToken
    in
    [ Just ( "chatUserId", Encode.string chatUserId )
    , Just ( "chatToken", Encode.string chatToken )
    ]
        |> List.filterMap identity
        |> Encode.object



-- Profile Login


encodeProfileLogin : Eos.Name -> Encode.Value
encodeProfileLogin account =
    let
        accountEncoded =
            Encode.object [ ( "account", Eos.encodeName account ) ]
    in
    Encode.object [ ( "user", accountEncoded ) ]


encodeProfileLoginWithInvitation : Eos.Name -> String -> Encode.Value
encodeProfileLoginWithInvitation account invitationId =
    let
        accountEncoded =
            Encode.object [ ( "account", Eos.encodeName account ) ]
    in
    Encode.object
        [ ( "user", accountEncoded )
        , ( "invitation_id", Encode.string invitationId )
        ]



-- Profile Create


type alias ProfileCreate =
    { name : String
    , email : String
    , account : Eos.Name
    , invitationId : Maybe String
    }


encodeProfileCreate : ProfileCreate -> Encode.Value
encodeProfileCreate form =
    let
        user =
            [ Just ( "name", Encode.string form.name )
            , Just ( "email", Encode.string form.email )
            , Just ( "account", Eos.encodeName form.account )
            , Maybe.map (\invId -> ( "invitation_id", Encode.string invId )) form.invitationId
            ]
                |> List.filterMap identity
                |> Encode.object
    in
    Encode.object [ ( "user", user ) ]



-- Profile Form


type alias ProfileForm =
    { name : String
    , email : String
    , bio : String
    , localization : String
    , avatar : Maybe String
    , interest : String
    , interests : List String
    , errors : Dict String String
    }


emptyProfileForm : ProfileForm
emptyProfileForm =
    { name = ""
    , email = ""
    , bio = ""
    , localization = ""
    , avatar = Nothing
    , interest = ""
    , interests = []
    , errors = Dict.empty
    }


profileToForm : Profile -> ProfileForm
profileToForm profile =
    { name = Maybe.withDefault "" profile.userName
    , email = Maybe.withDefault "" profile.email
    , bio = Maybe.withDefault "" profile.bio
    , localization = Maybe.withDefault "" profile.localization
    , avatar = Avatar.toMaybeString profile.avatar
    , interest = ""
    , interests = profile.interests
    , errors = Dict.empty
    }


encodeProfileForm : Eos.Name -> ProfileForm -> Encode.Value
encodeProfileForm account form =
    Encode.object
        [ ( "name", Encode.string form.name )
        , ( "email", Encode.string form.email )
        , ( "bio", Encode.string form.bio )
        , ( "localization", Encode.string form.localization )
        , ( "account", Eos.encodeName account )
        , ( "interests"
          , Encode.list Encode.string form.interests
          )
        ]



-- Show account.name if no profile name is set.


username : Profile -> String
username profile =
    case Maybe.map String.trim profile.userName of
        Nothing ->
            Eos.nameToString profile.account

        Just "" ->
            Eos.nameToString profile.account

        Just userName ->
            userName


minPinChars : Int
minPinChars =
    6


maxPinChars : Int
maxPinChars =
    6


pinValidationAttrs : List (Html.Attribute msg)
pinValidationAttrs =
    [ type_ "password"
    , minlength minPinChars
    , maxlength maxPinChars
    , pattern "[0-9]*"
    , Html.Attributes.attribute "inputmode" "numeric"
    , title "Use only numbers."
    ]



-- View profile


view : Shared -> Eos.Name -> Profile -> Html msg
view shared loggedInAccount profile =
    div [ class "flex flex-col items-center" ]
        [ div [ class "w-10 h-10 rounded-full" ]
            [ Avatar.view shared.endpoints.ipfs profile.avatar "w-10 h-10"
            ]
        , div [ class "mt-2" ]
            [ viewProfileNameTag loggedInAccount profile shared.translations ]
        ]


viewLarge : Shared -> Eos.Name -> Profile -> Html msg
viewLarge shared loggedInAccount profile =
    div [ class "flex flex-col items-center" ]
        [ div [ class "w-20 h-20 rounded-full" ]
            [ Avatar.view shared.endpoints.ipfs profile.avatar "w-20 h-20"
            ]
        , div [ class "mt-2" ]
            [ viewProfileNameTag loggedInAccount profile shared.translations ]
        ]


viewProfileNameTag : Eos.Name -> Profile -> Translations -> Html msg
viewProfileNameTag loggedInAccount profile translations =
    div [ class "flex items-center bg-black rounded-sm p-1" ]
        [ p [ class "mx-2 pt-caption uppercase font-medium text-white text-caption" ]
            [ viewProfileName loggedInAccount profile translations ]
        ]


viewProfileName : Eos.Name -> Profile -> Translations -> Html msg
viewProfileName loggedInAccount profile translations =
    if profile.account == loggedInAccount then
        text (I18Next.t translations "transfer_result.you")

    else
        case profile.userName of
            Just u ->
                text u

            Nothing ->
                Eos.viewName profile.account


<<<<<<< HEAD
viewEmpty : Shared -> Html msg
viewEmpty shared =
    div [ class "flex flex-col items-center" ]
        [ div [ class "w-10 h-10 rounded-full" ]
            [ div
                [ class "profile-avatar w-10 h-10"
                ]
                []
            ]
        , div [ class "mt-2" ]
            [ div [ class "flex items-center bg-black rounded-sm p-1" ]
                [ p [ class "mx-2 pt-caption uppercase font-medium text-white text-caption" ]
                    [ text (I18Next.t shared.translations "profile.no_one") ]
=======

-- Autocomplete select


selectConfig : Select.Config msg Profile -> Shared.Shared -> Bool -> Select.Config msg Profile
selectConfig select shared isDisabled =
    select
        |> Select.withInputClass "form-input h-12 w-full font-sans placeholder-gray-900"
        |> Select.withClear False
        |> Select.withMultiInputItemContainerClass "hidden h-0"
        |> Select.withNotFound "No matches"
        |> Select.withNotFoundClass "text-red  border-solid border-gray-100 border rounded z-30 bg-white w-select"
        |> Select.withNotFoundStyles [ ( "padding", "0 2rem" ) ]
        |> Select.withDisabled isDisabled
        |> Select.withHighlightedItemClass "autocomplete-item-highlight"
        |> Select.withPrompt (t shared.translations "community.actions.form.verifier_placeholder")
        |> Select.withItemHtml (viewAutoCompleteItem shared)
        |> Select.withMenuClass "border-t-none border-solid border-gray-100 border rounded-b z-30 bg-white"


selectFilter : Int -> (a -> String) -> String -> List a -> Maybe (List a)
selectFilter minChars toLabel q items =
    if String.length q < minChars then
        Nothing

    else
        items
            |> Simple.Fuzzy.filter toLabel q
            |> Just


viewAutoCompleteItem : Shared.Shared -> Profile -> Html Never
viewAutoCompleteItem shared profile =
    let
        ipfsUrl =
            shared.endpoints.ipfs
    in
    div [ class "pt-3 pl-3 flex flex-row items-center w-select z-30" ]
        [ div [ class "pr-3" ] [ Avatar.view ipfsUrl profile.avatar "h-7 w-7" ]
        , div [ class "flex flex-col font-sans border-b border-gray-500 pb-3 w-full" ]
            [ span [ class "text-black text-body leading-loose" ]
                [ text (Eos.nameToString profile.account) ]
            , span [ class "leading-caption uppercase text-green text-caption" ]
                [ case profile.userName of
                    Just name ->
                        text name

                    Nothing ->
                        text ""
>>>>>>> 528bcbcf
                ]
            ]
        ]<|MERGE_RESOLUTION|>--- conflicted
+++ resolved
@@ -44,13 +44,9 @@
 import Json.Decode as Decode exposing (Decoder, list, nullable, string)
 import Json.Decode.Pipeline as Decode exposing (optional, required)
 import Json.Encode as Encode
-<<<<<<< HEAD
+import Select
 import Session.Shared exposing (Shared)
-=======
-import Select
-import Session.Shared as Shared
 import Simple.Fuzzy
->>>>>>> 528bcbcf
 import Time exposing (Posix)
 
 
@@ -380,7 +376,6 @@
                 Eos.viewName profile.account
 
 
-<<<<<<< HEAD
 viewEmpty : Shared -> Html msg
 viewEmpty shared =
     div [ class "flex flex-col items-center" ]
@@ -394,12 +389,16 @@
             [ div [ class "flex items-center bg-black rounded-sm p-1" ]
                 [ p [ class "mx-2 pt-caption uppercase font-medium text-white text-caption" ]
                     [ text (I18Next.t shared.translations "profile.no_one") ]
-=======
+                ]
+            ]
+        ]
+
+
 
 -- Autocomplete select
 
 
-selectConfig : Select.Config msg Profile -> Shared.Shared -> Bool -> Select.Config msg Profile
+selectConfig : Select.Config msg Profile -> Shared -> Bool -> Select.Config msg Profile
 selectConfig select shared isDisabled =
     select
         |> Select.withInputClass "form-input h-12 w-full font-sans placeholder-gray-900"
@@ -426,7 +425,7 @@
             |> Just
 
 
-viewAutoCompleteItem : Shared.Shared -> Profile -> Html Never
+viewAutoCompleteItem : Shared -> Profile -> Html Never
 viewAutoCompleteItem shared profile =
     let
         ipfsUrl =
@@ -444,7 +443,6 @@
 
                     Nothing ->
                         text ""
->>>>>>> 528bcbcf
                 ]
             ]
         ]