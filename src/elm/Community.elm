--- conflicted
+++ resolved
@@ -464,13 +464,8 @@
     , description : String
     , inviterReward : Eos.Asset
     , invitedReward : Eos.Asset
-<<<<<<< HEAD
     , hasShop : Eos.EosBool
     , hasObjectives : Eos.EosBool
-=======
-    , hasObjectives : Int
-    , hasShop : Int
->>>>>>> 65af4bc0
     }
 
 
@@ -482,13 +477,8 @@
     , description : String
     , inviterReward : Float
     , invitedReward : Float
-<<<<<<< HEAD
     , hasShop : Bool
     , hasObjectives : Bool
-=======
-    , hasObjectives : Int
-    , hasShop : Int
->>>>>>> 65af4bc0
     }
     -> CreateCommunityData
 createCommunityData params =
@@ -508,13 +498,8 @@
         { amount = params.invitedReward
         , symbol = params.symbol
         }
-<<<<<<< HEAD
     , hasShop = params.hasShop |> Eos.boolToEosBool
     , hasObjectives = params.hasObjectives |> Eos.boolToEosBool
-=======
-    , hasObjectives = params.hasObjectives
-    , hasShop = params.hasShop
->>>>>>> 65af4bc0
     }
 
 
@@ -528,13 +513,8 @@
         , ( "description", Encode.string c.description )
         , ( "inviter_reward", Eos.encodeAsset c.inviterReward )
         , ( "invited_reward", Eos.encodeAsset c.invitedReward )
-<<<<<<< HEAD
         , ( "has_objectives", Eos.encodeEosBool c.hasObjectives )
         , ( "has_shop", Eos.encodeEosBool c.hasShop )
-=======
-        , ( "has_objectives", Encode.int c.hasObjectives )
-        , ( "has_shop", Encode.int c.hasObjectives )
->>>>>>> 65af4bc0
         ]
 
 
