module Community exposing
    ( Balance
    , CommunityPreview
    , Contribution
    , ContributionConfiguration
    , CreateCommunityData
    , CreateCommunityDataInput
    , Field(..)
    , FieldError(..)
    , FieldValue(..)
    , Invite
    , Metadata
    , Model
    , Objective
    , addPhotosMutation
    , communityPreviewImage
    , communityPreviewQuery
    , communityPreviewSymbolQuery
    , createCommunityData
    , createCommunityDataDecoder
    , currencyTranslationKey
    , domainAvailableQuery
    , encodeCreateCommunityData
    , encodeCreateObjectiveAction
    , encodeUpdateData
    , encodeUpdateObjectiveAction
    , getField
    , inviteQuery
    , isFieldLoading
    , isNonExistingCommunityError
    , maybeFieldValue
    , mergeFields
    , newCommunitySubscription
    , queryForField
    , queryForFields
    , setFieldAsLoading
    , setFieldValue
    , subdomainQuery
    , symbolQuery
    )

import Action exposing (Action)
import Api.Graphql
import Cambiatus.Enum.ContributionStatusType
import Cambiatus.Enum.CurrencyType
import Cambiatus.Mutation as Mutation
import Cambiatus.Object
import Cambiatus.Object.Community as Community
import Cambiatus.Object.CommunityPreview as CommunityPreview
import Cambiatus.Object.Contribution
import Cambiatus.Object.ContributionConfig
import Cambiatus.Object.Exists
import Cambiatus.Object.Invite as Invite
import Cambiatus.Object.Objective as Objective
import Cambiatus.Object.Subdomain as Subdomain
import Cambiatus.Object.Upload as Upload
import Cambiatus.Object.User as Profile
import Cambiatus.Query as Query
import Cambiatus.Scalar exposing (DateTime(..))
import Cambiatus.Subscription as Subscription
import Community.News
import Eos
import Eos.Account as Eos
import Graphql.Http
import Graphql.Operation exposing (RootMutation, RootQuery, RootSubscription)
import Graphql.OptionalArgument exposing (OptionalArgument(..))
import Graphql.SelectionSet as SelectionSet exposing (SelectionSet, with)
import Html exposing (Html, div, img, span, text)
import Html.Attributes exposing (class, classList, src)
import Iso8601
import Json.Decode as Decode exposing (Decoder)
import Json.Decode.Pipeline exposing (required)
import Json.Encode as Encode exposing (Value)
import List.Extra
import Markdown exposing (Markdown)
import Profile
import RemoteData exposing (RemoteData)
import Session.Shared exposing (Shared)
import Time exposing (Posix)
import Utils



-- METADATA
-- Used on community listing


type alias Metadata =
    { title : String
    , description : String
    , symbol : Eos.Symbol
    , logo : String
    , creator : Eos.Name
    , memberCount : Int
    }



-- Community Data


type alias Model =
    { name : String
    , description : Markdown
    , symbol : Eos.Symbol
    , logo : String
    , subdomain : String
    , creator : Eos.Name
    , inviterReward : Float
    , invitedReward : Float
    , minBalance : Maybe Float
    , maxSupply : Maybe Float
    , memberCount : Int
    , actionCount : Int
    , claimCount : Int
    , transferCount : Int
    , productCount : Int
    , orderCount : Int
    , members : List Profile.Minimal
    , contributions : RemoteData (Graphql.Http.Error (List Contribution)) (List Contribution)
    , contributionConfiguration : Maybe ContributionConfiguration
    , news : RemoteData (Graphql.Http.Error (List Community.News.Model)) (List Community.News.Model)
    , highlightedNews : Maybe Community.News.Model
    , objectives : RemoteData (Graphql.Http.Error (List Objective)) (List Objective)
    , hasObjectives : Bool
    , hasShop : Bool
    , hasKyc : Bool
    , hasAutoInvite : Bool
    , hasNews : Bool
    , validators : List Eos.Name
    , uploads : RemoteData (Graphql.Http.Error (List String)) (List String)
    , website : Maybe String
    }


{-| In order to be able to query for fields separately from the community (such
as objectives and uploads), we need to add a `Field` constructor to represent
that field. The constructor's name should be the name of the field followed by
`Field` (e.g. `ObjectivesField`).

In order to have a nice API, we also need types to wrap the success and error
cases. That's why we have `FieldValue` and `FieldError`.

If you want to add a new field that isn't loaded by default (usually Lists are
good candidates):

1.  Add the field to the `Model`. It's type should be in the format
    `RemoteData (Graphql.Http.Error field) field`
2.  Add a new constructor to this `Field` type following the practices described above
3.  Add a new constructor to `FieldValue` (see `FieldValue`'s documentation for
    more info)
4.  Fill in the functions that use `Field` and `FieldValue` (the compiler will
    let you know which ones)

Pages can use this type to request separate fields from `LoggedIn`, using
`LoggedIn.External` messages, specifying which field they want. There are two
variants they can use to do so:

1.  `RequestedCommunityField`: Checks if the field is loaded. If so, send a
    `BroadcastMsg` with the field. If not, queries the backend for that field,
    and once the result comes in, sends a `BroadcastMsg`
2.  `RequestedReloadCommunityField`: Always queries for the field, and sends the
    result as a `BroadcastMsg`

-}
type Field
    = ContributionsField
    | ObjectivesField
    | UploadsField
    | MembersField
    | NewsField


{-| `FieldValue` is useful to wrap results of queries for fields that aren't
loaded in by default with the community (such as objectives and uploads). The
constructor's name should be the name of the field followed by `Value`, and
should hold the actual value of that field (e.g. `ObjectivesValue (List Objetive)`).
-}
type FieldValue
    = ContributionsValue (List Contribution)
    | ObjectivesValue (List Objective)
    | UploadsValue (List String)
    | MembersValue (List Profile.Minimal)
    | NewsValue (List Community.News.Model)


{-| When we want to extract a field that is not loaded by default with the
community, and there is an error, we need to know if it was an error when
fetching the community or when fetching the actual field.
-}
type FieldError a
    = CommunityError (Graphql.Http.Error (Maybe Model))
    | FieldError a


getField :
    RemoteData (Graphql.Http.Error (Maybe Model)) Model
    -> (Model -> RemoteData err field)
    -> RemoteData (FieldError err) ( Model, field )
getField remoteDataModel accessor =
    remoteDataModel
        |> RemoteData.mapError CommunityError
        |> RemoteData.andThen
            (\model ->
                accessor model
                    |> RemoteData.map (\field -> ( model, field ))
                    |> RemoteData.mapError FieldError
            )


setFieldValue : FieldValue -> Model -> Model
setFieldValue fieldValue model =
    case fieldValue of
        ContributionsValue contributions ->
            { model | contributions = RemoteData.Success contributions }

        ObjectivesValue objectives ->
            { model | objectives = RemoteData.Success objectives }

        UploadsValue uploads ->
            { model | uploads = RemoteData.Success uploads }

        MembersValue members ->
            { model | members = members }

        NewsValue news ->
            { model | news = RemoteData.Success news }


setFieldAsLoading : Field -> Model -> Model
setFieldAsLoading field model =
    case field of
        ContributionsField ->
            { model | contributions = RemoteData.Loading }

        ObjectivesField ->
            { model | objectives = RemoteData.Loading }

        UploadsField ->
            { model | uploads = RemoteData.Loading }

        MembersField ->
            model

        NewsField ->
            { model | news = RemoteData.Loading }


isFieldLoading : Field -> Model -> Bool
isFieldLoading field model =
    case field of
        ContributionsField ->
            RemoteData.isLoading model.contributions

        ObjectivesField ->
            RemoteData.isLoading model.objectives

        UploadsField ->
            RemoteData.isLoading model.uploads

        MembersField ->
            False

        NewsField ->
            RemoteData.isLoading model.news


maybeFieldValue : Field -> Model -> Maybe FieldValue
maybeFieldValue field model =
    case field of
        ContributionsField ->
            model.contributions
                |> RemoteData.toMaybe
                |> Maybe.map ContributionsValue

        ObjectivesField ->
            model.objectives
                |> RemoteData.toMaybe
                |> Maybe.map ObjectivesValue

        UploadsField ->
            model.uploads
                |> RemoteData.toMaybe
                |> Maybe.map UploadsValue

        MembersField ->
            Just (MembersValue model.members)

        NewsField ->
            model.news
                |> RemoteData.toMaybe
                |> Maybe.map NewsValue


mergeFields : RemoteData x Model -> Model -> Model
mergeFields loadedCommunity newCommunity =
    case loadedCommunity of
        RemoteData.Success oldCommunity ->
            { newCommunity
                | objectives = oldCommunity.objectives
                , uploads = oldCommunity.uploads
            }

        _ ->
            newCommunity



-- GraphQL


communitiesSelectionSet : SelectionSet Metadata Cambiatus.Object.Community
communitiesSelectionSet =
    SelectionSet.succeed Metadata
        |> with Community.name
        |> with Community.description
        |> with (Eos.symbolSelectionSet Community.symbol)
        |> with Community.logo
        |> with (Eos.nameSelectionSet Community.creator)
        |> with Community.memberCount


communitySelectionSet : SelectionSet Model Cambiatus.Object.Community
communitySelectionSet =
    SelectionSet.succeed Model
        |> with Community.name
        |> with (Markdown.selectionSet Community.description)
        |> with (Eos.symbolSelectionSet Community.symbol)
        |> with Community.logo
        |> with (Community.subdomain Subdomain.name |> SelectionSet.map (Maybe.withDefault ""))
        |> with (Eos.nameSelectionSet Community.creator)
        |> with Community.inviterReward
        |> with Community.invitedReward
        |> with Community.minBalance
        |> with Community.maxSupply
        |> with Community.memberCount
        |> with Community.actionCount
        |> with Community.claimCount
        |> with Community.transferCount
        |> with Community.productCount
        |> with Community.orderCount
        |> with (Community.members Profile.minimalSelectionSet)
        |> SelectionSet.hardcoded RemoteData.NotAsked
        |> with (Community.contributionConfiguration contributionConfigurationSelectionSet)
        |> SelectionSet.hardcoded RemoteData.NotAsked
        |> with (Community.highlightedNews Community.News.selectionSet)
        |> SelectionSet.hardcoded RemoteData.NotAsked
        |> with Community.hasObjectives
        |> with Community.hasShop
        |> with Community.hasKyc
        |> with Community.autoInvite
        |> with Community.hasNews
        |> with (Community.validators (Eos.nameSelectionSet Profile.account))
        |> SelectionSet.hardcoded RemoteData.NotAsked
        |> with Community.website



-- NEW COMMUNITY NAME


type alias NewCommunity =
    String


newCommunitySubscription : Eos.Symbol -> SelectionSet NewCommunity RootSubscription
newCommunitySubscription symbol =
    let
        stringSymbol =
            Eos.symbolToString symbol
                |> String.toUpper

        selectionSet =
            Community.name

        args =
            { input = { symbol = stringSymbol } }
    in
    Subscription.newcommunity args selectionSet


selectionSetForField : Field -> SelectionSet FieldValue Cambiatus.Object.Community
selectionSetForField field =
    case field of
        ContributionsField ->
            Community.contributions
                (\optionals -> { optionals | status = Present Cambiatus.Enum.ContributionStatusType.Created })
                contributionSelectionSet
                |> SelectionSet.map ContributionsValue

        ObjectivesField ->
            Community.objectives objectiveSelectionSet
                |> SelectionSet.map ObjectivesValue

        UploadsField ->
            Community.uploads Upload.url
                |> SelectionSet.map UploadsValue

        MembersField ->
            Community.members Profile.minimalSelectionSet
                |> SelectionSet.map MembersValue

        NewsField ->
            Community.news Community.News.selectionSet
                |> SelectionSet.map NewsValue


queryForField :
    Eos.Symbol
    -> Shared
    -> String
    -> Field
    -> (RemoteData (Graphql.Http.Error (Maybe FieldValue)) (Maybe FieldValue) -> msg)
    -> Cmd msg
queryForField symbol shared authToken field toMsg =
    Api.Graphql.query shared
        (Just authToken)
        (field
            |> selectionSetForField
            |> Query.community (\optionals -> { optionals | symbol = Present <| Eos.symbolToString symbol })
        )
        toMsg


queryForFields :
    Eos.Symbol
    -> Shared
    -> String
    -> List Field
    -> (RemoteData (Graphql.Http.Error (List FieldValue)) (List FieldValue) -> msg)
    -> Cmd msg
queryForFields symbol shared authToken fields toMsg =
    Api.Graphql.query shared
        (Just authToken)
        (fields
            |> List.Extra.unique
            |> List.map selectionSetForField
            |> SelectionSet.list
            |> Query.community (\optionals -> { optionals | symbol = Present <| Eos.symbolToString symbol })
            |> SelectionSet.withDefault []
        )
        toMsg


symbolQuery : Eos.Symbol -> SelectionSet (Maybe Model) RootQuery
symbolQuery symbol =
    Query.community (\optionals -> { optionals | symbol = Present <| Eos.symbolToString symbol }) communitySelectionSet


subdomainQuery : String -> SelectionSet (Maybe Model) RootQuery
subdomainQuery subdomain =
    Query.community (\optionals -> { optionals | subdomain = Present subdomain }) communitySelectionSet


addPhotosMutation : Eos.Symbol -> List String -> SelectionSet (Maybe Model) RootMutation
addPhotosMutation symbol photos =
    Mutation.addCommunityPhotos { symbol = Eos.symbolToString symbol, urls = photos }
        communitySelectionSet



-- OBJECTIVE


type alias Objective =
    { id : Int
    , description : Markdown
    , creator : Eos.Name
    , actions : List Action
    , community : Metadata
    , isCompleted : Bool
    }


objectiveSelectionSet : SelectionSet Objective Cambiatus.Object.Objective
objectiveSelectionSet =
    SelectionSet.succeed Objective
        |> with Objective.id
        |> with (Markdown.selectionSet Objective.description)
        |> with (Eos.nameSelectionSet Objective.creatorId)
        |> with (Objective.actions identity Action.selectionSet)
        |> with (Objective.community communitiesSelectionSet)
        |> with Objective.isCompleted


type alias CreateObjectiveAction =
<<<<<<< HEAD
    { communityId : Eos.Symbol
    , description : String
=======
    { asset : Eos.Asset
    , description : Markdown
>>>>>>> f99f5377
    , creator : Eos.Name
    }


encodeCreateObjectiveAction : CreateObjectiveAction -> Value
encodeCreateObjectiveAction c =
    Encode.object
<<<<<<< HEAD
        [ ( "community_id", Eos.encodeSymbol c.communityId )
        , ( "objective_id", Encode.int 0 )
        , ( "description", Encode.string c.description )
        , ( "editor", Eos.encodeName c.creator )
=======
        [ ( "cmm_asset", Eos.encodeAsset c.asset )
        , ( "description", Markdown.encode c.description )
        , ( "creator", Eos.encodeName c.creator )
>>>>>>> f99f5377
        ]


type alias UpdateObjectiveAction =
<<<<<<< HEAD
    { communityId : Eos.Symbol
    , objectiveId : Int
    , description : String
=======
    { objectiveId : Int
    , description : Markdown
>>>>>>> f99f5377
    , editor : Eos.Name
    }


encodeUpdateObjectiveAction : UpdateObjectiveAction -> Value
encodeUpdateObjectiveAction c =
    Encode.object
<<<<<<< HEAD
        [ ( "community_id", Eos.encodeSymbol c.communityId )
        , ( "objective_id", Encode.int c.objectiveId )
        , ( "description", Encode.string c.description )
=======
        [ ( "objective_id", Encode.int c.objectiveId )
        , ( "description", Markdown.encode c.description )
>>>>>>> f99f5377
        , ( "editor", Eos.encodeName c.editor )
        ]



-- CONTRIBUTION


type alias Contribution =
    { user : Profile.Minimal
    , amount : Float
    , currency : Cambiatus.Enum.CurrencyType.CurrencyType
    , id : String
    , insertedAt : Posix
    }


type alias ContributionConfiguration =
    { acceptedCurrencies : List Cambiatus.Enum.CurrencyType.CurrencyType
    , paypalAccount : Maybe String
    , thankYouDescription : Maybe Markdown
    , thankYouTitle : Maybe String
    }


contributionSelectionSet : SelectionSet Contribution Cambiatus.Object.Contribution
contributionSelectionSet =
    SelectionSet.succeed Contribution
        |> with (Cambiatus.Object.Contribution.user Profile.minimalSelectionSet)
        |> with Cambiatus.Object.Contribution.amount
        |> with Cambiatus.Object.Contribution.currency
        |> with Cambiatus.Object.Contribution.id
        |> with
            (Cambiatus.Object.Contribution.insertedAt
                |> SelectionSet.map
                    (\(Cambiatus.Scalar.NaiveDateTime naiveDateTime) ->
                        Iso8601.toTime naiveDateTime
                            |> Result.withDefault (Time.millisToPosix 0)
                    )
            )


contributionConfigurationSelectionSet : SelectionSet ContributionConfiguration Cambiatus.Object.ContributionConfig
contributionConfigurationSelectionSet =
    SelectionSet.succeed ContributionConfiguration
        |> with Cambiatus.Object.ContributionConfig.acceptedCurrencies
        |> with Cambiatus.Object.ContributionConfig.paypalAccount
        |> with (Markdown.maybeSelectionSet Cambiatus.Object.ContributionConfig.thankYouDescription)
        |> with Cambiatus.Object.ContributionConfig.thankYouTitle


currencyTranslationKey : { contribution | amount : Float, currency : Cambiatus.Enum.CurrencyType.CurrencyType } -> String
currencyTranslationKey { amount, currency } =
    let
        baseTranslation =
            case currency of
                Cambiatus.Enum.CurrencyType.Brl ->
                    "currency.brl"

                Cambiatus.Enum.CurrencyType.Btc ->
                    "currency.btc"

                Cambiatus.Enum.CurrencyType.Crc ->
                    "currency.crc"

                Cambiatus.Enum.CurrencyType.Eos ->
                    "currency.eos"

                Cambiatus.Enum.CurrencyType.Eth ->
                    "currency.eth"

                Cambiatus.Enum.CurrencyType.Usd ->
                    "currency.usd"
    in
    if amount == 1 then
        baseTranslation ++ "_singular"

    else
        baseTranslation ++ "_plural"



-- Balance


type alias Balance =
    { asset : Eos.Asset
    , lastActivity : Posix
    }



-- CREATE COMMUNITY


type alias CreateCommunityData =
    { cmmAsset : Eos.Asset
    , creator : Eos.Name
    , logoUrl : String
    , name : String
    , description : Markdown
    , subdomain : String
    , inviterReward : Eos.Asset
    , invitedReward : Eos.Asset
    , hasShop : Eos.EosBool
    , hasObjectives : Eos.EosBool
    , hasKyc : Eos.EosBool
    , hasAutoInvite : Eos.EosBool
    , website : String
    }


type alias CreateCommunityDataInput =
    { accountName : Eos.Name
    , symbol : Eos.Symbol
    , logoUrl : String
    , name : String
    , description : Markdown
    , subdomain : String
    , inviterReward : Float
    , invitedReward : Float
    , hasShop : Bool
    , hasObjectives : Bool
    , hasKyc : Bool
    , hasAutoInvite : Bool
    , website : String
    }


createCommunityData : CreateCommunityDataInput -> CreateCommunityData
createCommunityData params =
    { cmmAsset =
        { amount = 0
        , symbol = params.symbol
        }
    , creator = params.accountName
    , logoUrl = params.logoUrl
    , name = params.name
    , description = params.description
    , subdomain = params.subdomain
    , inviterReward =
        { amount = params.inviterReward
        , symbol = params.symbol
        }
    , invitedReward =
        { amount = params.invitedReward
        , symbol = params.symbol
        }
    , hasShop = params.hasShop |> Eos.boolToEosBool
    , hasObjectives = params.hasObjectives |> Eos.boolToEosBool
    , hasKyc = params.hasKyc |> Eos.boolToEosBool
    , hasAutoInvite = params.hasAutoInvite |> Eos.boolToEosBool
    , website = params.website
    }


encodeCreateCommunityData : CreateCommunityData -> Value
encodeCreateCommunityData c =
    Encode.object
        [ ( "cmm_asset", Eos.encodeAsset c.cmmAsset )
        , ( "creator", Eos.encodeName c.creator )
        , ( "logo", Encode.string c.logoUrl )
        , ( "name", Encode.string c.name )
        , ( "description", Markdown.encode c.description )
        , ( "subdomain", Encode.string c.subdomain )
        , ( "inviter_reward", Eos.encodeAsset c.inviterReward )
        , ( "invited_reward", Eos.encodeAsset c.invitedReward )
        , ( "has_objectives", Eos.encodeEosBool c.hasObjectives )
        , ( "has_shop", Eos.encodeEosBool c.hasShop )
        , ( "has_kyc", Eos.encodeEosBool c.hasKyc )
        , ( "auto_invite", Eos.encodeEosBool c.hasAutoInvite )
        , ( "website", Encode.string c.website )
        ]


createCommunityDataDecoder : Decoder CreateCommunityData
createCommunityDataDecoder =
    Decode.succeed CreateCommunityData
        |> required "cmm_asset" Eos.decodeAsset
        |> required "creator" Eos.nameDecoder
        |> required "logo" Decode.string
        |> required "name" Decode.string
        |> required "description" Markdown.decoder
        |> required "subdomain" Decode.string
        |> required "inviter_reward" Eos.decodeAsset
        |> required "invited_reward" Eos.decodeAsset
        |> required "has_shop" Eos.eosBoolDecoder
        |> required "has_objectives" Eos.eosBoolDecoder
        |> required "has_kyc" Eos.eosBoolDecoder
        |> required "auto_invite" Eos.eosBoolDecoder
        |> required "website" Decode.string


type alias UpdateCommunityData =
    { asset : Eos.Asset
    , logo : String
    , name : String
    , description : Markdown
    , subdomain : String
    , inviterReward : Eos.Asset
    , invitedReward : Eos.Asset
    , hasObjectives : Eos.EosBool
    , hasShop : Eos.EosBool
    , hasKyc : Eos.EosBool
    , hasAutoInvite : Eos.EosBool
    , website : String
    }


encodeUpdateData : UpdateCommunityData -> Value
encodeUpdateData c =
    Encode.object
        [ ( "logo", Encode.string c.logo )
        , ( "cmm_asset", Eos.encodeAsset c.asset )
        , ( "name", Encode.string c.name )
        , ( "description", Markdown.encode c.description )
        , ( "subdomain", Encode.string c.subdomain )
        , ( "inviter_reward", Eos.encodeAsset c.inviterReward )
        , ( "invited_reward", Eos.encodeAsset c.invitedReward )
        , ( "has_objectives", Eos.encodeEosBool c.hasObjectives )
        , ( "has_shop", Eos.encodeEosBool c.hasShop )
        , ( "has_kyc", Eos.encodeEosBool c.hasKyc )
        , ( "auto_invite", Eos.encodeEosBool c.hasAutoInvite )
        , ( "website", Encode.string c.website )
        ]


domainAvailableSelectionSet : SelectionSet Bool Cambiatus.Object.Exists
domainAvailableSelectionSet =
    Cambiatus.Object.Exists.exists
        |> SelectionSet.map (Maybe.withDefault False)


domainAvailableQuery : String -> SelectionSet Bool RootQuery
domainAvailableQuery domain =
    Query.domainAvailable { domain = domain } domainAvailableSelectionSet
        |> SelectionSet.map (Maybe.map not >> Maybe.withDefault False)



-- INVITE


type alias Invite =
    { community : CommunityPreview
    , creator : Profile.Minimal
    }


inviteSelectionSet : SelectionSet Invite Cambiatus.Object.Invite
inviteSelectionSet =
    SelectionSet.succeed Invite
        |> with (Invite.communityPreview communityPreviewSelectionSet)
        |> with (Invite.creator Profile.minimalSelectionSet)


inviteQuery : String -> SelectionSet (Maybe Invite) RootQuery
inviteQuery invitationId =
    Query.invite { id = invitationId } inviteSelectionSet



-- PREVIEW


type alias CommunityPreview =
    { name : String
    , description : Markdown
    , logo : String
    , symbol : Eos.Symbol
    , subdomain : String
    , hasShop : Bool
    , hasObjectives : Bool
    , hasKyc : Bool
    , hasAutoInvite : Bool
    , uploads : List String
    , memberCount : Int
    , website : Maybe String
    }


communityPreviewSelectionSet : SelectionSet CommunityPreview Cambiatus.Object.CommunityPreview
communityPreviewSelectionSet =
    SelectionSet.succeed CommunityPreview
        |> with CommunityPreview.name
        |> with (Markdown.selectionSet CommunityPreview.description)
        |> with CommunityPreview.logo
        |> with (Eos.symbolSelectionSet CommunityPreview.symbol)
        |> with (CommunityPreview.subdomain Subdomain.name |> SelectionSet.map (Maybe.withDefault ""))
        |> with CommunityPreview.hasShop
        |> with CommunityPreview.hasObjectives
        |> with CommunityPreview.hasKyc
        |> with CommunityPreview.autoInvite
        |> with (CommunityPreview.uploads Upload.url)
        |> with CommunityPreview.memberCount
        |> with CommunityPreview.website


communityPreviewQuery : String -> SelectionSet (Maybe CommunityPreview) RootQuery
communityPreviewQuery subdomain =
    Query.communityPreview (\optionals -> { optionals | subdomain = Present subdomain })
        communityPreviewSelectionSet


communityPreviewSymbolQuery : Eos.Symbol -> SelectionSet (Maybe CommunityPreview) RootQuery
communityPreviewSymbolQuery symbol =
    Query.communityPreview (\optionals -> { optionals | symbol = Present (Eos.symbolToString symbol) })
        communityPreviewSelectionSet


communityPreviewImage :
    Bool
    -> Shared
    -> { community | name : String, uploads : List String, memberCount : Int }
    -> Html msg
communityPreviewImage isLeftSide { translators } community =
    let
        defaultImage =
            if isLeftSide then
                "/images/community-bg-desktop.svg"

            else
                "/images/community-bg-mobile.svg"
    in
    div
        [ class "relative"
        , classList
            [ ( "md:hidden w-full", not isLeftSide )
            , ( "w-1/2 flex-grow hidden md:block", isLeftSide )
            ]
        ]
        [ div [ class "bg-black" ]
            [ img
                [ class "w-full opacity-60"
                , classList
                    [ ( "h-screen object-cover", isLeftSide )
                    , ( "min-h-25 max-h-108", not isLeftSide )
                    ]
                , src
                    (List.head community.uploads
                        |> Maybe.withDefault defaultImage
                    )
                ]
                []
            ]
        , div [ class "absolute inset-0 flex flex-col items-center justify-center text-white uppercase px-5" ]
            [ span [ class "font-bold text-lg" ] [ text community.name ]
            , span [ class "font-bold text-sm mt-4" ]
                [ text
                    (translators.tr "community.join.member_count"
                        [ ( "member_count", String.fromInt community.memberCount ) ]
                    )
                ]
            ]
        ]


isNonExistingCommunityError : Graphql.Http.Error community -> Bool
isNonExistingCommunityError error =
    Utils.errorToString error
        |> String.toLower
        |> String.contains "no community found using the domain"<|MERGE_RESOLUTION|>--- conflicted
+++ resolved
@@ -484,13 +484,8 @@
 
 
 type alias CreateObjectiveAction =
-<<<<<<< HEAD
     { communityId : Eos.Symbol
-    , description : String
-=======
-    { asset : Eos.Asset
     , description : Markdown
->>>>>>> f99f5377
     , creator : Eos.Name
     }
 
@@ -498,28 +493,17 @@
 encodeCreateObjectiveAction : CreateObjectiveAction -> Value
 encodeCreateObjectiveAction c =
     Encode.object
-<<<<<<< HEAD
         [ ( "community_id", Eos.encodeSymbol c.communityId )
         , ( "objective_id", Encode.int 0 )
-        , ( "description", Encode.string c.description )
+        , ( "description", Markdown.encode c.description )
         , ( "editor", Eos.encodeName c.creator )
-=======
-        [ ( "cmm_asset", Eos.encodeAsset c.asset )
-        , ( "description", Markdown.encode c.description )
-        , ( "creator", Eos.encodeName c.creator )
->>>>>>> f99f5377
         ]
 
 
 type alias UpdateObjectiveAction =
-<<<<<<< HEAD
     { communityId : Eos.Symbol
     , objectiveId : Int
-    , description : String
-=======
-    { objectiveId : Int
     , description : Markdown
->>>>>>> f99f5377
     , editor : Eos.Name
     }
 
@@ -527,14 +511,9 @@
 encodeUpdateObjectiveAction : UpdateObjectiveAction -> Value
 encodeUpdateObjectiveAction c =
     Encode.object
-<<<<<<< HEAD
         [ ( "community_id", Eos.encodeSymbol c.communityId )
         , ( "objective_id", Encode.int c.objectiveId )
-        , ( "description", Encode.string c.description )
-=======
-        [ ( "objective_id", Encode.int c.objectiveId )
         , ( "description", Markdown.encode c.description )
->>>>>>> f99f5377
         , ( "editor", Eos.encodeName c.editor )
         ]
 
