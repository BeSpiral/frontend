module Community exposing
    ( Balance
    , CommunityPreview
    , Contribution
    , CreateCommunityData
    , CreateCommunityDataInput
    , Field(..)
    , FieldError(..)
    , FieldValue(..)
    , Invite
    , Metadata
    , Model
    , Objective
    , addPhotosMutation
    , communityPreviewImage
    , communityPreviewQuery
    , communityPreviewSymbolQuery
    , createCommunityData
    , createCommunityDataDecoder
    , currencyTranslationKey
    , decodeBalance
    , domainAvailableQuery
    , encodeCreateCommunityData
    , encodeCreateObjectiveAction
    , encodeUpdateData
    , encodeUpdateObjectiveAction
    , getField
    , inviteQuery
    , isFieldLoading
    , isNonExistingCommunityError
    , logoBackground
    , maybeFieldValue
    , mergeFields
    , newCommunitySubscription
    , queryForField
    , queryForFields
    , setFieldAsLoading
    , setFieldValue
    , subdomainQuery
    , symbolQuery
    )

import Action exposing (Action)
<<<<<<< HEAD
import Cambiatus.Enum.CurrencyType
=======
import Api.Graphql
>>>>>>> 7bc58e00
import Cambiatus.Mutation as Mutation
import Cambiatus.Object
import Cambiatus.Object.Community as Community
import Cambiatus.Object.CommunityPreview as CommunityPreview
import Cambiatus.Object.Contribution
import Cambiatus.Object.ContributionConfig
import Cambiatus.Object.Exists
import Cambiatus.Object.Invite as Invite
import Cambiatus.Object.Objective as Objective
import Cambiatus.Object.Subdomain as Subdomain
import Cambiatus.Object.Upload as Upload
import Cambiatus.Object.User as Profile
import Cambiatus.Query as Query
import Cambiatus.Scalar exposing (DateTime(..))
import Cambiatus.Subscription as Subscription
import Eos
import Eos.Account as Eos
import Graphql.Http
import Graphql.Operation exposing (RootMutation, RootQuery, RootSubscription)
import Graphql.OptionalArgument exposing (OptionalArgument(..))
import Graphql.SelectionSet as SelectionSet exposing (SelectionSet, with)
import Html exposing (Html, div, img, span, text)
import Html.Attributes exposing (class, classList, src)
import Iso8601
import Json.Decode as Decode exposing (Decoder)
import Json.Decode.Pipeline exposing (required)
import Json.Encode as Encode exposing (Value)
import List.Extra
import Profile
import RemoteData exposing (RemoteData)
import Session.Shared exposing (Shared)
import Time exposing (Posix)
import Utils



-- METADATA
-- Used on community listing


type alias Metadata =
    { title : String
    , description : String
    , symbol : Eos.Symbol
    , logo : String
    , creator : Eos.Name
    , memberCount : Int
    }



-- Community Data


type alias Model =
    { name : String
    , description : String
    , symbol : Eos.Symbol
    , logo : String
    , subdomain : String
    , creator : Eos.Name
    , inviterReward : Float
    , invitedReward : Float
    , minBalance : Maybe Float
    , maxSupply : Maybe Float
    , memberCount : Int
    , actionCount : Int
    , claimCount : Int
    , transferCount : Int
    , productCount : Int
    , orderCount : Int
    , members : List Profile.Minimal
<<<<<<< HEAD
    , contributions : List Contribution
    , contributionConfiguration : Maybe ContributionConfiguration
    , objectives : List Objective
=======
    , objectives : RemoteData (Graphql.Http.Error (List Objective)) (List Objective)
>>>>>>> 7bc58e00
    , hasObjectives : Bool
    , hasShop : Bool
    , hasKyc : Bool
    , hasAutoInvite : Bool
    , validators : List Eos.Name
    , uploads : RemoteData (Graphql.Http.Error (List String)) (List String)
    , website : Maybe String
    }


{-| In order to be able to query for fields separately from the community (such
as objectives and uploads), we need to add a `Field` constructor to represent
that field. The constructor's name should be the name of the field followed by
`Field` (e.g. `ObjectivesField`).

In order to have a nice API, we also need types to wrap the success and error
cases. That's why we have `FieldValue` and `FieldError`.

If you want to add a new field that isn't loaded by default (usually Lists are
good candidates):

1.  Add the field to the `Model`. It's type should be in the format
    `RemoteData (Graphql.Http.Error field) field`
2.  Add a new constructor to this `Field` type following the practices described above
3.  Add a new constructor to `FieldValue` (see `FieldValue`'s documentation for
    more info)
4.  Fill in the functions that use `Field` and `FieldValue` (the compiler will
    let you know which ones)

Pages can use this type to request separate fields from `LoggedIn`, using
`LoggedIn.External` messages, specifying which field they want. There are two
variants they can use to do so:

1.  `RequestedCommunityField`: Checks if the field is loaded. If so, send a
    `BroadcastMsg` with the field. If not, queries the backend for that field,
    and once the result comes in, sends a `BroadcastMsg`
2.  `RequestedReloadCommunityField`: Always queries for the field, and sends the
    result as a `BroadcastMsg`

-}
type Field
    = ObjectivesField
    | UploadsField


{-| `FieldValue` is useful to wrap results of queries for fields that aren't
loaded in by default with the community (such as objectives and uploads). The
constructor's name should be the name of the field followed by `Value`, and
should hold the actual value of that field (e.g. `ObjectivesValue (List Objetive)`).
-}
type FieldValue
    = ObjectivesValue (List Objective)
    | UploadsValue (List String)


{-| When we want to extract a field that is not loaded by default with the
community, and there is an error, we need to know if it was an error when
fetching the community or when fetching the actual field.
-}
type FieldError a
    = CommunityError (Graphql.Http.Error (Maybe Model))
    | FieldError a


getField :
    RemoteData (Graphql.Http.Error (Maybe Model)) Model
    -> (Model -> RemoteData err field)
    -> RemoteData (FieldError err) ( Model, field )
getField remoteDataModel accessor =
    remoteDataModel
        |> RemoteData.mapError CommunityError
        |> RemoteData.andThen
            (\model ->
                accessor model
                    |> RemoteData.map (\field -> ( model, field ))
                    |> RemoteData.mapError FieldError
            )


setFieldValue : FieldValue -> Model -> Model
setFieldValue fieldValue model =
    case fieldValue of
        ObjectivesValue objectives ->
            { model | objectives = RemoteData.Success objectives }

        UploadsValue uploads ->
            { model | uploads = RemoteData.Success uploads }


setFieldAsLoading : Field -> Model -> Model
setFieldAsLoading field model =
    case field of
        ObjectivesField ->
            { model | objectives = RemoteData.Loading }

        UploadsField ->
            { model | uploads = RemoteData.Loading }


isFieldLoading : Field -> Model -> Bool
isFieldLoading field model =
    case field of
        ObjectivesField ->
            RemoteData.isLoading model.objectives

        UploadsField ->
            RemoteData.isLoading model.uploads


maybeFieldValue : Field -> Model -> Maybe FieldValue
maybeFieldValue field model =
    case field of
        ObjectivesField ->
            model.objectives
                |> RemoteData.toMaybe
                |> Maybe.map ObjectivesValue

        UploadsField ->
            model.uploads
                |> RemoteData.toMaybe
                |> Maybe.map UploadsValue


mergeFields : RemoteData x Model -> Model -> Model
mergeFields loadedCommunity newCommunity =
    case loadedCommunity of
        RemoteData.Success oldCommunity ->
            { newCommunity
                | objectives = oldCommunity.objectives
                , uploads = oldCommunity.uploads
            }

        _ ->
            newCommunity



-- GraphQL


communitiesSelectionSet : SelectionSet Metadata Cambiatus.Object.Community
communitiesSelectionSet =
    SelectionSet.succeed Metadata
        |> with Community.name
        |> with Community.description
        |> with (Eos.symbolSelectionSet Community.symbol)
        |> with Community.logo
        |> with (Eos.nameSelectionSet Community.creator)
        |> with Community.memberCount


communitySelectionSet : SelectionSet Model Cambiatus.Object.Community
communitySelectionSet =
    SelectionSet.succeed Model
        |> with Community.name
        |> with Community.description
        |> with (Eos.symbolSelectionSet Community.symbol)
        |> with Community.logo
        |> with (Community.subdomain Subdomain.name |> SelectionSet.map (Maybe.withDefault ""))
        |> with (Eos.nameSelectionSet Community.creator)
        |> with Community.inviterReward
        |> with Community.invitedReward
        |> with Community.minBalance
        |> with Community.maxSupply
        |> with Community.memberCount
        |> with Community.actionCount
        |> with Community.claimCount
        |> with Community.transferCount
        |> with Community.productCount
        |> with Community.orderCount
        |> with (Community.members Profile.minimalSelectionSet)
<<<<<<< HEAD
        |> with (Community.contributions contributionSelectionSet)
        |> with (Community.contributionConfiguration contributionConfigurationSelectionSet)
        |> with (Community.objectives objectiveSelectionSet)
=======
        |> SelectionSet.hardcoded RemoteData.NotAsked
>>>>>>> 7bc58e00
        |> with Community.hasObjectives
        |> with Community.hasShop
        |> with Community.hasKyc
        |> with Community.autoInvite
        |> with (Community.validators (Eos.nameSelectionSet Profile.account))
        |> SelectionSet.hardcoded RemoteData.NotAsked
        |> with Community.website



-- NEW COMMUNITY NAME


type alias NewCommunity =
    String


newCommunitySubscription : Eos.Symbol -> SelectionSet NewCommunity RootSubscription
newCommunitySubscription symbol =
    let
        stringSymbol =
            Eos.symbolToString symbol
                |> String.toUpper

        selectionSet =
            Community.name

        args =
            { input = { symbol = stringSymbol } }
    in
    Subscription.newcommunity args selectionSet


selectionSetForField : Field -> SelectionSet FieldValue Cambiatus.Object.Community
selectionSetForField field =
    case field of
        ObjectivesField ->
            Community.objectives objectiveSelectionSet
                |> SelectionSet.map ObjectivesValue

        UploadsField ->
            Community.uploads Upload.url
                |> SelectionSet.map UploadsValue


queryForField :
    Eos.Symbol
    -> Shared
    -> String
    -> Field
    -> (RemoteData (Graphql.Http.Error (Maybe FieldValue)) (Maybe FieldValue) -> msg)
    -> Cmd msg
queryForField symbol shared authToken field toMsg =
    Api.Graphql.query shared
        (Just authToken)
        (field
            |> selectionSetForField
            |> Query.community (\optionals -> { optionals | symbol = Present <| Eos.symbolToString symbol })
        )
        toMsg


queryForFields :
    Eos.Symbol
    -> Shared
    -> String
    -> List Field
    -> (RemoteData (Graphql.Http.Error (List FieldValue)) (List FieldValue) -> msg)
    -> Cmd msg
queryForFields symbol shared authToken fields toMsg =
    Api.Graphql.query shared
        (Just authToken)
        (fields
            |> List.Extra.unique
            |> List.map selectionSetForField
            |> SelectionSet.list
            |> Query.community (\optionals -> { optionals | symbol = Present <| Eos.symbolToString symbol })
            |> SelectionSet.withDefault []
        )
        toMsg


symbolQuery : Eos.Symbol -> SelectionSet (Maybe Model) RootQuery
symbolQuery symbol =
    Query.community (\optionals -> { optionals | symbol = Present <| Eos.symbolToString symbol }) communitySelectionSet


subdomainQuery : String -> SelectionSet (Maybe Model) RootQuery
subdomainQuery subdomain =
    Query.community (\optionals -> { optionals | subdomain = Present subdomain }) communitySelectionSet


logoUrl : Maybe String -> String
logoUrl maybeUrl =
    let
        logoPlaceholder =
            "/icons/community_placeholder.png"
    in
    case maybeUrl of
        Nothing ->
            logoPlaceholder

        Just url ->
            if String.isEmpty (String.trim url) then
                logoPlaceholder

            else
                url


logoBackground : Maybe String -> Html.Attribute msg
logoBackground maybeUrl =
    Html.Attributes.style "background-image"
        ("url(" ++ logoUrl maybeUrl ++ ")")


addPhotosMutation : Eos.Symbol -> List String -> SelectionSet (Maybe Model) RootMutation
addPhotosMutation symbol photos =
    Mutation.addCommunityPhotos { symbol = Eos.symbolToString symbol, urls = photos }
        communitySelectionSet



-- OBJECTIVE


type alias Objective =
    { id : Int
    , description : String
    , creator : Eos.Name
    , actions : List Action
    , community : Metadata
    , isCompleted : Bool
    }


objectiveSelectionSet : SelectionSet Objective Cambiatus.Object.Objective
objectiveSelectionSet =
    SelectionSet.succeed Objective
        |> with Objective.id
        |> with Objective.description
        |> with (Eos.nameSelectionSet Objective.creatorId)
        |> with (Objective.actions identity Action.selectionSet)
        |> with (Objective.community communitiesSelectionSet)
        |> with Objective.isCompleted


type alias CreateObjectiveAction =
    { asset : Eos.Asset
    , description : String
    , creator : Eos.Name
    }


encodeCreateObjectiveAction : CreateObjectiveAction -> Value
encodeCreateObjectiveAction c =
    Encode.object
        [ ( "cmm_asset", Eos.encodeAsset c.asset )
        , ( "description", Encode.string c.description )
        , ( "creator", Eos.encodeName c.creator )
        ]


type alias UpdateObjectiveAction =
    { objectiveId : Int
    , description : String
    , editor : Eos.Name
    }


encodeUpdateObjectiveAction : UpdateObjectiveAction -> Value
encodeUpdateObjectiveAction c =
    Encode.object
        [ ( "objective_id", Encode.int c.objectiveId )
        , ( "description", Encode.string c.description )
        , ( "editor", Eos.encodeName c.editor )
        ]



-- CONTRIBUTION


type alias Contribution =
    { user : Profile.Minimal
    , amount : Float
    , currency : Cambiatus.Enum.CurrencyType.CurrencyType
    , id : String
    , insertedAt : Posix
    }


type alias ContributionConfiguration =
    { acceptedCurrencies : List Cambiatus.Enum.CurrencyType.CurrencyType
    , paypalAccount : Maybe String
    , thankYouDescription : Maybe String
    , thankYouTitle : Maybe String
    }


contributionSelectionSet : SelectionSet Contribution Cambiatus.Object.Contribution
contributionSelectionSet =
    SelectionSet.succeed Contribution
        |> with (Cambiatus.Object.Contribution.user Profile.minimalSelectionSet)
        |> with Cambiatus.Object.Contribution.amount
        |> with Cambiatus.Object.Contribution.currency
        |> with Cambiatus.Object.Contribution.id
        |> with
            (Cambiatus.Object.Contribution.insertedAt
                |> SelectionSet.map
                    (\(Cambiatus.Scalar.NaiveDateTime naiveDateTime) ->
                        Iso8601.toTime naiveDateTime
                            |> Result.withDefault (Time.millisToPosix 0)
                    )
            )


contributionConfigurationSelectionSet : SelectionSet ContributionConfiguration Cambiatus.Object.ContributionConfig
contributionConfigurationSelectionSet =
    SelectionSet.succeed ContributionConfiguration
        |> with Cambiatus.Object.ContributionConfig.acceptedCurrencies
        |> with Cambiatus.Object.ContributionConfig.paypalAccount
        |> with Cambiatus.Object.ContributionConfig.thankYouDescription
        |> with Cambiatus.Object.ContributionConfig.thankYouTitle


currencyTranslationKey : { contribution | amount : Float, currency : Cambiatus.Enum.CurrencyType.CurrencyType } -> String
currencyTranslationKey { amount, currency } =
    let
        baseTranslation =
            case currency of
                Cambiatus.Enum.CurrencyType.Brl ->
                    "currency.brl"

                Cambiatus.Enum.CurrencyType.Btc ->
                    "currency.btc"

                Cambiatus.Enum.CurrencyType.Crc ->
                    "currency.crc"

                Cambiatus.Enum.CurrencyType.Eos ->
                    "currency.eos"

                Cambiatus.Enum.CurrencyType.Eth ->
                    "currency.eth"

                Cambiatus.Enum.CurrencyType.Usd ->
                    "currency.usd"
    in
    if amount == 1 then
        baseTranslation ++ "_singular"

    else
        baseTranslation ++ "_plural"



-- Balance


type alias Balance =
    { asset : Eos.Asset
    , lastActivity : Posix
    }


decodeBalance : Decoder Balance
decodeBalance =
    Decode.succeed Balance
        |> required "balance" Eos.decodeAsset
        |> required "last_activity" Utils.decodeTimestamp



-- CREATE COMMUNITY


type alias CreateCommunityData =
    { cmmAsset : Eos.Asset
    , creator : Eos.Name
    , logoUrl : String
    , name : String
    , description : String
    , subdomain : String
    , inviterReward : Eos.Asset
    , invitedReward : Eos.Asset
    , hasShop : Eos.EosBool
    , hasObjectives : Eos.EosBool
    , hasKyc : Eos.EosBool
    , hasAutoInvite : Eos.EosBool
    , website : String
    }


type alias CreateCommunityDataInput =
    { accountName : Eos.Name
    , symbol : Eos.Symbol
    , logoUrl : String
    , name : String
    , description : String
    , subdomain : String
    , inviterReward : Float
    , invitedReward : Float
    , hasShop : Bool
    , hasObjectives : Bool
    , hasKyc : Bool
    , hasAutoInvite : Bool
    , website : String
    }


createCommunityData : CreateCommunityDataInput -> CreateCommunityData
createCommunityData params =
    { cmmAsset =
        { amount = 0
        , symbol = params.symbol
        }
    , creator = params.accountName
    , logoUrl = params.logoUrl
    , name = params.name
    , description = params.description
    , subdomain = params.subdomain
    , inviterReward =
        { amount = params.inviterReward
        , symbol = params.symbol
        }
    , invitedReward =
        { amount = params.invitedReward
        , symbol = params.symbol
        }
    , hasShop = params.hasShop |> Eos.boolToEosBool
    , hasObjectives = params.hasObjectives |> Eos.boolToEosBool
    , hasKyc = params.hasKyc |> Eos.boolToEosBool
    , hasAutoInvite = params.hasAutoInvite |> Eos.boolToEosBool
    , website = params.website
    }


encodeCreateCommunityData : CreateCommunityData -> Value
encodeCreateCommunityData c =
    Encode.object
        [ ( "cmm_asset", Eos.encodeAsset c.cmmAsset )
        , ( "creator", Eos.encodeName c.creator )
        , ( "logo", Encode.string c.logoUrl )
        , ( "name", Encode.string c.name )
        , ( "description", Encode.string c.description )
        , ( "subdomain", Encode.string c.subdomain )
        , ( "inviter_reward", Eos.encodeAsset c.inviterReward )
        , ( "invited_reward", Eos.encodeAsset c.invitedReward )
        , ( "has_objectives", Eos.encodeEosBool c.hasObjectives )
        , ( "has_shop", Eos.encodeEosBool c.hasShop )
        , ( "has_kyc", Eos.encodeEosBool c.hasKyc )
        , ( "auto_invite", Eos.encodeEosBool c.hasAutoInvite )
        , ( "website", Encode.string c.website )
        ]


createCommunityDataDecoder : Decoder CreateCommunityData
createCommunityDataDecoder =
    Decode.succeed CreateCommunityData
        |> required "cmm_asset" Eos.decodeAsset
        |> required "creator" Eos.nameDecoder
        |> required "logo" Decode.string
        |> required "name" Decode.string
        |> required "description" Decode.string
        |> required "subdomain" Decode.string
        |> required "inviter_reward" Eos.decodeAsset
        |> required "invited_reward" Eos.decodeAsset
        |> required "has_shop" Eos.eosBoolDecoder
        |> required "has_objectives" Eos.eosBoolDecoder
        |> required "has_kyc" Eos.eosBoolDecoder
        |> required "auto_invite" Eos.eosBoolDecoder
        |> required "website" Decode.string


type alias UpdateCommunityData =
    { asset : Eos.Asset
    , logo : String
    , name : String
    , description : String
    , subdomain : String
    , inviterReward : Eos.Asset
    , invitedReward : Eos.Asset
    , hasObjectives : Eos.EosBool
    , hasShop : Eos.EosBool
    , hasKyc : Eos.EosBool
    , hasAutoInvite : Eos.EosBool
    , website : String
    }


encodeUpdateData : UpdateCommunityData -> Value
encodeUpdateData c =
    Encode.object
        [ ( "logo", Encode.string c.logo )
        , ( "cmm_asset", Eos.encodeAsset c.asset )
        , ( "name", Encode.string c.name )
        , ( "description", Encode.string c.description )
        , ( "subdomain", Encode.string c.subdomain )
        , ( "inviter_reward", Eos.encodeAsset c.inviterReward )
        , ( "invited_reward", Eos.encodeAsset c.invitedReward )
        , ( "has_objectives", Eos.encodeEosBool c.hasObjectives )
        , ( "has_shop", Eos.encodeEosBool c.hasShop )
        , ( "has_kyc", Eos.encodeEosBool c.hasKyc )
        , ( "auto_invite", Eos.encodeEosBool c.hasAutoInvite )
        , ( "website", Encode.string c.website )
        ]


domainAvailableSelectionSet : SelectionSet Bool Cambiatus.Object.Exists
domainAvailableSelectionSet =
    Cambiatus.Object.Exists.exists
        |> SelectionSet.map (Maybe.withDefault False)


domainAvailableQuery : String -> SelectionSet Bool RootQuery
domainAvailableQuery domain =
    Query.domainAvailable { domain = domain } domainAvailableSelectionSet
        |> SelectionSet.map (Maybe.map not >> Maybe.withDefault False)



-- INVITE


type alias Invite =
    { community : CommunityPreview
    , creator : Profile.Minimal
    }


inviteSelectionSet : SelectionSet Invite Cambiatus.Object.Invite
inviteSelectionSet =
    SelectionSet.succeed Invite
        |> with (Invite.communityPreview communityPreviewSelectionSet)
        |> with (Invite.creator Profile.minimalSelectionSet)


inviteQuery : String -> SelectionSet (Maybe Invite) RootQuery
inviteQuery invitationId =
    Query.invite { id = invitationId } inviteSelectionSet



-- PREVIEW


type alias CommunityPreview =
    { name : String
    , description : String
    , logo : String
    , symbol : Eos.Symbol
    , subdomain : String
    , hasShop : Bool
    , hasObjectives : Bool
    , hasKyc : Bool
    , hasAutoInvite : Bool
    , uploads : List String
    , memberCount : Int
    , website : Maybe String
    }


communityPreviewSelectionSet : SelectionSet CommunityPreview Cambiatus.Object.CommunityPreview
communityPreviewSelectionSet =
    SelectionSet.succeed CommunityPreview
        |> with CommunityPreview.name
        |> with CommunityPreview.description
        |> with CommunityPreview.logo
        |> with (Eos.symbolSelectionSet CommunityPreview.symbol)
        |> with (CommunityPreview.subdomain Subdomain.name |> SelectionSet.map (Maybe.withDefault ""))
        |> with CommunityPreview.hasShop
        |> with CommunityPreview.hasObjectives
        |> with CommunityPreview.hasKyc
        |> with CommunityPreview.autoInvite
        |> with (CommunityPreview.uploads Upload.url)
        |> with CommunityPreview.memberCount
        |> with CommunityPreview.website


communityPreviewQuery : String -> SelectionSet (Maybe CommunityPreview) RootQuery
communityPreviewQuery subdomain =
    Query.communityPreview (\optionals -> { optionals | subdomain = Present subdomain })
        communityPreviewSelectionSet


communityPreviewSymbolQuery : Eos.Symbol -> SelectionSet (Maybe CommunityPreview) RootQuery
communityPreviewSymbolQuery symbol =
    Query.communityPreview (\optionals -> { optionals | symbol = Present (Eos.symbolToString symbol) })
        communityPreviewSelectionSet


communityPreviewImage :
    Bool
    -> Shared
    -> { community | name : String, uploads : List String, memberCount : Int }
    -> Html msg
communityPreviewImage isLeftSide { translators } community =
    let
        defaultImage =
            if isLeftSide then
                "/images/community-bg-desktop.svg"

            else
                "/images/community-bg-mobile.svg"
    in
    div
        [ class "relative"
        , classList
            [ ( "md:hidden w-full", not isLeftSide )
            , ( "w-1/2 flex-grow hidden md:block", isLeftSide )
            ]
        ]
        [ div [ class "bg-black" ]
            [ img
                [ class "w-full opacity-60"
                , classList
                    [ ( "h-screen object-cover", isLeftSide )
                    , ( "max-h-108", not isLeftSide )
                    ]
                , src
                    (List.head community.uploads
                        |> Maybe.withDefault defaultImage
                    )
                ]
                []
            ]
        , div [ class "absolute inset-0 flex flex-col items-center justify-center text-white uppercase px-5" ]
            [ span [ class "font-medium text-xl" ] [ text community.name ]
            , span [ class "text-xs mt-2" ]
                [ text
                    (translators.tr "community.join.member_count"
                        [ ( "member_count", String.fromInt community.memberCount ) ]
                    )
                ]
            ]
        ]


isNonExistingCommunityError : Graphql.Http.Error community -> Bool
isNonExistingCommunityError error =
    Utils.errorToString error
        |> String.toLower
        |> String.contains "no community found using the domain"<|MERGE_RESOLUTION|>--- conflicted
+++ resolved
@@ -41,11 +41,8 @@
     )
 
 import Action exposing (Action)
-<<<<<<< HEAD
+import Api.Graphql
 import Cambiatus.Enum.CurrencyType
-=======
-import Api.Graphql
->>>>>>> 7bc58e00
 import Cambiatus.Mutation as Mutation
 import Cambiatus.Object
 import Cambiatus.Object.Community as Community
@@ -118,13 +115,9 @@
     , productCount : Int
     , orderCount : Int
     , members : List Profile.Minimal
-<<<<<<< HEAD
     , contributions : List Contribution
     , contributionConfiguration : Maybe ContributionConfiguration
-    , objectives : List Objective
-=======
     , objectives : RemoteData (Graphql.Http.Error (List Objective)) (List Objective)
->>>>>>> 7bc58e00
     , hasObjectives : Bool
     , hasShop : Bool
     , hasKyc : Bool
@@ -296,13 +289,9 @@
         |> with Community.productCount
         |> with Community.orderCount
         |> with (Community.members Profile.minimalSelectionSet)
-<<<<<<< HEAD
         |> with (Community.contributions contributionSelectionSet)
         |> with (Community.contributionConfiguration contributionConfigurationSelectionSet)
-        |> with (Community.objectives objectiveSelectionSet)
-=======
         |> SelectionSet.hardcoded RemoteData.NotAsked
->>>>>>> 7bc58e00
         |> with Community.hasObjectives
         |> with Community.hasShop
         |> with Community.hasKyc
