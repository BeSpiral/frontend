--- conflicted
+++ resolved
@@ -90,7 +90,6 @@
 port storeSelectedCommunitySymbol : String -> Cmd msg
 
 
-<<<<<<< HEAD
 {-| Send info about a link in a MarkdownEditor to be treated on JS
 -}
 sendMarkdownLink : { id : String, label : String, url : String } -> Cmd msg
@@ -116,7 +115,8 @@
 
 
 port setMarkdown : Value -> Cmd msg
-=======
+
+
 {-| Add a Plausible script so we can track usage metrics. We have it here so we
 can dynamically tell plausible which community we're in (and if we're not in
 production, we don't even need to include it)
@@ -131,7 +131,6 @@
 
 
 port addPlausibleScriptPort : Value -> Cmd msg
->>>>>>> f7c63ac5
 
 
 
