--- conflicted
+++ resolved
@@ -1,13 +1,8 @@
 module View.Components exposing
     ( loadingLogoAnimated, loadingLogoAnimatedFluid
     , dialogBubble
-<<<<<<< HEAD
     , tooltip, pdfViewer
-    , bgNoScroll
-=======
-    , tooltip
     , bgNoScroll, PreventScroll(..)
->>>>>>> 76dc0878
     )
 
 {-| This module exports some simple components that don't need to manage any
