module View.Components exposing
    ( loadingLogoAnimated, loadingLogoAnimatedFluid
    , dialogBubble
    , tooltip, pdfViewer
    , bgNoScroll, PreventScroll(..)
<<<<<<< HEAD
    , dateViewer
=======
    , loadingLogoWithCustomText
>>>>>>> 80a622e3
    )

{-| This module exports some simple components that don't need to manage any
state or configuration, such as loading indicators and containers


# Loading

@docs loadingLogoAnimated, loadingLogoAnimatedFluid


# Containers

@docs dialogBubble


## Helper types

@docs Orientation


# Elements

@docs tooltip, pdfViewer


# Helpers

@docs bgNoScroll, PreventScroll

-}

import Html exposing (Html, div, img, node, p, span, text)
import Html.Attributes exposing (attribute, class, src)
import Icons
import Session.Shared exposing (Shared, Translators)
import Time
import Translation
import Utils



-- LOADING


loadingLogoAnimated : Translators -> String -> Html msg
loadingLogoAnimated translators class_ =
    loadingLogoWithCustomText translators "loading.subtitle" class_


loadingLogoWithCustomText : Translators -> String -> String -> Html msg
loadingLogoWithCustomText { t } customTextKey class_ =
    div [ class ("w-full text-center " ++ class_) ]
        [ img [ class "h-16 mx-auto mt-8", src "/images/loading.svg" ] []
        , p [ class "font-bold text-2xl" ] [ text <| t "loading.title" ]
        , p [ class "text-sm" ] [ text <| t customTextKey ]
        ]


{-| A fluid-size loading indicator, fills the space as much as possible
-}
loadingLogoAnimatedFluid : Html msg
loadingLogoAnimatedFluid =
    div [ class "w-full text-center h-full py-2" ]
        [ img [ class "mx-auto h-full", src "/images/loading.svg" ] [] ]



-- CONTAINERS


dialogBubble :
    { class_ : String
    , relativeSelector : Maybe String
    , scrollSelector : Maybe String
    }
    -> List (Html msg)
    -> Html msg
dialogBubble { class_, relativeSelector, scrollSelector } elements =
    node "dialog-bubble"
        [ attribute "elm-class" class_
        , optionalAttr "elm-relative-selector" relativeSelector
        , optionalAttr "elm-scroll-selector" scrollSelector
        ]
        elements



-- ELEMENTS


tooltip : Translators -> String -> Html msg
tooltip { t } tooltipMessage =
    span [ class "icon-tooltip ml-1" ]
        [ Icons.question "inline-block"
        , div [ class "icon-tooltip-content" ]
            [ text (t tooltipMessage) ]
        ]


{-| Display a PDF coming from a url. If the PDF cannot be read, display an `img`
with `url` as `src`. This element automatically shows a loading animation while
it fetches the pdf. If you pass in `Translators`, there will also be a text
under the loading animation
-}
pdfViewer : List (Html.Attribute msg) -> { url : String, childClass : String, maybeTranslators : Maybe Translators } -> Html msg
pdfViewer attrs { url, childClass, maybeTranslators } =
    let
        loadingAttributes =
            case maybeTranslators of
                Nothing ->
                    []

                Just { t } ->
                    [ attribute "elm-loading-title" (t "loading.title")
                    , attribute "elm-loading-subtitle" (t "loading.subtitle")
                    ]
    in
    node "pdf-viewer"
        (attribute "elm-url" url
            :: attribute "elm-child-class" childClass
            :: class "flex flex-col items-center justify-center"
            :: loadingAttributes
            ++ attrs
        )
        []


type alias DateTranslations =
    { today : String
    , yesterday : String
    , other : String
    }


{-| A helper to display dates. Supports providing your own translated strings
for when the date is today or yesterday

    dateViewer []
        (\translations ->
            { translations
                | today = t "claim.claimed_today"
                , yesterday = t "claim.claimed_yesterday"
                , other = "claim.claimed_on"
            }
        )
        shared
        claim.claimDate

The `other` key on the translations record needs a `{{date}}` somewhere in the
string so we can replace it on JS

-}
dateViewer :
    List (Html.Attribute msg)
    -> (DateTranslations -> DateTranslations)
    -> Shared
    -> Time.Posix
    -> Html msg
dateViewer attrs fillInTranslations shared time =
    let
        yesterday =
            Utils.previousDay shared.now

        translations =
            fillInTranslations
                { today = shared.translators.t "dates.today"
                , yesterday = shared.translators.t "dates.yesterday"
                , other = "{{date}}"
                }
    in
    if Utils.areSameDay shared.timezone shared.now time then
        span attrs [ text translations.today ]

    else if Utils.areSameDay shared.timezone shared.now yesterday then
        span attrs [ text translations.yesterday ]

    else
        dateFormatter attrs
            { language = shared.language
            , date = time
            , translationString = translations.other
            }



-- HELPERS


{-| A node that prevents the body from scrolling
-}
bgNoScroll : List (Html.Attribute msg) -> PreventScroll -> Html msg
bgNoScroll attrs preventScroll =
    let
        preventScrollClass =
            case preventScroll of
                PreventScrollOnMobile ->
                    "overflow-hidden md:overflow-auto"

                PreventScrollAlways ->
                    "overflow-hidden"
    in
    node "bg-no-scroll"
        (attribute "elm-prevent-scroll-class" preventScrollClass
            :: attrs
        )
        []


type PreventScroll
    = PreventScrollOnMobile
    | PreventScrollAlways



-- INTERNALS


optionalAttr : String -> Maybe String -> Html.Attribute msg
optionalAttr attr maybeAttr =
    case maybeAttr of
        Nothing ->
            class ""

        Just attrValue ->
            attribute attr attrValue


dateFormatter :
    List (Html.Attribute msg)
    -> { language : Translation.Language, date : Time.Posix, translationString : String }
    -> Html msg
dateFormatter attrs { language, date, translationString } =
    node "date-formatter"
        (attribute "elm-locale" (Translation.languageToLocale language)
            :: attribute "elm-date" (date |> Time.posixToMillis |> String.fromInt)
            :: attribute "elm-translation" translationString
            :: attrs
        )
        []<|MERGE_RESOLUTION|>--- conflicted
+++ resolved
@@ -3,11 +3,7 @@
     , dialogBubble
     , tooltip, pdfViewer
     , bgNoScroll, PreventScroll(..)
-<<<<<<< HEAD
-    , dateViewer
-=======
-    , loadingLogoWithCustomText
->>>>>>> 80a622e3
+    , dateViewer, loadingLogoWithCustomText
     )
 
 {-| This module exports some simple components that don't need to manage any
