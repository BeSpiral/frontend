--- conflicted
+++ resolved
@@ -1,8 +1,4 @@
-<<<<<<< HEAD
-module View.Form.Input exposing (init, input, toHtml, toHtmlTextArea, withAttrs, withCounter, withElement)
-=======
 module View.Form.Input exposing (FieldType(..), init, input, toHtml, withAttrs, withCounter, withCounterAttrs, withCounterType, withElement, withErrorAttrs, withType)
->>>>>>> c8cf2622
 
 {-| Creates a Cambiatus-style text input that supports error reporting, placeholders, localization
 and character counters.
@@ -44,13 +40,6 @@
     }
 
 
-{-| Lists out the possible input types
--}
-type InputType
-    = Input
-    | TextArea
-
-
 {-| Initializes an input
 -}
 init : RequiredInputOptions a -> InputOptions a
@@ -65,25 +54,21 @@
     , maximumCounterValue = Nothing
     , translators = options.translators
     , extraAttrs = []
-<<<<<<< HEAD
-    , extraElement = Nothing
-=======
     , counterAttrs = []
     , extraElement = Nothing
     , errorAttrs = []
     , fieldType = Text
     , counterType = View.Form.InputCounter.CountLetters
->>>>>>> c8cf2622
     }
 
 
 {-| Converts a Cambiatus input into Html to be used in view code
 -}
-toHtmlWith : InputType -> InputOptions a -> Html a
-toHtmlWith inputType options =
+toHtml : InputOptions a -> Html a
+toHtml options =
     div [ class "mb-10 relative" ]
         [ View.Form.label options.id options.label
-        , input inputType options
+        , input options
         , case options.maximumCounterValue of
             Just number ->
                 View.Form.InputCounter.viewWithAttrs options.translators.tr
@@ -102,65 +87,32 @@
         ]
 
 
-{-| Converts a Cambiatus input into Html to be used in view code, using Html.input
--}
-toHtml : InputOptions a -> Html a
-toHtml =
-    toHtmlWith Input
-
-
-{-| Converts a Cambiatus input into Html to be used in view code, using Html.textarea
--}
-toHtmlTextArea : InputOptions a -> Html a
-toHtmlTextArea =
-    toHtmlWith TextArea
-
-
 {-| Basic Cambiatus-style input
 -}
-<<<<<<< HEAD
-input : InputType -> InputOptions a -> Html a
-input inputType options =
-    let
-        inputElement =
-            case inputType of
-                Input ->
-=======
 input : InputOptions a -> Html a
 input options =
     let
         inputElement =
             case options.fieldType of
                 Text ->
->>>>>>> c8cf2622
                     Html.input
 
                 TextArea ->
                     Html.textarea
-<<<<<<< HEAD
-    in
-    div [ class "relative" ]
-        [ inputElement
-            ([ id options.id
-             , onInput options.onInput
-             , class "input min-w-full relative"
-=======
 
-        isInput =
+        inputClass =
             case options.fieldType of
                 Text ->
-                    True
+                    "input"
 
                 TextArea ->
-                    False
+                    "form-textarea"
     in
     Html.div [ class "relative" ]
         [ inputElement
             ([ id options.id
              , onInput options.onInput
-             , class "min-w-full"
-             , classList [ ( "input", isInput ) ]
->>>>>>> c8cf2622
+             , class ("w-full " ++ inputClass)
              , disabled options.disabled
              , value options.value
              , placeholder (Maybe.withDefault "" options.placeholder)
@@ -168,16 +120,7 @@
                 ++ options.extraAttrs
             )
             []
-<<<<<<< HEAD
-        , case options.extraElement of
-            Nothing ->
-                text ""
-
-            Just extraElement ->
-                div [ class "absolute inset-y-0 right-0 flex items-center pr-3" ] [ extraElement ]
-=======
         , Maybe.withDefault (text "") options.extraElement
->>>>>>> c8cf2622
         ]
 
 
@@ -207,18 +150,11 @@
     { options | extraAttrs = attrs }
 
 
-<<<<<<< HEAD
-{-| Adds an HTML element to be displayed on the right side of the input
--}
-=======
->>>>>>> c8cf2622
 withElement : Html a -> InputOptions a -> InputOptions a
 withElement element options =
     { options | extraElement = Just element }
 
 
-<<<<<<< HEAD
-=======
 withType : FieldType -> InputOptions a -> InputOptions a
 withType fieldType options =
     { options | fieldType = fieldType }
@@ -229,7 +165,6 @@
     { options | counterType = counterType }
 
 
->>>>>>> c8cf2622
 
 --- INTERNAL
 
@@ -250,10 +185,6 @@
     , translators : Translators
     , maximumCounterValue : Maybe Int
     , extraAttrs : List (Html.Attribute a)
-<<<<<<< HEAD
-    , extraElement : Maybe (Html a)
-    }
-=======
     , counterAttrs : List (Html.Attribute a)
     , extraElement : Maybe (Html a)
     , errorAttrs : List (Html.Attribute a)
@@ -264,5 +195,4 @@
 
 type FieldType
     = Text
-    | TextArea
->>>>>>> c8cf2622
+    | TextArea