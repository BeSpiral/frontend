--- conflicted
+++ resolved
@@ -116,7 +116,6 @@
           else
             View.Form.label options.labelAttrs options.id options.label
         , input options
-<<<<<<< HEAD
         , div [ class "flex w-full px-1" ]
             [ ul [ class "inline-block mr-auto" ]
                 (options.problems
@@ -125,7 +124,7 @@
                 )
             , case options.maximumCounterValue of
                 Just number ->
-                    View.Form.InputCounter.viewWithAttrs options.translators.tr
+                    inputCounterviewWithAttrs options.translators.tr
                         number
                         options.value
                         options.counterAttrs
@@ -134,27 +133,6 @@
                 Nothing ->
                     text ""
             ]
-=======
-        , case options.maximumCounterValue of
-            Just number ->
-                inputCounterviewWithAttrs options.translators.tr
-                    number
-                    options.value
-                    options.counterAttrs
-                    options.counterType
-
-            Nothing ->
-                text ""
-        , case options.problems of
-            Nothing ->
-                text ""
-
-            Just problems ->
-                ul []
-                    (problems
-                        |> List.map (viewFieldProblem options.errorAttrs)
-                    )
->>>>>>> 1ea40e5f
         ]
 
 
@@ -311,7 +289,7 @@
                         |> List.filter (not << String.isEmpty)
                         |> List.length
     in
-    div (class "input-counter" :: attrs)
+    div (class "text-purple-100 mt-2 uppercase font-bold text-sm" :: attrs)
         [ text <|
             tr "edit.input_counter"
                 [ ( "current", String.fromInt currentLength )
