module View.Form.FileUploader exposing
    ( init
<<<<<<< HEAD
    , withAttrs, withVariant, withBackground
    , toHtml
    , Background(..), Variant(..)
=======
    , withAttrs, withVariant, withFileTypes
    , toHtml
    , FileType(..), Variant(..)
>>>>>>> 60fc356f
    )

{-| Creates a Cambiatus-style file uploader that supports pictures

    View.Form.FileUploader.init
        { label = "Photo"
        , id = "photo_input"
        , onFileInput = EnteredPhoto
        , status = model.photoStatus
        }
        |> View.Form.FileUploader.toHtml


# Initializing

@docs InitialOptions, init


# Helpers

<<<<<<< HEAD
@docs withAttrs, withVariant, withBackground
=======
@docs withAttrs, withVariant, withFileTypes
>>>>>>> 60fc356f


# Converting to HTML

@docs toHtml

-}

import File exposing (File)
import Html exposing (Html, div, img, input, label, span, text)
import Html.Attributes exposing (accept, class, for, id, multiple, src, type_)
import Html.Events exposing (on)
import Http
import Icons
import Json.Decode as Decode
import RemoteData exposing (RemoteData)
import Session.Shared exposing (Translators)
import View.Components



-- MODEL


{-| Represents the file uploader completely
-}
type alias Options msg =
    { label : String
    , id : String
    , onFileInput : List File -> msg
    , status : RemoteData Http.Error String
    , extraAttrs : List (Html.Attribute msg)
    , variant : Variant
<<<<<<< HEAD
    , background : Background
=======
    , fileTypes : List FileType
>>>>>>> 60fc356f
    }



-- INITIALIZING


{-| Minimum required options for a file input
-}
type alias InitialOptions msg =
    { label : String
    , id : String
    , onFileInput : List File -> msg
    , status : RemoteData Http.Error String
    }


type Variant
    = Small
    | Large


<<<<<<< HEAD
type Background
    = Purple
    | Gray
=======
type FileType
    = Image
    | PDF
>>>>>>> 60fc356f


{-| Initializes a file uploader
-}
init : InitialOptions msg -> Options msg
init options =
    { label = options.label
    , id = options.id
    , onFileInput = options.onFileInput
    , status = options.status
    , extraAttrs = []
    , variant = Large
<<<<<<< HEAD
    , background = Purple
=======
    , fileTypes = [ Image ]
>>>>>>> 60fc356f
    }



-- HELPERS


{-| Adds attributes to the div that holds the label and the file uploader
-}
withAttrs : List (Html.Attribute msg) -> Options msg -> Options msg
withAttrs attrs options =
    { options | extraAttrs = options.extraAttrs ++ attrs }


{-| Select the `Variant` to be used
-}
withVariant : Variant -> Options msg -> Options msg
withVariant variant options =
    { options | variant = variant }


<<<<<<< HEAD
withBackground : Background -> Options msg -> Options msg
withBackground background options =
    { options | background = background }
=======
{-| Define the file types we can accept
-}
withFileTypes : List FileType -> Options msg -> Options msg
withFileTypes fileTypes options =
    { options | fileTypes = fileTypes }
>>>>>>> 60fc356f



-- TO HTML


{-| Transforms `Options` into `Html`
-}
toHtml : Translators -> Options msg -> Html msg
toHtml translators options =
    case options.variant of
        Large ->
            viewLarge translators options

        Small ->
            viewSmall translators options



-- INTERNAL


onFileChange : (List File -> msg) -> Html.Attribute msg
onFileChange toMsg =
    Decode.list File.decoder
        |> Decode.at [ "target", "files" ]
        |> Decode.map toMsg
        |> on "change"


fileTypeToString : FileType -> String
fileTypeToString fileType =
    case fileType of
        Image ->
            "image/*"

        PDF ->
            ".pdf"


acceptFileTypes : List FileType -> Html.Attribute msg
acceptFileTypes fileTypes =
    fileTypes
        |> List.map fileTypeToString
        |> String.join ","
        |> accept


viewLarge : Translators -> Options msg -> Html msg
viewLarge ({ t } as translators) options =
<<<<<<< HEAD
    let
        uploadedAttrs =
            case options.status of
                RemoteData.Success url ->
                    [ class "bg-no-repeat bg-center bg-contain"
                    , style "background-image" ("url(" ++ url ++ ")")
                    ]

                _ ->
                    []

        ( backgroundColor, foregroundColor, icon ) =
            case options.background of
                Purple ->
                    ( "bg-purple-500", "text-white", Icons.camera "" )

                Gray ->
                    ( "bg-gray-100", "text-body-black", Icons.addPhoto "fill-current text-body-black" )
    in
    div options.extraAttrs
        [ span [ class "input-label" ] [ text (t options.label) ]
        , label
            (class "relative w-full h-56 rounded-sm flex justify-center items-center cursor-pointer"
                :: class backgroundColor
                :: class foregroundColor
                :: uploadedAttrs
            )
=======
    div options.extraAttrs
        [ span [ class "input-label" ] [ text (t options.label) ]
        , label
            [ class "relative bg-purple-500 w-full h-56 rounded-sm flex justify-center items-center cursor-pointer" ]
>>>>>>> 60fc356f
            [ input
                [ id options.id
                , class "hidden-img-input"
                , type_ "file"
                , acceptFileTypes options.fileTypes
                , onFileChange options.onFileInput
                , multiple False
                ]
                []
<<<<<<< HEAD
            , div []
                [ case options.status of
                    RemoteData.Loading ->
                        View.Components.loadingLogoAnimated translators ""
=======
            , case options.status of
                RemoteData.Loading ->
                    View.Components.loadingLogoAnimated translators "text-white"
>>>>>>> 60fc356f

                RemoteData.Success url ->
                    div [ class "w-full h-full flex items-center justify-center" ]
                        [ span [ class "absolute bottom-0 right-0 mr-4 mb-4 bg-orange-300 w-8 h-8 p-2 rounded-full" ]
                            [ Icons.camera "" ]
                        , if List.member PDF options.fileTypes then
                            View.Components.pdfViewer [ class "h-full w-full text-white" ]
                                { url = url
                                , childClass = "max-h-full max-w-full"
                                , maybeTranslators = Just translators
                                }

<<<<<<< HEAD
                    _ ->
                        div [ class "text-body font-bold text-center" ]
                            [ div [ class "w-10 mx-auto mb-2" ] [ icon ]
                            , div [] [ text (t "community.actions.proof.upload_photo_hint") ]
                            ]
                ]
=======
                          else
                            img [ src url, class "max-h-full max-w-full" ] []
                        ]

                _ ->
                    div [ class "text-white text-body font-bold text-center" ]
                        [ div [ class "w-10 mx-auto mb-2" ] [ Icons.camera "" ]
                        , div [ class "px-4" ] [ text (t "community.actions.proof.upload_hint") ]
                        ]
>>>>>>> 60fc356f
            ]
        ]


viewSmall : Translators -> Options msg -> Html msg
viewSmall { t } options =
    let
        imgClasses =
            "object-cover rounded-full w-20 h-20"

        viewImg =
            case options.status of
                RemoteData.Success url ->
                    if List.member PDF options.fileTypes then
                        View.Components.pdfViewer [ class imgClasses ]
                            { url = url
                            , childClass = imgClasses
                            , maybeTranslators = Nothing
                            }

                    else
                        img [ class imgClasses, src url ] []

                _ ->
                    div [ class (imgClasses ++ " bg-gray-500") ] []
    in
    div options.extraAttrs
        [ div [ class "input-label" ]
            [ text (t options.label) ]
        , div [ class "mt-2 m-auto w-20 h-20 relative" ]
            [ input
                [ id options.id
                , class "profile-img-input"
                , type_ "file"
                , acceptFileTypes options.fileTypes
                , onFileChange options.onFileInput
                , multiple False
                ]
                []
            , label
                [ for options.id
                , class "block cursor-pointer"
                ]
                [ viewImg
                , span [ class "absolute bottom-0 right-0 bg-orange-300 w-8 h-8 p-2 rounded-full" ] [ Icons.camera "" ]
                ]
            ]
        ]<|MERGE_RESOLUTION|>--- conflicted
+++ resolved
@@ -1,14 +1,8 @@
 module View.Form.FileUploader exposing
     ( init
-<<<<<<< HEAD
-    , withAttrs, withVariant, withBackground
+    , withAttrs, withVariant, withBackground, withFileTypes
     , toHtml
-    , Background(..), Variant(..)
-=======
-    , withAttrs, withVariant, withFileTypes
-    , toHtml
-    , FileType(..), Variant(..)
->>>>>>> 60fc356f
+    , Background(..), FileType(..), Variant(..)
     )
 
 {-| Creates a Cambiatus-style file uploader that supports pictures
@@ -29,11 +23,7 @@
 
 # Helpers
 
-<<<<<<< HEAD
-@docs withAttrs, withVariant, withBackground
-=======
-@docs withAttrs, withVariant, withFileTypes
->>>>>>> 60fc356f
+@docs withAttrs, withVariant, withBackground, withFileTypes
 
 
 # Converting to HTML
@@ -67,11 +57,8 @@
     , status : RemoteData Http.Error String
     , extraAttrs : List (Html.Attribute msg)
     , variant : Variant
-<<<<<<< HEAD
     , background : Background
-=======
     , fileTypes : List FileType
->>>>>>> 60fc356f
     }
 
 
@@ -94,15 +81,14 @@
     | Large
 
 
-<<<<<<< HEAD
 type Background
     = Purple
     | Gray
-=======
+
+
 type FileType
     = Image
     | PDF
->>>>>>> 60fc356f
 
 
 {-| Initializes a file uploader
@@ -115,11 +101,8 @@
     , status = options.status
     , extraAttrs = []
     , variant = Large
-<<<<<<< HEAD
     , background = Purple
-=======
     , fileTypes = [ Image ]
->>>>>>> 60fc356f
     }
 
 
@@ -141,17 +124,16 @@
     { options | variant = variant }
 
 
-<<<<<<< HEAD
 withBackground : Background -> Options msg -> Options msg
 withBackground background options =
     { options | background = background }
-=======
+
+
 {-| Define the file types we can accept
 -}
 withFileTypes : List FileType -> Options msg -> Options msg
 withFileTypes fileTypes options =
     { options | fileTypes = fileTypes }
->>>>>>> 60fc356f
 
 
 
@@ -202,18 +184,7 @@
 
 viewLarge : Translators -> Options msg -> Html msg
 viewLarge ({ t } as translators) options =
-<<<<<<< HEAD
     let
-        uploadedAttrs =
-            case options.status of
-                RemoteData.Success url ->
-                    [ class "bg-no-repeat bg-center bg-contain"
-                    , style "background-image" ("url(" ++ url ++ ")")
-                    ]
-
-                _ ->
-                    []
-
         ( backgroundColor, foregroundColor, icon ) =
             case options.background of
                 Purple ->
@@ -225,17 +196,10 @@
     div options.extraAttrs
         [ span [ class "input-label" ] [ text (t options.label) ]
         , label
-            (class "relative w-full h-56 rounded-sm flex justify-center items-center cursor-pointer"
-                :: class backgroundColor
-                :: class foregroundColor
-                :: uploadedAttrs
-            )
-=======
-    div options.extraAttrs
-        [ span [ class "input-label" ] [ text (t options.label) ]
-        , label
-            [ class "relative bg-purple-500 w-full h-56 rounded-sm flex justify-center items-center cursor-pointer" ]
->>>>>>> 60fc356f
+            [ class "relative w-full h-56 rounded-sm flex justify-center items-center cursor-pointer"
+            , class backgroundColor
+            , class foregroundColor
+            ]
             [ input
                 [ id options.id
                 , class "hidden-img-input"
@@ -245,16 +209,9 @@
                 , multiple False
                 ]
                 []
-<<<<<<< HEAD
-            , div []
-                [ case options.status of
-                    RemoteData.Loading ->
-                        View.Components.loadingLogoAnimated translators ""
-=======
             , case options.status of
                 RemoteData.Loading ->
-                    View.Components.loadingLogoAnimated translators "text-white"
->>>>>>> 60fc356f
+                    View.Components.loadingLogoAnimated translators ""
 
                 RemoteData.Success url ->
                     div [ class "w-full h-full flex items-center justify-center" ]
@@ -267,24 +224,15 @@
                                 , maybeTranslators = Just translators
                                 }
 
-<<<<<<< HEAD
-                    _ ->
-                        div [ class "text-body font-bold text-center" ]
-                            [ div [ class "w-10 mx-auto mb-2" ] [ icon ]
-                            , div [] [ text (t "community.actions.proof.upload_photo_hint") ]
-                            ]
-                ]
-=======
                           else
                             img [ src url, class "max-h-full max-w-full" ] []
                         ]
 
                 _ ->
-                    div [ class "text-white text-body font-bold text-center" ]
-                        [ div [ class "w-10 mx-auto mb-2" ] [ Icons.camera "" ]
-                        , div [ class "px-4" ] [ text (t "community.actions.proof.upload_hint") ]
+                    div [ class "text-body font-bold text-center" ]
+                        [ div [ class "w-10 mx-auto mb-2" ] [ icon ]
+                        , div [] [ text (t "community.actions.proof.upload_photo_hint") ]
                         ]
->>>>>>> 60fc356f
             ]
         ]
 
