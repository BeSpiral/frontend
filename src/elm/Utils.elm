--- conflicted
+++ resolved
@@ -123,7 +123,6 @@
                 String.join newSeparator [ addThousandsSeparator beforeSeparator, paddedSeparator ]
 
 
-<<<<<<< HEAD
 formatFloatWithMaxCases : Int -> Bool -> Float -> String
 formatFloatWithMaxCases decimalCases useSeparator number =
     case
@@ -144,7 +143,8 @@
         impossible ->
             impossible
                 |> String.join "."
-=======
+
+
 escSubscription : msg -> Sub msg
 escSubscription toMsg =
     Decode.field "key" Decode.string
@@ -158,7 +158,6 @@
             )
         |> Browser.Events.onKeyDown
         |> Sub.map (\_ -> toMsg)
->>>>>>> 6896f2d3
 
 
 decodeTimestamp : Decode.Decoder Posix
