--- conflicted
+++ resolved
@@ -26,10 +26,7 @@
 import Eos.Account as Eos
 import Graphql.Http
 import Graphql.Operation exposing (RootMutation)
-<<<<<<< HEAD
-=======
 import Graphql.OptionalArgument as OptionalArgument
->>>>>>> cb6aedd5
 import Graphql.SelectionSet exposing (SelectionSet, with)
 import Html exposing (Html, a, button, div, form, h2, img, label, li, p, span, strong, text, textarea, ul)
 import Html.Attributes exposing (autocomplete, autofocus, class, classList, disabled, for, id, placeholder, required, src, title, type_, value)
@@ -775,11 +772,7 @@
                 |> UR.addCmd
                     (Api.Graphql.mutation shared
                         Nothing
-<<<<<<< HEAD
-                        (signIn accountName shared)
-=======
                         (signIn accountName shared Nothing)
->>>>>>> cb6aedd5
                         (CompletedSignIn (LoggedInWithPrivateKey privateKey))
                     )
 
@@ -842,11 +835,7 @@
                 |> UR.addCmd
                     (Api.Graphql.mutation shared
                         Nothing
-<<<<<<< HEAD
-                        (signIn accountName shared)
-=======
                         (signIn accountName shared Nothing)
->>>>>>> cb6aedd5
                         (CompletedSignIn (LoggedInWithPrivateKey privateKey))
                     )
 
@@ -893,16 +882,10 @@
                 UR.init model
 
 
-<<<<<<< HEAD
-signIn : Eos.Name -> Shared -> SelectionSet (Maybe SignInResponse) RootMutation
-signIn accountName shared =
-    Cambiatus.Mutation.signIn
-=======
 signIn : Eos.Name -> Shared -> Maybe String -> SelectionSet (Maybe SignInResponse) RootMutation
 signIn accountName shared maybeInvitationId =
     Cambiatus.Mutation.signIn
         (\opts -> { opts | invitationId = OptionalArgument.fromMaybe maybeInvitationId })
->>>>>>> cb6aedd5
         { account = Eos.nameToString accountName
         , password = shared.graphqlSecret
         }
