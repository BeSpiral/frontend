--- conflicted
+++ resolved
@@ -78,7 +78,6 @@
 
 
 view : (Msg -> msg) -> Page -> Model -> Html msg -> Html msg
-<<<<<<< HEAD
 view thisMsg page ({ shared } as model) content =
     let
         isLeftArtAvailable =
@@ -107,9 +106,6 @@
             else
                 "md:w-full"
     in
-=======
-view thisMsg _ ({ shared } as model) content =
->>>>>>> b2f2424c
     case Shared.translationStatus shared of
         Shared.LoadingTranslation ->
             Shared.viewFullLoading
@@ -160,14 +156,12 @@
     header
         [ class "flex items-center justify-between pl-4 md:pl-6 py-3 bg-white" ]
         [ div []
-            [ a [ Route.href Route.Root, class "text-orange-300 underline" ]
-                [ img
-                    [ class "h-5"
-                    , src shared.logo
-                    , alt "Cambiatus"
-                    ]
-                    []
-                ]
+            [ img
+                [ class "h-5"
+                , src shared.logo
+                , alt "Cambiatus"
+                ]
+                []
             ]
         , div [ class "relative z-10" ]
             [ button
