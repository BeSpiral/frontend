module Session.LoggedIn exposing (External(..), ExternalMsg(..), Model, Msg(..), Page(..), ProfileStatus, addNotification, askedAuthentication, init, initLogin, isAccount, isActive, isAuth, jsAddressToMsg, mapExternal, maybePrivateKey, msgToString, profile, readAllNotifications, subscriptions, update, view)

import Account exposing (Profile, profileQuery)
import Api
import Api.Chat as Chat exposing (ChatPreferences)
import Api.Graphql
import Asset.Icon as Icon
import Auth
import Avatar
import Bespiral.Object
import Bespiral.Object.UnreadNotifications
import Bespiral.Query
import Browser.Dom as Dom
import Community exposing (Balance)
import Eos
import Eos.Account as Eos
import Graphql.Http
import Graphql.Operation exposing (RootQuery)
import Graphql.SelectionSet as SelectionSet exposing (SelectionSet, with)
import Html exposing (..)
import Html.Attributes exposing (..)
import Html.Events exposing (onClick, onFocus, onInput, onSubmit, stopPropagationOn)
import Http
import I18Next exposing (Delims(..), Translations, t, tr)
import Icons
import Json.Decode as Decode exposing (Value)
import Json.Encode as Encode exposing (Value)
import Log
import Notification exposing (Notification)
import Ports
import Route exposing (Route)
import Session.Shared as Shared exposing (Shared)
import Shop
import Task exposing (Task)
import Time
import Translation
import UpdateResult as UR



-- INIT


init : Shared -> Eos.Name -> ( Model, Cmd Msg )
init shared accountName =
    let
        authModel =
            Auth.init shared
    in
    ( initModel shared authModel accountName
    , Cmd.batch
        [ Api.Graphql.query shared (profileQuery accountName) CompletedLoadProfile
        , Api.getBalances shared accountName CompletedLoadBalances
        , Api.Graphql.query shared (unreadQuery accountName) CompletedLoadUnread
        ]
    )


fetchTranslations : String -> Shared -> Cmd Msg
fetchTranslations language shared =
    CompletedLoadTranslation language
        |> Translation.get language


initLogin : Shared -> Auth.Model -> Profile -> ( Model, Cmd Msg )
initLogin shared authModel profile_ =
    let
        model =
            initModel shared authModel profile_.accountName
    in
    ( { model
        | profile = Loaded profile_
      }
    , Cmd.none
    )



-- SUBSCRIPTIONS


subscriptions : Model -> Sub Msg
subscriptions model =
    Sub.batch
        [ Sub.map GotAuthMsg (Auth.subscriptions model.auth)
        ]



-- MODEL


type alias Model =
    { shared : Shared
    , isAuthenticated : Bool
    , accountName : Eos.Name
    , profile : ProfileStatus
    , showUserNav : Bool
    , showLanguageItems : Bool
    , searchText : String
    , showNotificationModal : Bool
    , showMainNav : Bool
    , notification : Notification.Model
    , unreadCount : Int
    , showAuthModal : Bool
    , auth : Auth.Model
    , balances : List Balance
    }


initModel : Shared -> Auth.Model -> Eos.Name -> Model
initModel shared authModel accountName =
    { shared = shared
    , isAuthenticated = False
    , accountName = accountName
    , profile = Loading accountName
    , showUserNav = False
    , showLanguageItems = False
    , searchText = ""
    , showNotificationModal = False
    , showMainNav = False
    , notification = Notification.init
    , unreadCount = 0
    , showAuthModal = False
    , auth = authModel
    , balances = []
    }


type ProfileStatus
    = Loading Eos.Name
    | LoadingFailed Eos.Name (Graphql.Http.Error (Maybe Profile))
    | Loaded Profile


type Authentication
    = WithPrivateKey
    | WithScatter


isAuth : Model -> Bool
isAuth model =
    Auth.isAuth model.auth


maybePrivateKey : Model -> Maybe String
maybePrivateKey model =
    Auth.maybePrivateKey model.auth



-- NOTIFICATION COUNTS


type alias UnreadMeta =
    { count : Int }


unreadSelection : SelectionSet UnreadMeta Bespiral.Object.UnreadNotifications
unreadSelection =
    SelectionSet.succeed UnreadMeta
        |> with Bespiral.Object.UnreadNotifications.count


unreadQuery : Eos.Name -> SelectionSet UnreadMeta RootQuery
unreadQuery accName =
    let
        accString =
            Eos.nameToString accName

        args =
            { input = { account = accString } }
    in
    Bespiral.Query.unreadNotifications
        args
        unreadSelection



-- VIEW


type Page
    = Other
    | Dashboard
    | Communities
    | News
    | Learn
    | Shop
    | FAQ
    | Profile


view : (Msg -> msg) -> Page -> Model -> Html msg -> Html msg
view thisMsg page ({ shared } as model) content =
    case ( Shared.translationStatus shared, model.profile ) of
        ( Shared.LoadingTranslation, _ ) ->
            Shared.viewFullLoading

        ( Shared.LoadingTranslationFailed err, _ ) ->
            Shared.viewFullError shared
                err
                ClickedTryAgainTranslation
                "An error ocurred while loading translation."
                |> Html.map thisMsg

        ( _, Loading _ ) ->
            Shared.viewFullLoading

        ( _, LoadingFailed accountName err ) ->
            Shared.viewFullGraphqlError shared
                err
                (ClickedTryAgainProfile accountName)
                "An error ocurred while loading profile."
                |> Html.map thisMsg

        ( _, Loaded profile_ ) ->
            viewHelper thisMsg page profile_ model content


viewHelper : (Msg -> msg) -> Page -> Profile -> Model -> Html msg -> Html msg
viewHelper thisMsg page profile_ ({ shared } as model) content =
    let
        ipfsUrl =
            shared.endpoints.ipfs

        onClickCloseAny =
            if model.showUserNav then
                onClick (ShowUserNav False)

            else if model.showNotificationModal then
                onClick (ShowNotificationModal False)

            else if model.showMainNav then
                onClick (ShowMainNav False)

            else if model.showAuthModal then
                onClick ClosedAuthModal

            else
                style "" ""
    in
    div
        []
        [ viewHeader model profile_
            |> Html.map thisMsg
        , viewMainMenu page profile_ model
            |> Html.map thisMsg
        , div
            [ class "container mx-auto" ]
            [ content, viewFooter shared ]
        , div
            [ onClickCloseAny ]
            []
            |> Html.map thisMsg
        , viewUserNav page profile_ model
            |> Html.map thisMsg
        , viewNotification model
            |> Html.map thisMsg
        , if model.showAuthModal then
            div
                [ classList
                    [ ( "modal-old", True )
                    , ( "fade-in", True )
                    ]
                , onClickCloseAny
                ]
                [ div
                    [ class "card card--register card--modal"
                    , stopPropagationOn "click"
                        (Decode.succeed ( Ignored, True ))
                    ]
                    (Auth.view True shared model.auth
                        |> List.map (Html.map GotAuthMsg)
                    )
                ]
                |> Html.map thisMsg

          else
            text ""
        ]


viewHeader : Model -> Profile -> Html Msg
viewHeader ({ shared } as model) profile_ =
    let
        tr str values =
            I18Next.tr shared.translations I18Next.Curly str values
    in
    div [ class "w-full bg-white pr-4 pl-4 pt-6 pb-4 flex flex-wrap" ]
        [ a [ Route.href Route.Dashboard, class "h-12 w-2/3 lg:w-1/4 flex lg:items-center" ]
            [ img
                [ class "lg:hidden"
                , src shared.logoMobile
                ]
                []
            , img
                [ class "hidden lg:block lg:visible object-none object-scale-down w-1/2"
                , src shared.logo
                ]
                []
            ]
        , div [ class "hidden lg:block lg:visible w-1/2" ] [ searchBar model ]
        , div [ class "w-1/3 h-10 flex z-20 lg:w-1/4" ]
<<<<<<< HEAD
            [ a [ class "w-1/3 outline-none", Route.href Route.Notification ]
                -- , button [ class "w-1/2 outline-none", onClick (ShowNotificationModal (not model.showNotificationModal)) ]
                [ Icons.notification "mx-auto lg:mr-1 xl:mx-auto" ]
=======
            [ div [ class "flex flex-row mx-auto" ]
                [ button [ class "outline-none", onClick (ShowNotificationModal (not model.showNotificationModal)) ]
                    [ Icons.notification "mx-auto lg:mr-1 xl:mx-auto" ]
                , if model.unreadCount == 0 then
                    text ""

                  else
                    div [ class "bg-orange-100 text-white p-1 rounded-full h-4 w-4 text-menu flex flex-col justify-center" ]
                        [ text (String.fromInt model.unreadCount) ]
                ]
>>>>>>> c38c05dd
            , button
                [ class "w-1/2 xl:hidden"
                , onClick (ShowUserNav (not model.showUserNav))
                ]
                [ Avatar.view shared.endpoints.ipfs profile_.avatar "h-7 w-7 float-right" ]
            , button
                [ class "h-12 bg-gray-200 rounded-lg flex py-2 px-3 hidden xl:visible xl:flex w-2/3"
                , onClick (ShowUserNav (not model.showUserNav))
                ]
                [ Avatar.view shared.endpoints.ipfs profile_.avatar "h-8"
                , div [ class "flex flex-wrap text-left pl-2" ]
                    [ p [ class "w-full font-sans uppercase text-gray-900 text-xs overflow-x-hidden" ] [ text (tr "menu.welcome_message" [ ( "user_name", Eos.nameToString profile_.accountName ) ]) ]
                    , p [ class "w-full font-sans text-indigo-500 text-sm" ] [ text (t shared.translations "menu.my_account") ]
                    ]
                , Icons.arrowDown "float-right"
                ]
            ]
        , div [ class "w-full mt-2 lg:hidden" ] [ searchBar model ]
        ]


searchBar : Model -> Html Msg
searchBar ({ shared } as model) =
    Html.form
        [ class "h-12 bg-gray-200 rounded-full flex items-center p-4"
        , onSubmit SubmitedSearch
        ]
        [ Icons.search ""
        , input
            [ class "bg-gray-200 w-full font-sans outline-none pl-3"
            , placeholder (t shared.translations "menu.search")
            , type_ "text"
            , value model.searchText
            , onFocus FocusedSearchInput
            , onInput EnteredSearch
            , required True
            ]
            []
        ]


viewMainMenu : Page -> Profile -> Model -> Html Msg
viewMainMenu page profile_ model =
    let
        ipfsUrl =
            model.shared.endpoints.ipfs

        menuItemClass =
            "mx-4 w-48 font-sans uppercase flex items-center justify-center leading-tight text-xs text-gray-600 hover:text-indigo-500"

        activeClass =
            "border-orange-100 border-b-2 text-indigo-500"

        iconClass =
            "w-6 h-6 fill-current hover:text-indigo-500 mr-5"
    in
    nav [ class "z-10 bg-white h-16 w-full flex overflow-x-auto" ]
        [ a
            [ classList
                [ ( menuItemClass, True )
                , ( activeClass, isActive page Route.Dashboard )
                ]
            , Route.href Route.Dashboard
            ]
            [ Icons.dashboard iconClass
            , text (t model.shared.translations "menu.dashboard")
            ]
        , a
            [ classList
                [ ( menuItemClass, True )
                , ( activeClass, isActive page Route.Communities )
                ]
            , Route.href Route.Communities
            ]
            [ Icons.communities iconClass
            , text (t model.shared.translations "menu.communities")
            ]
        , a
            [ classList
                [ ( menuItemClass, True )
                , ( activeClass, isActive page (Route.Shop (Just Shop.MyCommunities)) )
                ]
            , Route.href (Route.Shop (Just Shop.MyCommunities))
            ]
            [ Icons.shop iconClass
            , text (t model.shared.translations "menu.shop")
            ]
        ]


isActive : Page -> Route -> Bool
isActive page route =
    case ( page, route ) of
        ( Dashboard, Route.Dashboard ) ->
            True

        ( Communities, Route.Communities ) ->
            True

        ( Shop, Route.Shop _ ) ->
            True

        _ ->
            False


viewFooter : Shared -> Html msg
viewFooter shared =
    let
        currentYear : String
        currentYear =
            Time.toYear Time.utc shared.now
                |> String.fromInt
    in
    footer [ class "main-footer" ]
        [ img
            [ class "main-footer__logo"
            , src "/images/logo-cambiatus-incolor.svg"
            ]
            []
        , p [ class "main-footer__text" ]
            [ text ("Copyrights © " ++ currentYear ++ " • Cambiatus") ]
        ]



-- VIEW >> USERNAV


viewUserNav : Page -> Profile -> Model -> Html Msg
viewUserNav page profile_ ({ shared } as model) =
    let
        text_ str =
            text (t shared.translations str)
    in
    nav
        [ id "user-nav"
        , classList
            [ ( "user-nav", True )
            , ( "user-nav--show", model.showUserNav )
            ]
        , tabindex -1
        ]
        [ div [ class "user-nav__user-info" ]
            [ span [ class "user-nav__user-info__name" ]
                [ text (Account.username profile_) ]
            , span [ class "user-nav__user-info__email" ]
                [ text (Maybe.withDefault "" profile_.email) ]
            ]
        , viewUserNavItem page
            Route.Profile
            [ Icon.accountCircle ""
            , text_ "menu.profile"
            ]
        , viewUserNavItem page
            Route.Notification
            [ Icon.bell ""
            , text_ "menu.notifications"
            ]
        , button
            [ class "user-nav__item"
            , onClick ToggleLanguageItems
            ]
            [ Icon.language ""
            , span [ class "user-nav__item-text" ] [ text "Language" ]
            , Icon.arrow
                (if model.showLanguageItems then
                    "user-nav__arrow user-nav__arrow--up"

                 else
                    "user-nav__arrow"
                )
            ]
        , if model.showLanguageItems then
            div [ class "user-nav__sub-itens" ]
                (Shared.viewLanguageItems shared ClickedLanguage)

          else
            text ""
        , div [ class "user-nav__separator" ]
            []
        , button
            [ classList [ ( "user-nav__item", True ) ]
            , onClick ClickedLogout
            ]
            [ Icon.logout ""
            , text_ "menu.logout"
            ]
        ]


viewUserNavItem : Page -> Route -> List (Html Msg) -> Html Msg
viewUserNavItem page route =
    a
        [ classList
            [ ( "user-nav__item", True )
            , ( "user-nav__item--active", isActive page route )
            ]
        , Route.href route
        , onClick (ShowUserNav False)
        ]



-- VIEW >> NOTIFICATION


viewNotification : Model -> Html msg
viewNotification model =
    let
        text_ str =
            text (t model.shared.translations str)

        hasUnread =
            not (List.isEmpty model.notification.unreadNotifications)

        viewUnread =
            if hasUnread then
                [ h2 [ class "notifications-modal__title" ]
                    [ text_ "menu.new_notifications" ]
                , ul [] (List.map (viewNotificationItem model.shared.translations) model.notification.unreadNotifications)
                ]

            else
                []

        hasRead =
            not (List.isEmpty model.notification.readNotifications)

        viewRead =
            if hasRead then
                [ h2 [ class "notifications-modal__title" ]
                    [ text_ "menu.previous_notifications" ]
                , ul [] (List.map (viewNotificationItem model.shared.translations) model.notification.readNotifications)
                ]

            else
                []
    in
    div
        [ id "notifications-modal"
        , classList
            [ ( "notifications-modal", True )

            -- , ( "notifications-modal--show", model.showNotificationModal )
            ]
        , tabindex -1
        ]
        (if hasRead || hasUnread then
            viewUnread
                ++ viewRead
                ++ [ button [ class "btn btn--primary btn--big" ]
                        [ text_ "menu.view_all" ]
                   ]

         else
            [ span [] [ text_ "menu.no_notification" ] ]
        )


viewNotificationItem : Translations -> Notification -> Html msg
viewNotificationItem translations notification =
    let
        text_ str username =
            text (tr translations Curly str [ ( "username", username ) ])
    in
    case ( notification.class, notification.link ) of
        ( "chat-notification", Just link ) ->
            li
                []
                [ a
                    [ href link
                    , target "_blank"
                    ]
                    [ text_ notification.title notification.description ]
                ]

        ( _, _ ) ->
            li [] []



-- UPDATE


type External msg
    = UpdatedLoggedIn Model
    | RequiredAuthentication (Maybe msg)
    | UpdateBalances


mapExternal : (msg -> msg2) -> External msg -> External msg2
mapExternal transform ext =
    case ext of
        UpdatedLoggedIn m ->
            UpdatedLoggedIn m

        RequiredAuthentication maybeM ->
            RequiredAuthentication (Maybe.map transform maybeM)

        UpdateBalances ->
            UpdateBalances


type alias UpdateResult =
    UR.UpdateResult Model Msg ExternalMsg


type ExternalMsg
    = AuthenticationSucceed
    | AuthenticationFailed


type Msg
    = Ignored
    | CompletedLoadTranslation String (Result Http.Error Translations)
    | ClickedTryAgainTranslation
    | CompletedLoadProfile (Result (Graphql.Http.Error (Maybe Profile)) (Maybe Profile))
    | ClickedTryAgainProfile Eos.Name
    | ClickedLogout
    | EnteredSearch String
    | SubmitedSearch
    | ShowNotificationModal Bool
    | ShowUserNav Bool
    | ShowMainNav Bool
    | FocusedSearchInput
    | ToggleLanguageItems
    | ClickedLanguage String
    | CompletedChatTranslation (Result (Graphql.Http.Error (Maybe ChatPreferences)) (Maybe ChatPreferences))
    | ClosedAuthModal
    | GotAuthMsg Auth.Msg
    | ReceivedNotification String
    | CompletedLoadBalances (Result Http.Error (List Balance))
    | CompletedLoadUnread (Result (Graphql.Http.Error UnreadMeta) UnreadMeta)


update : Msg -> Model -> UpdateResult
update msg model =
    let
        shared =
            model.shared

        focusMainContent b alternative =
            if b then
                Dom.focus "main-content"
                    |> Task.attempt (\_ -> Ignored)

            else
                Dom.focus alternative
                    |> Task.attempt (\_ -> Ignored)

        closeAllModals =
            { model
                | showNotificationModal = False
                , showUserNav = False
                , showMainNav = False
                , showAuthModal = False
            }
    in
    case msg of
        Ignored ->
            UR.init model

        CompletedLoadTranslation lang (Ok transl) ->
            case model.profile of
                Loaded profile_ ->
                    UR.init { model | shared = Shared.loadTranslation (Ok ( lang, transl )) shared }
                        |> UR.addCmd (Chat.updateChatLanguage shared profile_ lang CompletedChatTranslation)
                        |> UR.addCmd (Ports.storeLanguage lang)

                _ ->
                    UR.init model

        CompletedLoadTranslation lang (Err err) ->
            UR.init { model | shared = Shared.loadTranslation (Err err) shared }
                |> UR.logHttpError msg err

        ClickedTryAgainTranslation ->
            UR.init { model | shared = Shared.toLoadingTranslation shared }
                |> UR.addCmd (fetchTranslations (Shared.language shared) shared)

        CompletedLoadProfile (Ok profile_) ->
            case profile_ of
                Just p ->
                    UR.init { model | profile = Loaded p }
                        |> UR.addCmd (Chat.updateChatLanguage shared p shared.language CompletedChatTranslation)
                        |> UR.addPort
                            { responseAddress = CompletedLoadProfile (Ok profile_)
                            , responseData = Encode.null
                            , data =
                                Encode.object
                                    [ ( "name", Encode.string "chatCredentials" )
                                    , ( "container", Encode.string "chat-manager" )
                                    , ( "credentials", Account.encodeProfileChat p )
                                    , ( "notificationAddress"
                                      , Encode.list Encode.string [ "GotPageMsg", "GotLoggedInMsg", "ReceivedNotification" ]
                                      )
                                    ]
                            }

                Nothing ->
                    UR.init model
                        |> UR.addCmd (Route.replaceUrl shared.navKey Route.Logout)

        CompletedLoadProfile (Err err) ->
            UR.init
                { model
                    | profile =
                        case model.profile of
                            Loading accountName ->
                                LoadingFailed accountName err

                            _ ->
                                model.profile
                }
                |> UR.logGraphqlError msg err

        ClickedTryAgainProfile accountName ->
            UR.init { model | profile = Loading accountName }
                |> UR.addCmd (Api.Graphql.query shared (profileQuery accountName) CompletedLoadProfile)

        ClickedLogout ->
            UR.init model
                |> UR.addCmd (Route.replaceUrl shared.navKey Route.Logout)
                |> UR.addPort
                    { responseAddress = ClickedLogout
                    , responseData = Encode.null
                    , data =
                        Encode.object
                            [ ( "name", Encode.string "logout" )
                            , ( "container", Encode.string "chat-manager" )
                            ]
                    }

        EnteredSearch s ->
            UR.init { model | searchText = s }

        SubmitedSearch ->
            UR.init model

        ShowNotificationModal b ->
            UR.init
                { closeAllModals
                    | showNotificationModal = b
                    , notification =
                        if b then
                            model.notification

                        else
                            Notification.readAll model.notification
                }
                |> UR.addCmd (focusMainContent (not b) "notifications-modal")

        ShowUserNav b ->
            UR.init { closeAllModals | showUserNav = b }
                |> UR.addCmd (focusMainContent (not b) "user-nav")

        ShowMainNav b ->
            UR.init { closeAllModals | showMainNav = b }
                |> UR.addCmd (focusMainContent (not b) "mobile-main-nav")

        FocusedSearchInput ->
            UR.init model
                |> UR.addCmd (Route.pushUrl shared.navKey Route.Communities)

        ToggleLanguageItems ->
            UR.init { model | showLanguageItems = not model.showLanguageItems }

        ClickedLanguage lang ->
            UR.init
                { model
                    | shared = Shared.toLoadingTranslation shared
                    , showUserNav = False
                }
                |> UR.addCmd (fetchTranslations lang shared)

        CompletedChatTranslation _ ->
            UR.init model

        ClosedAuthModal ->
            UR.init closeAllModals

        GotAuthMsg authMsg ->
            Auth.update authMsg shared model.auth
                |> UR.map
                    (\a -> { model | auth = a })
                    GotAuthMsg
                    (\extMsg uResult ->
                        case extMsg of
                            Auth.ClickedCancel ->
                                closeModal uResult
                                    |> UR.addExt AuthenticationFailed

                            Auth.CompletedAuth profile_ ->
                                closeModal uResult
                                    |> UR.mapModel
                                        (\m ->
                                            { m | isAuthenticated = True }
                                        )
                                    |> UR.addExt AuthenticationSucceed

                            Auth.UpdatedShared newShared ->
                                UR.mapModel
                                    (\m -> { m | shared = newShared })
                                    uResult
                    )

        ReceivedNotification from ->
            addNotification
                (chatNotification model from)
                model
                |> UR.init

        CompletedLoadBalances res ->
            case res of
                Ok bals ->
                    { model | balances = bals }
                        |> UR.init

                Err err ->
                    model
                        |> UR.init

        CompletedLoadUnread res ->
            case res of
                Ok { count } ->
                    { model | unreadCount = count }
                        |> UR.init

                Err err ->
                    model
                        |> UR.init


chatNotification : Model -> String -> Notification
chatNotification model from =
    { title = "menu.chat_message_notification"
    , description = from
    , class = "chat-notification"
    , unread = True
    , link = Just (model.shared.endpoints.chat ++ "/direct/" ++ from)
    }


closeModal : UpdateResult -> UpdateResult
closeModal ({ model } as uResult) =
    { uResult
        | model =
            { model
                | showNotificationModal = False
                , showUserNav = False
                , showMainNav = False
                , showAuthModal = False
            }
    }


askedAuthentication : Model -> Model
askedAuthentication model =
    { model
        | showNotificationModal = False
        , showUserNav = False
        , showMainNav = False
        , showAuthModal = True
    }



-- TRANSFORM


addNotification : Notification -> Model -> Model
addNotification notification model =
    { model
        | notification = Notification.addNotification notification model.notification
    }


readAllNotifications : Model -> Model
readAllNotifications model =
    { model | notification = Notification.readAll model.notification }



-- INFO


profile : Model -> Maybe Profile
profile model =
    case model.profile of
        Loaded profile_ ->
            Just profile_

        _ ->
            Nothing


isAccount : Eos.Name -> Model -> Bool
isAccount accountName model =
    Maybe.map .accountName (profile model) == Just accountName


jsAddressToMsg : List String -> Value -> Maybe Msg
jsAddressToMsg addr val =
    case addr of
        "GotAuthMsg" :: remainAddress ->
            Auth.jsAddressToMsg remainAddress val
                |> Maybe.map GotAuthMsg

        "ReceivedNotification" :: [] ->
            Decode.decodeValue
                (Decode.field "username" Decode.string)
                val
                |> Result.map ReceivedNotification
                |> Result.toMaybe

        _ ->
            Nothing


msgToString : Msg -> List String
msgToString msg =
    case msg of
        Ignored ->
            [ "Ignored" ]

        CompletedLoadTranslation _ r ->
            [ "CompletedLoadTranslation", UR.resultToString r ]

        ClickedTryAgainTranslation ->
            [ "ClickedTryAgainTranslation" ]

        CompletedLoadProfile r ->
            [ "CompletedLoadProfile", UR.resultToString r ]

        ClickedTryAgainProfile _ ->
            [ "ClickedTryAgainProfile" ]

        ClickedLogout ->
            [ "ClickedLogout" ]

        EnteredSearch _ ->
            [ "EnteredSearch" ]

        SubmitedSearch ->
            [ "SubmitedSearch" ]

        ShowNotificationModal _ ->
            [ "ShowNotificationModal" ]

        ShowUserNav _ ->
            [ "ShowUserNav" ]

        ShowMainNav _ ->
            [ "ShowMainNav" ]

        FocusedSearchInput ->
            [ "FocusedSearchInput" ]

        ToggleLanguageItems ->
            [ "ToggleLanguageItems" ]

        ClickedLanguage _ ->
            [ "ClickedLanguage" ]

        CompletedChatTranslation _ ->
            [ "CompletedChatTranslation" ]

        ClosedAuthModal ->
            [ "ClosedAuthModal" ]

        GotAuthMsg subMsg ->
            "GotAuthMsg" :: Auth.msgToString subMsg

        ReceivedNotification _ ->
            [ "ReceivedNotification" ]

        CompletedLoadBalances _ ->
            [ "CompletedLoadBalances" ]

        CompletedLoadUnread _ ->
            [ "CompletedLoadUnread" ]<|MERGE_RESOLUTION|>--- conflicted
+++ resolved
@@ -302,13 +302,18 @@
             ]
         , div [ class "hidden lg:block lg:visible w-1/2" ] [ searchBar model ]
         , div [ class "w-1/3 h-10 flex z-20 lg:w-1/4" ]
-<<<<<<< HEAD
-            [ a [ class "w-1/3 outline-none", Route.href Route.Notification ]
-                -- , button [ class "w-1/2 outline-none", onClick (ShowNotificationModal (not model.showNotificationModal)) ]
-                [ Icons.notification "mx-auto lg:mr-1 xl:mx-auto" ]
-=======
+            -- <<<<<<< HEAD
+            --             [ a [ class "w-1/3 outline-none", Route.href Route.Notification ]
+            --                 -- , button [ class "w-1/2 outline-none", onClick (ShowNotificationModal (not model.showNotificationModal)) ]
+            --                 [ Icons.notification "mx-auto lg:mr-1 xl:mx-auto" ]
+            -- =======
             [ div [ class "flex flex-row mx-auto" ]
-                [ button [ class "outline-none", onClick (ShowNotificationModal (not model.showNotificationModal)) ]
+                [ a
+                    [ class "outline-none"
+                    , Route.href Route.Notification
+
+                    -- , onClick (ShowNotificationModal (not model.showNotificationModal))
+                    ]
                     [ Icons.notification "mx-auto lg:mr-1 xl:mx-auto" ]
                 , if model.unreadCount == 0 then
                     text ""
@@ -317,7 +322,8 @@
                     div [ class "bg-orange-100 text-white p-1 rounded-full h-4 w-4 text-menu flex flex-col justify-center" ]
                         [ text (String.fromInt model.unreadCount) ]
                 ]
->>>>>>> c38c05dd
+
+            -- >>>>>>> c38c05dd6ea69f3e6200024c885caf15db6fc265
             , button
                 [ class "w-1/2 xl:hidden"
                 , onClick (ShowUserNav (not model.showUserNav))
