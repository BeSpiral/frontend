--- conflicted
+++ resolved
@@ -993,8 +993,7 @@
 
         ClickedTryAgainTranslation ->
             UR.init { model | shared = Shared.toLoadingTranslation shared }
-<<<<<<< HEAD
-                |> UR.addCmd (fetchTranslations (Shared.language shared) shared)
+                |> UR.addCmd (fetchTranslations shared.language)
                 |> UR.addBreadcrumb
                     { type_ = Log.ErrorBreadcrumb
                     , category = msg
@@ -1002,9 +1001,6 @@
                     , data = Dict.empty
                     , level = Log.Warning
                     }
-=======
-                |> UR.addCmd (fetchTranslations shared.language)
->>>>>>> 514550b2
 
         CompletedLoadProfile (RemoteData.Success profile_) ->
             let
