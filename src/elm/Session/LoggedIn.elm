module Session.LoggedIn exposing
    ( BroadcastMsg(..)
    , External(..)
    , ExternalMsg(..)
    , Model
    , Msg(..)
    , Page(..)
    , Resource(..)
    , addFeedback
    , executeFeedback
    , hasPermissions
    , init
    , initLogin
    , isAccount
    , jsAddressToMsg
    , mapExternal
    , mapMsg
    , maybeInitWith
    , maybePrivateKey
    , msgToString
    , mutation
    , profile
    , query
    , subscriptions
    , update
    , updateExternal
    , view
    , withPrivateKey
    )

import Action
import Api.Graphql
import Auth
import Avatar
import Cambiatus.Enum.Language
import Cambiatus.Enum.Permission exposing (Permission)
import Cambiatus.Mutation
import Cambiatus.Object
import Cambiatus.Object.UnreadNotifications
import Cambiatus.Subscription as Subscription
import Community
import Community.News
import Dict
import Environment
import Eos
import Eos.Account as Eos
import Graphql.Document
import Graphql.Http
import Graphql.Operation exposing (RootMutation, RootQuery, RootSubscription)
import Graphql.OptionalArgument as OptionalArgument
import Graphql.SelectionSet exposing (SelectionSet)
<<<<<<< HEAD
import Html exposing (Html, a, br, button, div, footer, h2, img, li, nav, p, span, strong, text, ul)
import Html.Attributes exposing (alt, class, classList, disabled, src, type_)
import Html.Attributes.Aria exposing (ariaLabel, ariaLive)
=======
import Html exposing (Html, a, button, div, footer, h2, img, li, nav, p, span, text, ul)
import Html.Attributes exposing (alt, class, classList, src, type_)
import Html.Attributes.Aria exposing (ariaHidden, ariaLabel, ariaLive, role)
>>>>>>> 014ced43
import Html.Events exposing (onClick, onMouseEnter)
import Http
import I18Next exposing (Delims(..), Translations)
import Icons
import Json.Decode as Decode exposing (Value)
import Json.Encode as Encode exposing (Value)
import List.Extra as List
import Log
import Markdown
import Maybe.Extra
import Notification exposing (Notification)
import Ports
import Profile
import RemoteData exposing (RemoteData)
import Route exposing (Route)
import Search exposing (State(..))
import Session.Guest exposing (Msg(..))
import Session.Shared as Shared exposing (Shared, Translators)
import Shop
import Task
import Time
import Translation
import UpdateResult as UR
import Utils
import View.Components
import View.Feedback as Feedback
import View.Modal as Modal



-- INIT


{-| Initialize already logged in user when the page is [re]loaded.
-}
init : Shared -> Eos.Name -> Maybe Api.Graphql.Token -> ( Model, Cmd (Msg externalMsg) )
init shared accountName authToken =
    let
        ( model, cmd ) =
            initModel shared Nothing accountName authToken
    in
    ( model
    , Cmd.batch
        [ internalQuery model (Profile.query accountName) CompletedLoadProfile
        , fetchCommunity model Nothing
        , Task.perform GotTimeInternal Time.now
        , cmd
        , case authToken of
            Nothing ->
                -- Socket is created automatically when we generate an auth token
                Cmd.none

            Just token ->
                Api.Graphql.createAbsintheSocket token
        ]
    )


fetchCommunity : Model -> Maybe Eos.Symbol -> Cmd (Msg externalMsg)
fetchCommunity model maybeSymbol =
    if model.shared.useSubdomain then
        internalQuery model
            (Community.subdomainQuery (Environment.communityDomain model.shared.url))
            CompletedLoadCommunity

    else
        let
            symbol =
                Maybe.Extra.or maybeSymbol model.shared.selectedCommunity
                    |> Maybe.withDefault Eos.cambiatusSymbol
        in
        internalQuery model (Community.symbolQuery symbol) CompletedLoadCommunity


fetchTranslations : Translation.Language -> Cmd (Msg externalMsg)
fetchTranslations language =
    CompletedLoadTranslation language
        |> Translation.get language


sendPreferredLanguage : Model -> Translation.Language -> Cmd (Msg externalMsg)
sendPreferredLanguage model language =
    let
        languageEnum =
            case language of
                Translation.Amharic ->
                    Just Cambiatus.Enum.Language.Amheth

                Translation.English ->
                    Just Cambiatus.Enum.Language.Enus

                Translation.Spanish ->
                    Just Cambiatus.Enum.Language.Eses

                Translation.Portuguese ->
                    Just Cambiatus.Enum.Language.Ptbr

                Translation.Catalan ->
                    -- We don't support catalan on the backend (See frontend issue #672)
                    Nothing
    in
    case languageEnum of
        Nothing ->
            Cmd.none

        Just languageArg ->
            internalMutation model
                (Cambiatus.Mutation.preference
                    (\optionals -> { optionals | language = OptionalArgument.Present languageArg })
                    (Graphql.SelectionSet.succeed ())
                )
                CompletedSendingLanguagePreference


{-| Initialize logged in user after signing-in.
-}
initLogin : Shared -> Maybe Eos.PrivateKey -> Profile.Model -> Api.Graphql.Token -> ( Model, Cmd (Msg externalMsg) )
initLogin shared maybePrivateKey_ profile_ authToken =
    let
        loadedProfile =
            Just profile_
                |> RemoteData.Success
                |> Task.succeed
                |> Task.perform CompletedLoadProfile

        ( model, cmd ) =
            initModel shared maybePrivateKey_ profile_.account (Just authToken)
    in
    ( model
    , Cmd.batch
        [ loadedProfile
        , fetchCommunity model Nothing
        , Task.perform GotTimeInternal Time.now
        , cmd
        , Api.Graphql.createAbsintheSocket authToken
        ]
    )



-- SUBSCRIPTIONS


subscriptions : Model -> Sub (Msg externalMsg)
subscriptions model =
    Sub.batch
        [ Sub.map GotSearchMsg Search.subscriptions
        , Sub.map GotActionMsg (Action.subscriptions model.claimingAction)
        , Time.every (60 * 1000) GotTimeInternal
        , if model.showUserNav then
            Utils.escSubscription (ShowUserNav False)

          else
            Sub.none
        , case model.searchModel.state of
            Inactive ->
                Sub.none

            _ ->
                Utils.escSubscription (GotSearchMsg Search.closeMsg)
        ]



-- MODEL


type alias Model =
    { shared : Shared
    , codeOfConductModalStatus : CodeOfConductModalStatus
    , hasAcceptedCodeOfConduct : Bool
    , routeHistory : List Route
    , accountName : Eos.Name
    , profile : RemoteData (Graphql.Http.Error (Maybe Profile.Model)) Profile.Model
    , showInsufficientPermissionsModal : Bool
    , selectedCommunity : RemoteData (Graphql.Http.Error (Maybe Community.Model)) Community.Model
    , contributionCount : RemoteData (Graphql.Http.Error (Maybe Int)) Int
    , showUserNav : Bool
    , showLanguageItems : Bool
    , showNotificationModal : Bool
    , showMainNav : Bool
    , notification : Notification.Model
    , unreadCount : Int
    , showAuthModal : Bool
    , auth : Auth.Model
    , showCommunitySelector : Bool
    , feedback : Feedback.Model
    , searchModel : Search.Model
    , claimingAction : Action.Model
    , authToken : Maybe Api.Graphql.Token
    , hasSeenDashboard : Bool
    , queuedCommunityFields : List Community.Field
    , maybeHighlightedNews : Maybe Community.News.Model
    , isGeneratingAuthToken : Bool
    , needsToCreateAbsintheSocket : Bool
    }


type CodeOfConductModalStatus
    = CodeOfConductNotShown
    | CodeOfConductShown
    | CodeOfConductShownWithWarning { hasCompletedAnimation : Bool }


initModel : Shared -> Maybe Eos.PrivateKey -> Eos.Name -> Maybe Api.Graphql.Token -> ( Model, Cmd (Msg externalMsg) )
initModel shared maybePrivateKey_ accountName authToken =
    let
        ( authModel, authCmd ) =
            Auth.init shared.pinVisibility maybePrivateKey_
    in
    ( { shared = shared
      , codeOfConductModalStatus = CodeOfConductNotShown
      , hasAcceptedCodeOfConduct = True
      , routeHistory = []
      , accountName = accountName
      , profile = RemoteData.Loading
      , showInsufficientPermissionsModal = False
      , selectedCommunity = RemoteData.Loading
      , contributionCount = RemoteData.NotAsked
      , showUserNav = False
      , showLanguageItems = False
      , showNotificationModal = False
      , showMainNav = False
      , showCommunitySelector = False
      , showAuthModal = False
      , auth = authModel
      , notification = Notification.init
      , unreadCount = 0
      , feedback = Feedback.Hidden
      , searchModel = Search.init
      , claimingAction = { status = Action.NotAsked, feedback = Nothing, needsPinConfirmation = False }
      , authToken = authToken
      , hasSeenDashboard = False
      , queuedCommunityFields = []
      , maybeHighlightedNews = Nothing
      , isGeneratingAuthToken = False
      , needsToCreateAbsintheSocket = Maybe.Extra.isNothing authToken
      }
    , Cmd.map GotAuthMsg authCmd
    )


hasPrivateKey : Model -> Bool
hasPrivateKey model =
    Auth.hasPrivateKey model.auth


maybePrivateKey : Model -> Maybe Eos.PrivateKey
maybePrivateKey model =
    Auth.maybePrivateKey model.auth



-- VIEW


type Page
    = Redirect
    | NotFound
    | ComingSoon
    | Invite
    | Dashboard
    | News (Maybe Int)
    | Community
    | CommunitySettings
    | CommunitySettingsInfo
    | CommunitySettingsNews
    | CommunitySettingsNewsEditor
    | CommunitySettingsCurrency
    | CommunitySettingsFeatures
    | CommunitySettingsSponsorship
    | CommunitySettingsSponsorshipFiat
    | CommunitySettingsSponsorshipThankYouMessage
    | CommunityEditor
    | CommunitySelector
    | CommunityThankYou
    | CommunitySponsor
    | CommunitySupporters
    | Objectives
    | ObjectiveEditor
    | ActionEditor
    | Claim
    | Notification
    | Shop
    | ShopEditor
    | ShopViewer
    | Profile
    | ProfilePublic
    | ProfileContributions
    | ProfileEditor
    | ProfileAddKyc
    | ProfileClaims
    | ProfileAddContact
    | PaymentHistory
    | Transfer
    | ViewTransfer
    | Analysis
    | Join


view : (Msg msg -> msg) -> Page -> Model -> Html msg -> Html msg
view thisMsg page ({ shared } as model) content =
    case ( Shared.translationStatus shared, model.profile ) of
        ( Shared.LoadingTranslation, _ ) ->
            Shared.viewFullLoading

        ( Shared.LoadingTranslationFailed err, _ ) ->
            Shared.viewFullError shared
                err
                ClickedTryAgainTranslation
                "An error occurred while loading translation."
                |> Html.map thisMsg

        ( _, RemoteData.Loading ) ->
            div []
                [ View.Components.loadingLogoAnimated shared.translators ""
                , viewAuthModal thisMsg model
                ]

        ( _, RemoteData.NotAsked ) ->
            div []
                [ View.Components.loadingLogoAnimated shared.translators ""
                , viewAuthModal thisMsg model
                ]

        ( _, RemoteData.Failure err ) ->
            div []
                [ Shared.viewFullGraphqlError shared
                    err
                    (ClickedTryAgainProfile model.accountName)
                    "An error occurred while loading profile."
                    |> Html.map thisMsg
                , viewAuthModal thisMsg model
                ]

        ( _, RemoteData.Success profile_ ) ->
            viewHelper thisMsg page profile_ model content


hideCommunityAndSearch : Page -> Model -> Bool
hideCommunityAndSearch currentPage model =
    let
        hiddenPages =
            [ CommunitySelector ]
    in
    List.member currentPage hiddenPages || not (isCommunityMember model)


viewHelper : (Msg pageMsg -> pageMsg) -> Page -> Profile.Model -> Model -> Html pageMsg -> Html pageMsg
viewHelper pageMsg page profile_ ({ shared } as model) content =
    let
        viewClaimWithProofs action proof isLoading =
            [ Action.viewClaimWithProofs proof shared.translators isLoading action
                |> Html.map (GotActionMsg >> pageMsg)
            ]

        mainView =
            case ( Search.isActive model.searchModel, model.claimingAction.status ) of
                ( True, _ ) ->
                    case model.selectedCommunity of
                        RemoteData.Success community ->
                            [ Search.viewSearchBody
                                shared.translators
                                community.symbol
                                shared.now
                                (GotSearchMsg >> pageMsg)
                                (GotActionMsg >> pageMsg)
                                model.searchModel
                            ]

                        _ ->
                            []

                ( False, Action.PhotoUploaderShowed action p ) ->
                    viewClaimWithProofs action p False

                ( False, Action.ClaimInProgress action (Just p) ) ->
                    viewClaimWithProofs action p.proof True

                _ ->
                    viewPageBody model profile_ page content
    in
    div
        [ class "min-h-screen flex flex-col" ]
        (div [ class "bg-white" ]
            [ div [ class "container mx-auto" ]
                [ viewHeader page model profile_
                    |> Html.map pageMsg
                , if hideCommunityAndSearch page model || Search.isActive model.searchModel then
                    text ""

                  else
                    viewMainMenu page model |> Html.map pageMsg
                ]
            ]
            :: (Feedback.view model.feedback |> Html.map (GotFeedbackMsg >> pageMsg))
            :: (case model.maybeHighlightedNews of
                    Just news ->
                        let
                            isInNewsPage =
                                case page of
                                    News maybeNewsId ->
                                        maybeNewsId == Just news.id

                                    _ ->
                                        False

                            showHighlightedNews =
                                not (Maybe.Extra.isJust news.receipt)
                                    && not (isAdminPage page)
                                    && not isInNewsPage
                                    && not (List.member page [ Join, Invite ])
                        in
                        if showHighlightedNews then
                            viewHighlightedNews shared.translators pageMsg news

                        else
                            text ""

                    Nothing ->
                        text ""
               )
            :: mainView
            ++ [ viewFooter shared
               , Action.viewClaimConfirmation shared.translators model.claimingAction
                    |> Html.map (GotActionMsg >> pageMsg)
               , viewAuthModal pageMsg model
               , communitySelectorModal model
                    |> Html.map pageMsg
               , insufficientPermissionsModal model
                    |> Html.map pageMsg
               , codeOfConductModal model
                    |> Html.map pageMsg
               ]
        )


viewAuthModal : (Msg pageMsg -> pageMsg) -> Model -> Html pageMsg
viewAuthModal pageMsg ({ shared } as model) =
    Modal.initWith
        { closeMsg = ClosedAuthModal
        , isVisible = model.showAuthModal
        }
        |> Modal.withHeader (shared.translators.t "auth.login.modalFormTitle")
        |> Modal.withBody
            (Auth.view shared model.auth
                |> List.map (Html.map GotAuthMsg)
            )
        |> Modal.toHtml
        |> Html.map pageMsg


viewHighlightedNews : Translators -> (Msg pageMsg -> pageMsg) -> Community.News.Model -> Html pageMsg
viewHighlightedNews { t } toPageMsg news =
    div
        [ class "bg-purple-500 py-4 sticky top-0 z-10"
        ]
        [ div [ class "container mx-auto px-4 text-white flex items-center" ]
            [ Icons.speechBubble
                [ alt "" ]
                "stroke-current flex-shrink-0"
            , div [ class "truncate ml-4 mr-8" ]
                [ h2
                    [ class "font-bold truncate"
                    , ariaLive "polite"
                    ]
                    [ span [ class "sr-only" ] [ text <| t "news.got_community_news" ]
                    , text news.title
                    ]
                , p [ class "truncate" ]
                    [ text <| Markdown.toUnformattedString news.description ]
                ]
            , a
                [ class "button button-primary w-auto px-4 ml-auto mr-6"
                , Route.href (Route.News { selectedNews = Just news.id, showOthers = True })
                , onClick (toPageMsg ClickedReadHighlightedNews)
                ]
                [ text <| t "news.read" ]
            , button
                [ class "hover:text-red focus:text-red focus:outline-none"
                , ariaLabel <| t "menu.close"
                , onClick (toPageMsg ClosedHighlightedNews)
                ]
                [ Icons.close "fill-current" ]
            ]
        ]


viewPageBody : Model -> Profile.Model -> Page -> Html pageMsg -> List (Html pageMsg)
viewPageBody ({ shared } as model) profile_ page content =
    let
        { t } =
            shared.translators

        hasUserKycFilled =
            case profile_.kyc of
                Just _ ->
                    True

                Nothing ->
                    False

        availableWithoutKyc : List Page
        availableWithoutKyc =
            [ Redirect
            , NotFound
            , ComingSoon
            , Invite
            , CommunitySelector
            , Profile
            , Notification
            , ProfilePublic
            , ProfileEditor
            , ProfileAddKyc
            , PaymentHistory
            , ViewTransfer
            , Join
            ]

        viewKycRestriction =
            div [ class "mx-auto container max-w-sm" ]
                [ div [ class "my-6 mx-4 text-center" ]
                    [ p [ class "text-2xl font-bold" ]
                        [ text (t "community.kyc.restriction.title") ]
                    , p [ class "mt-2 mb-6" ]
                        [ text (t "community.kyc.restriction.description") ]
                    , a
                        [ class "button button-primary m-auto w-full"
                        , Route.href Route.ProfileAddKyc
                        ]
                        [ text (t "community.kyc.restriction.link") ]
                    ]
                , img
                    [ class "w-full mx-auto md:w-64 mt-6 mb-8"
                    , src "/images/not_found.svg"
                    ]
                    []
                ]
    in
    [ div [ class "flex-grow flex flex-col" ]
        [ case model.selectedCommunity of
            RemoteData.Loading ->
                div [ class "full-spinner-container h-full" ]
                    [ div [ class "spinner spinner--delay mt-8" ] [] ]

            RemoteData.NotAsked ->
                div [ class "full-spinner-container h-full" ]
                    [ div [ class "spinner spinner--delay mt-8" ] [] ]

            RemoteData.Success { hasKyc } ->
                let
                    isContentAllowed =
                        List.member page availableWithoutKyc
                            || not hasKyc
                            || (hasKyc && hasUserKycFilled)
                in
                if isContentAllowed then
                    content

                else
                    viewKycRestriction

            RemoteData.Failure _ ->
                let
                    isContentAllowed =
                        List.member page availableWithoutKyc
                in
                if isContentAllowed then
                    content

                else
                    text ""
        ]
    ]


viewHeader : Page -> Model -> Profile.Model -> Html (Msg externalMsg)
viewHeader page ({ shared } as model) profile_ =
    let
        text_ str =
            text (shared.translators.t str)

        tr str values =
            shared.translators.tr str values

        hideCommunitySelectorPages =
            [ CommunitySelector ]

        hideCommunitySelector =
            List.member page hideCommunitySelectorPages

        isCommunityCreator =
            case model.selectedCommunity of
                RemoteData.Success community ->
                    community.creator == model.accountName

                _ ->
                    False

        isSearchOpen =
            case model.searchModel.state of
                Search.Inactive ->
                    False

                _ ->
                    True
    in
    div [ class "flex flex-wrap items-center justify-between p-4 md:flex-nowrap" ]
        [ div
            [ class "flex-shrink-0"
            , classList
                [ ( "md:flex-shrink md:w-full lg:w-2/3 xl:w-full", not isSearchOpen )
                , ( "lg:w-full", not isCommunityCreator && not isSearchOpen )
                ]
            ]
            (if hideCommunitySelector then
                [ img [ class "hidden sm:block h-5", src shared.logo ] []
                , img [ class "sm:hidden h-5", src shared.logoMobile ] []
                ]

             else
                [ viewCommunitySelector model ]
            )
        , if hideCommunityAndSearch page model then
            div [] []

          else
            Search.viewForm
                [ class "order-last w-full md:order-none mt-4 md:mt-0 md:mx-4"
                , classList
                    [ ( "md:w-96 md:flex-shrink-0", not isSearchOpen )
                    , ( "w-full", isSearchOpen )
                    ]
                ]
                shared.translators
                model.searchModel
                |> Html.map GotSearchMsg
        , div
            [ class "flex items-center justify-end space-x-8 my-auto shrink-0"
            , classList [ ( "md:flex-shrink md:w-full", not isSearchOpen ) ]
            ]
            [ a
                [ class "relative rounded-sm group focus-ring focus-visible:ring-orange-300 focus-visible:ring-opacity-50"
                , Route.href Route.Notification
                , classList [ ( "mr-4", model.unreadCount > 0 ) ]
                ]
                [ Icons.notification "fill-current text-gray-900 h-6 md:h-7 group-hover:text-orange-300"
                , if model.unreadCount > 0 then
                    div [ class "absolute top-0 right-0 -mr-2 px-1 py-0.5 bg-orange-500 text-white font-semibold text-xs rounded-full md:-mr-4 md:px-2 md:py-1 md:text-sm" ]
                        [ text (String.fromInt model.unreadCount) ]

                  else
                    text ""
                ]
            , if isCommunityCreator then
                a
                    [ class "rounded-sm group focus-ring focus:ring-orange-300 focus:ring-opacity-50 focus:ring-offset-4"
                    , Route.href Route.CommunitySettings
                    ]
                    [ Icons.settings "fill-current h-6 text-gray-900 md:h-7 group-hover:text-orange-300" ]

              else
                text ""
            , div [ class "relative z-50" ]
                [ button
                    [ class "h-12 z-10 py-2 px-3 relative hidden lg:visible lg:flex lg:items-center lg:bg-white lg:focus-ring lg:focus-visible:ring-orange-300 lg:focus-visible:ring-opacity-50"
                    , classList
                        [ ( "rounded-tr-lg rounded-tl-lg", model.showUserNav )
                        , ( "rounded-lg", not model.showUserNav )
                        ]
                    , type_ "button"
                    , onClick (ShowUserNav (not model.showUserNav))
                    , onMouseEnter (ShowUserNav True)
                    ]
                    [ Avatar.view profile_.avatar "h-8 w-8"
                    , div [ class "flex flex-col items-center text-left pl-2" ]
                        [ p [ class "w-full text-gray-333 overflow-x-hidden" ]
                            [ text (tr "menu.welcome_message" [ ( "user_name", Eos.nameToString profile_.account ) ]) ]
                        , p [ class "w-full text-orange-300" ]
                            [ text (shared.translators.t "menu.my_account") ]
                        ]
                    ]
                , button
                    [ class "z-10 flex relative focus-ring focus-visible:ring-orange-300 focus-visible:ring-opacity-50 focus-visible:ring-offset-4 lg:hidden"
                    , classList [ ( "rounded-tr-lg rounded-tl-lg", model.showUserNav ) ]
                    , classList [ ( "rounded-lg", not model.showUserNav ) ]
                    , type_ "button"
                    , onClick (ShowUserNav (not model.showUserNav))
                    , onMouseEnter (ShowUserNav True)
                    ]
                    [ Avatar.view profile_.avatar "h-6 w-6 md:h-7 md:w-7"
                    ]

                -- Invisible button to hide menu when clicking outside
                , if model.showUserNav then
                    button
                        [ class "fixed h-full w-full inset-0 bg-black opacity-50 cursor-default"
                        , onClick (ShowUserNav False)
                        , onMouseEnter (ShowUserNav False)
                        ]
                        []

                  else
                    text ""
                , if model.showUserNav then
                    View.Components.focusTrap { firstFocusContainer = Nothing }
                        []
                        [ nav
                            [ class "absolute right-0 lg:w-full py-2 px-4 shadow-lg bg-white rounded-t-lg rounded-b-lg lg:rounded-t-none z-50" ]
                            [ a
                                [ class "flex block w-full px-4 py-4 justify-start items-center text-sm focus-ring rounded-sm hover:text-orange-300 focus-visible:text-orange-300"
                                , Route.href (Route.Profile model.accountName)
                                , onClick ClickedProfileIcon
                                ]
                                [ Icons.profile "mr-4 fill-current"
                                , text_ "menu.profile"
                                ]
                            , button
                                [ class "flex block w-full px-4 py-4 justify-start items-center text-sm border-t focus-ring rounded-sm hover:text-orange-300 focus-visible:text-orange-300"
                                , onClick ToggleLanguageItems
                                ]
                                [ Icons.languages "mr-4 fill-current"
                                , text_ "menu.languages"
                                ]
                            , if model.showLanguageItems then
                                div [ class "ml-6 mb-2" ]
                                    (button
                                        [ class "flex px-4 py-2 text-gray items-center text-indigo-500 font-bold text-xs uppercase focus-ring rounded-sm"
                                        ]
                                        [ Shared.langFlag shared.language
                                        , text (Translation.languageToLanguageCode shared.language)
                                        ]
                                        :: Shared.viewLanguageItems shared ClickedLanguage
                                    )

                              else
                                text ""
                            , button
                                [ class "flex block w-full px-4 py-4 justify-start items-center text-sm border-t focus-ring rounded-sm hover:text-red focus-visible:text-red"
                                , onClick ClickedLogout
                                ]
                                [ Icons.close "fill-current m-1 mr-5"
                                , text_ "menu.logout"
                                ]
                            ]
                        ]

                  else
                    text ""
                ]
            ]
        ]


viewCommunitySelector : Model -> Html (Msg externalMsg)
viewCommunitySelector model =
    let
        hasMultipleCommunities : Bool
        hasMultipleCommunities =
            case model.profile of
                RemoteData.Success p ->
                    List.length p.communities > 1 || not (isCommunityMember model)

                _ ->
                    False
    in
    case model.selectedCommunity of
        RemoteData.Success community ->
            button
                [ class "flex items-center rounded-sm focus-ring focus:ring-offset-4"
                , onClick OpenCommunitySelector
                ]
                [ img [ class "h-8 w-8 object-scale-down", src community.logo ] []
                , if hasMultipleCommunities then
                    Icons.arrowDown "fill-current text-gray-900"

                  else
                    text ""
                ]

        _ ->
            text ""


communitySelectorModal : Model -> Html (Msg externalMsg)
communitySelectorModal model =
    let
        t s =
            model.shared.translators.t s

        text_ s =
            text (t s)

        viewCommunityItem : Profile.CommunityInfo -> Html (Msg externalMsg)
        viewCommunityItem c =
            li [ class "flex" ]
                [ button
                    [ class "w-full flex items-center p-3 m-1 text-body rounded-sm hover:text-black hover:bg-gray-100 focus:outline-none focus:ring"
                    , onClick <| SelectedCommunity c
                    ]
                    [ img [ src c.logo, class "h-16 w-16 mr-5 object-scale-down" ] []
                    , text c.name
                    ]
                ]
    in
    if model.showCommunitySelector then
        case model.profile of
            RemoteData.Success pro ->
                if List.isEmpty pro.communities then
                    text ""

                else
                    Modal.initWith
                        { closeMsg = CloseCommunitySelector
                        , isVisible = True
                        }
                        |> Modal.withHeader (t "menu.community_selector.title")
                        |> Modal.withBody
                            [ p []
                                [ text_ "menu.community_selector.body"
                                ]
                            , ul [ class "w-full flex flex-col overflow-y-auto divide-y divide-gray-300" ]
                                (List.map viewCommunityItem pro.communities)
                            ]
                        |> Modal.toHtml

            _ ->
                text ""

    else
        text ""


insufficientPermissionsModal : Model -> Html (Msg externalMsg)
insufficientPermissionsModal model =
    let
        { t } =
            model.shared.translators
    in
    Modal.initWith
        { closeMsg = ClosedInsufficientPermissionsModal
        , isVisible = model.showInsufficientPermissionsModal
        }
        |> Modal.withHeader (t "permissions.insufficient.title")
        |> Modal.withBody
            [ img
                [ src "/images/girl-with-ice-cube.svg"
                , alt ""
                , class "mx-auto mt-4 mb-6"
                ]
                []
            , p [ class "md:max-w-md md:mx-auto md:text-center" ]
                [ text <| t "permissions.insufficient.explanation" ]
            , p [ class "my-4 md:max-w-md md:mx-auto md:text-center" ]
                [ text <| t "permissions.insufficient.try_again" ]
            ]
        |> Modal.withFooter
            [ button
                [ class "button button-primary w-full mt-2"
                , onClick ClosedInsufficientPermissionsModal
                ]
                [ text <| t "permissions.insufficient.ok" ]
            ]
        |> Modal.withSize Modal.Large
        |> Modal.toHtml


codeOfConductModal : Model -> Html (Msg externalMsg)
codeOfConductModal model =
    let
        { t, tr } =
            model.shared.translators

        needsToWaitBeforeDenyingAgain =
            case model.codeOfConductModalStatus of
                CodeOfConductShownWithWarning { hasCompletedAnimation } ->
                    not hasCompletedAnimation

                _ ->
                    False
    in
    Modal.initWith
        { closeMsg = ClickedDenyCodeOfConduct
        , isVisible = model.codeOfConductModalStatus /= CodeOfConductNotShown
        }
        |> Modal.withHeader (tr "terms_of_conduct.title" [ ( "version", codeOfConductVersion ) ])
        |> Modal.withBody
            (case model.codeOfConductModalStatus of
                CodeOfConductNotShown ->
                    []

                CodeOfConductShown ->
                    [ p [ class "mt-4" ] [ text <| t "terms_of_conduct.description" ]
                    , br [] []
                    , p [] [ text <| t "terms_of_conduct.to_have_good_experience" ]
                    , br [] []
                    , p [ class "mb-6" ]
                        [ a
                            [ Html.Attributes.href (codeOfConductUrl model.shared.language)
                            , Html.Attributes.target "_blank"
                            , class "text-orange-300 hover:underline focus-visible:underline focus-visible:outline-none rounded-sm"
                            ]
                            [ text <| tr "terms_of_conduct.link" [ ( "version", codeOfConductVersion ) ] ]
                        ]
                    ]

                CodeOfConductShownWithWarning _ ->
                    [ p [ class "text-red mt-4" ]
                        [ strong [ class "uppercase" ] [ text <| t "terms_of_conduct.attention" ]
                        , text <| t "terms_of_conduct.not_accepting"
                        ]
                    , br [] []
                    , p [] [ text <| tr "terms_of_conduct.to_participate" [ ( "version", codeOfConductVersion ) ] ]
                    , br [] []
                    , p [] [ text <| t "terms_of_conduct.are_you_sure" ]
                    , br [] []
                    , p [ class "mb-6" ]
                        [ a
                            [ Html.Attributes.href (codeOfConductUrl model.shared.language)
                            , Html.Attributes.target "_blank"
                            , class "text-orange-300 hover:underline"
                            ]
                            [ text <| tr "terms_of_conduct.link" [ ( "version", codeOfConductVersion ) ] ]
                        ]
                    ]
            )
        |> Modal.withFooter
            [ div [ class "w-full grid gap-4 md:grid-cols-2" ]
                [ button
                    [ onClick ClickedAcceptCodeOfConduct
                    , class "button button-primary w-full"
                    ]
                    [ text <| t "terms_of_conduct.accept" ]
                , button
                    [ onClick ClickedDenyCodeOfConduct
                    , class "button button-secondary !bg-white w-full relative overflow-hidden"
                    , disabled needsToWaitBeforeDenyingAgain
                    ]
                    [ case model.codeOfConductModalStatus of
                        CodeOfConductShownWithWarning _ ->
                            div
                                [ class "absolute top-0 left-0 bottom-0 bg-gray-500 w-full origin-left animate-scale-down"
                                , Html.Events.on "animationend" (Decode.succeed EndedCodeOfConductWarningAnimation)
                                ]
                                []

                        _ ->
                            text ""
                    , span [ class "z-10" ] [ text <| t "terms_of_conduct.deny" ]
                    ]
                ]
            ]
        |> Modal.toHtml


viewMainMenu : Page -> Model -> Html (Msg externalMsg)
viewMainMenu page model =
    let
        closeClaimWithPhoto =
            GotActionMsg Action.ClaimConfirmationClosed

        menuItem title route =
            a
                [ class "text-center uppercase py-2 hover:text-orange-300 focus-ring focus-visible:ring-orange-300 focus-visible:ring-opacity-50 rounded-sm"
                , classList
                    [ ( "text-orange-300 font-bold", isActive page route )
                    , ( "text-gray-900", not (isActive page route) )
                    ]
                , Route.href route
                , onClick closeClaimWithPhoto
                ]
                [ text (model.shared.translators.t title) ]

        hasShop =
            model.selectedCommunity
                |> RemoteData.map .hasShop
                |> RemoteData.withDefault False

        isInDashboard =
            isActive page Route.Dashboard

        isInShop =
            isActive page (Route.Shop Shop.All)
    in
    nav
        [ class "grid relative md:mx-4"
        , classList
            [ ( "grid-cols-2 md:w-96", hasShop )
            , ( "md:w-48", not hasShop )
            ]
        ]
        [ menuItem "menu.dashboard" Route.Dashboard
        , if hasShop then
            menuItem "menu.shop" (Route.Shop Shop.All)

          else
            text ""
        , div
            [ class "absolute bottom-0 h-3px"
            , classList
                [ ( "w-1/2 transform transition-transform motion-reduce:transition-none", hasShop )
                , ( "w-full", not hasShop )
                , ( "translate-x-0", isInDashboard )
                , ( "translate-x-full", isInShop )
                , ( "bg-orange-300", isInDashboard || isInShop )
                ]
            ]
            []
        ]


isActive : Page -> Route -> Bool
isActive page route =
    case ( page, route ) of
        ( Dashboard, Route.Dashboard ) ->
            True

        ( Shop, Route.Shop _ ) ->
            True

        _ ->
            False


isAdminPage : Page -> Bool
isAdminPage page =
    List.member page
        [ CommunitySettings
        , CommunitySettingsInfo
        , CommunitySettingsNews
        , CommunitySettingsNewsEditor
        , CommunitySettingsCurrency
        , CommunitySettingsFeatures
        , CommunitySettingsSponsorship
        , CommunitySettingsSponsorshipFiat
        , CommunitySettingsSponsorshipThankYouMessage
        , ObjectiveEditor
        , ActionEditor
        ]


viewFooter : Shared -> Html msg
<<<<<<< HEAD
viewFooter shared =
    let
        { t, tr } =
            shared.translators
    in
    footer [ class "bg-white w-full flex flex-col items-center border-t border-grey-500 px-4 py-8" ]
        [ p [ class "text-sm text-center flex w-full justify-center items-center mb-4" ]
            [ span [] [ text <| t "footer.created_with" ]
=======
viewFooter _ =
    footer
        [ class "bg-white w-full flex flex-wrap mx-auto border-t border-grey-500 p-4 pt-6 h-40 bottom-0"
        , role "contentinfo"
        ]
        [ p [ class "sr-only" ] [ text "Created with love by Satisfied Vagabonds" ]
        , p
            [ class "text-sm flex w-full justify-center items-center"
            , ariaHidden True
            ]
            [ text "Created with"
>>>>>>> 014ced43
            , Icons.heartSolid
            , span [] [ text <| t "footer.created_by" ]
            ]
        , a
            [ Html.Attributes.href (codeOfConductUrl shared.language)
            , Html.Attributes.target "_blank"
            , class "text-center text-orange-300 hover:underline"
            ]
            [ text <| tr "terms_of_conduct.title" [ ( "version", codeOfConductVersion ) ] ]
        , img
            [ class "h-24 w-full mt-3"
            , src "/images/satisfied-vagabonds.svg"
            , alt ""
            ]
            []
        ]


codeOfConductUrl : Translation.Language -> String
codeOfConductUrl language =
    let
        defaultEndpoint =
            "/code-of-conduct"

        baseUrl =
            "https://www.cambiatus.com"

        endpoint =
            case language of
                Translation.English ->
                    defaultEndpoint

                Translation.Portuguese ->
                    "/pt-br/codigo-de-conduta"

                Translation.Spanish ->
                    "/es/codigo-de-conducta"

                Translation.Catalan ->
                    defaultEndpoint

                Translation.Amharic ->
                    defaultEndpoint
    in
    baseUrl ++ endpoint



-- UPDATE


{-| Messages that pages can fire and LoggedIn will react to
-}
type External msg
    = UpdatedLoggedIn Model
    | ShowInsufficientPermissionsModal
    | AddedCommunity Profile.CommunityInfo
    | CreatedCommunity Eos.Symbol String
    | ExternalBroadcast BroadcastMsg
    | ReloadResource Resource
    | RequestedReloadCommunityField Community.Field
    | RequestedCommunityField Community.Field
    | SetCommunityField Community.FieldValue
    | RequiredPrivateKey { successMsg : msg, errorMsg : msg }
    | RequiredAuthToken { callbackCmd : Api.Graphql.Token -> Cmd msg }
    | RequestQuery (Cmd (Result { callbackCmd : Shared -> Api.Graphql.Token -> Cmd msg } msg))
    | ShowFeedback Feedback.Status String
    | HideFeedback
    | ShowCodeOfConductModal


{-| Perform a GraphQL query. This function is preferred over `Api.Graphql.query`
for logged in users because it automatically detects if the user's auth token is
valid. If it's not valid, it automatically generates a new one (might need to ask
for user's pin), and runs the original query again.

It only retries once though, so if there are multiple authentication errors for
the same query, we stop trying, and send the error to the page that requested
the query. If the error is not related to authentication, we don't retry, we
just send the error to the page that requested the query.

-}
query :
    Model
    -> SelectionSet result RootQuery
    -> (RemoteData (Graphql.Http.Error result) result -> msg)
    -> External msg
query model selectionSet toMsg =
    graphqlOperation Api.Graphql.query model selectionSet toMsg


{-| Perform a GraphQL mutation. This function is preferred over `Api.Graphql.mutation`
for logged in users because it automatically detects if the user's auth token is
valid. If it's not valid, it automatically generates a new one (might need to ask
for user's pin), and runs the original query again.

It only retries once though, so if there are multiple authentication errors for
the same mutation, we stop trying, and send the error to the page that requested
the query. If the error is not related to authentication, we don't retry, we
just send the error to the page that requested the query.

-}
mutation :
    Model
    -> SelectionSet result RootMutation
    -> (RemoteData (Graphql.Http.Error result) result -> msg)
    -> External msg
mutation model selectionSet toMsg =
    graphqlOperation Api.Graphql.mutation model selectionSet toMsg


graphqlOperation :
    (Shared
     -> Maybe Api.Graphql.Token
     -> SelectionSet result typeLock
     -> (rawOperationResult -> rawOperationResult)
     -> Cmd (RemoteData (Graphql.Http.Error result) result)
    )
    -> Model
    -> SelectionSet result typeLock
    -> (RemoteData (Graphql.Http.Error result) result -> msg)
    -> External msg
graphqlOperation operation model selectionSet toMsg =
    let
        operationCmd : Shared -> Api.Graphql.Token -> Cmd (RemoteData (Graphql.Http.Error result) result)
        operationCmd shared authToken =
            operation shared
                (Just authToken)
                selectionSet
                identity

        treatAuthError : RemoteData (Graphql.Http.Error result) result -> Result { callbackCmd : Shared -> Api.Graphql.Token -> Cmd msg } msg
        treatAuthError operationResult =
            case operationResult of
                RemoteData.Success success ->
                    Ok (toMsg (RemoteData.Success success))

                RemoteData.Failure err ->
                    if Api.Graphql.isAuthError err then
                        Err
                            { callbackCmd =
                                \newShared ->
                                    operationCmd newShared
                                        >> Cmd.map toMsg
                            }

                    else
                        Ok (toMsg (RemoteData.Failure err))

                _ ->
                    Ok (toMsg operationResult)
    in
    case model.authToken of
        Nothing ->
            RequiredAuthToken
                { callbackCmd =
                    operationCmd model.shared
                        >> Cmd.map toMsg
                }

        Just authToken ->
            operationCmd model.shared authToken
                |> Cmd.map treatAuthError
                |> RequestQuery


{-| Perform a GraphQL query. This function is preferred over `Api.Graphql.query`
for logged in users because it automatically detects if the user's auth token is
valid. If it's not valid, it automatically generates a new one (might need to ask
for user's pin), and runs the original query again.

It only retries once though, so if there are multiple authentication errors for
the same query, we stop trying, and send the error to the page that requested
the query. If the error is not related to authentication, we don't retry, we
just send the error to the page that requested the query.

-}
internalQuery :
    Model
    -> SelectionSet result RootQuery
    -> (RemoteData (Graphql.Http.Error result) result -> Msg externalMsg)
    -> Cmd (Msg externalMsg)
internalQuery model selectionSet toMsg =
    internalGraphqlOperation Api.Graphql.query model selectionSet toMsg


internalMutation :
    Model
    -> SelectionSet result RootMutation
    -> (RemoteData (Graphql.Http.Error result) result -> Msg externalMsg)
    -> Cmd (Msg externalMsg)
internalMutation model selectionSet toMsg =
    internalGraphqlOperation Api.Graphql.mutation model selectionSet toMsg


internalGraphqlOperation :
    (Shared
     -> Maybe Api.Graphql.Token
     -> SelectionSet result typeLock
     -> (rawOperationResult -> rawOperationResult)
     -> Cmd (RemoteData (Graphql.Http.Error result) result)
    )
    -> Model
    -> SelectionSet result typeLock
    -> (RemoteData (Graphql.Http.Error result) result -> Msg externalMsg)
    -> Cmd (Msg externalMsg)
internalGraphqlOperation operation model selectionSet toMsg =
    let
        operationCmd : Api.Graphql.Token -> Cmd (RemoteData (Graphql.Http.Error result) result)
        operationCmd authToken =
            operation model.shared
                (Just authToken)
                selectionSet
                identity

        treatAuthError : RemoteData (Graphql.Http.Error result) result -> Result (Api.Graphql.Token -> Cmd (Msg externalMsg)) (Msg externalMsg)
        treatAuthError operationResult =
            case operationResult of
                RemoteData.Success success ->
                    Ok (toMsg (RemoteData.Success success))

                RemoteData.Failure err ->
                    if Api.Graphql.isAuthError err then
                        Err
                            (\newAuthToken ->
                                operationCmd newAuthToken
                                    |> Cmd.map toMsg
                            )

                    else
                        Ok (toMsg operationResult)

                _ ->
                    Ok (toMsg operationResult)
    in
    case model.authToken of
        Nothing ->
            (operationCmd >> Cmd.map toMsg)
                |> RequestedNewAuthTokenPhrase
                |> Utils.spawnMessage

        Just authToken ->
            operationCmd authToken
                |> Cmd.map (treatAuthError >> RequestedQueryInternal)


addFeedback :
    Feedback.Model
    -> UR.UpdateResult model msg (External msg)
    -> UR.UpdateResult model msg (External msg)
addFeedback feedback ur =
    UR.addExt (executeFeedback feedback) ur


executeFeedback : Feedback.Model -> External msg
executeFeedback feedback =
    case feedback of
        Feedback.Visible status message ->
            ShowFeedback status message

        Feedback.Hidden ->
            HideFeedback


mapMsg : (msg -> otherMsg) -> Msg msg -> Msg otherMsg
mapMsg mapFn msg =
    case msg of
        NoOp ->
            NoOp

        CompletedLoadTranslation language result ->
            CompletedLoadTranslation language result

        ClickedTryAgainTranslation ->
            ClickedTryAgainTranslation

        CompletedLoadProfile result ->
            CompletedLoadProfile result

        CompletedLoadCommunity result ->
            CompletedLoadCommunity result

        CompletedLoadCommunityField community result ->
            CompletedLoadCommunityField community result

        CompletedLoadCommunityFields community result ->
            CompletedLoadCommunityFields community result

        ClickedTryAgainProfile account ->
            ClickedTryAgainProfile account

        ClickedLogout ->
            ClickedLogout

        ShowUserNav showUserNav ->
            ShowUserNav showUserNav

        ToggleLanguageItems ->
            ToggleLanguageItems

        ClickedLanguage language ->
            ClickedLanguage language

        CompletedSendingLanguagePreference result ->
            CompletedSendingLanguagePreference result

        ClosedAuthModal ->
            ClosedAuthModal

        ClosedInsufficientPermissionsModal ->
            ClosedInsufficientPermissionsModal

        GotAuthMsg subMsg ->
            GotAuthMsg subMsg

        CompletedLoadUnread jsonValue ->
            CompletedLoadUnread jsonValue

        OpenCommunitySelector ->
            OpenCommunitySelector

        CloseCommunitySelector ->
            CloseCommunitySelector

        SelectedCommunity communityInfo ->
            SelectedCommunity communityInfo

        GotFeedbackMsg subMsg ->
            GotFeedbackMsg subMsg

        GotSearchMsg subMsg ->
            GotSearchMsg subMsg

        GotActionMsg subMsg ->
            GotActionMsg subMsg

        SearchClosed ->
            SearchClosed

        ClickedProfileIcon ->
            ClickedProfileIcon

        GotTimeInternal time ->
            GotTimeInternal time

        CompletedLoadContributionCount result ->
            CompletedLoadContributionCount result

        ClickedReadHighlightedNews ->
            ClickedReadHighlightedNews

        ClosedHighlightedNews ->
            ClosedHighlightedNews

        ReceivedNewHighlightedNews jsonValue ->
            ReceivedNewHighlightedNews jsonValue

        RequestedNewAuthTokenPhrase callback ->
            RequestedNewAuthTokenPhrase (callback >> Cmd.map (mapMsg mapFn))

        RequestedNewAuthTokenPhraseExternal callback ->
            RequestedNewAuthTokenPhraseExternal (callback >> Cmd.map mapFn)

        GotAuthTokenPhrase callback result ->
            GotAuthTokenPhrase (callback >> Cmd.map (mapMsg mapFn)) result

        GotAuthTokenPhraseExternal callback result ->
            GotAuthTokenPhraseExternal (callback >> Cmd.map mapFn) result

        SignedAuthTokenPhrase password ->
            SignedAuthTokenPhrase password

        CompletedGeneratingAuthToken result ->
            CompletedGeneratingAuthToken result

        RequestedQuery result ->
            RequestedQuery
                (case result of
                    Err { callbackCmd } ->
                        { callbackCmd =
                            \shared authToken ->
                                callbackCmd shared authToken
                                    |> Cmd.map mapFn
                        }
                            |> Err

                    Ok extMsg ->
                        mapFn extMsg
                            |> Ok
                )

        RequestedQueryInternal result ->
            RequestedQueryInternal
                (case result of
                    Err callbackCmd ->
                        Err (callbackCmd >> Cmd.map (mapMsg mapFn))

                    Ok resultMsg ->
                        Ok (mapMsg mapFn resultMsg)
                )

        ClickedAcceptCodeOfConduct ->
            ClickedAcceptCodeOfConduct

        ClickedDenyCodeOfConduct ->
            ClickedDenyCodeOfConduct

        CompletedAcceptingCodeOfConduct result ->
            CompletedAcceptingCodeOfConduct result

        EndedCodeOfConductWarningAnimation ->
            EndedCodeOfConductWarningAnimation


mapExternal : (msg -> otherMsg) -> External msg -> External otherMsg
mapExternal mapFn msg =
    case msg of
        UpdatedLoggedIn model ->
            UpdatedLoggedIn model

        ShowInsufficientPermissionsModal ->
            ShowInsufficientPermissionsModal

        AddedCommunity communityInfo ->
            AddedCommunity communityInfo

        CreatedCommunity symbol name ->
            CreatedCommunity symbol name

        ExternalBroadcast broadcastMsg ->
            ExternalBroadcast broadcastMsg

        ReloadResource resource ->
            ReloadResource resource

        RequestedCommunityField field ->
            RequestedCommunityField field

        SetCommunityField value ->
            SetCommunityField value

        RequestedReloadCommunityField field ->
            RequestedReloadCommunityField field

        RequiredPrivateKey { successMsg, errorMsg } ->
            RequiredPrivateKey { successMsg = mapFn successMsg, errorMsg = mapFn errorMsg }

        RequiredAuthToken { callbackCmd } ->
            RequiredAuthToken { callbackCmd = callbackCmd >> Cmd.map mapFn }

        RequestQuery externalCmdResult ->
            RequestQuery
                (Cmd.map
                    (\result ->
                        case result of
                            Err { callbackCmd } ->
                                Err
                                    { callbackCmd =
                                        \shared authToken ->
                                            callbackCmd shared authToken
                                                |> Cmd.map mapFn
                                    }

                            Ok callbackMsg ->
                                Ok (mapFn callbackMsg)
                    )
                    externalCmdResult
                )

        ShowFeedback status message ->
            ShowFeedback status message

        HideFeedback ->
            HideFeedback

        ShowCodeOfConductModal ->
            ShowCodeOfConductModal


type Resource
    = CommunityResource
    | ProfileResource
    | TimeResource


updateExternal :
    External msg
    -> Model
    ->
        { model : Model
        , cmd : Cmd (Msg msg)
        , broadcastMsg : Maybe BroadcastMsg
        , afterAuthMsg : Maybe { successMsg : msg, errorMsg : msg }
        }
updateExternal externalMsg ({ shared } as model) =
    let
        defaultResult =
            { model = model
            , cmd = Cmd.none
            , broadcastMsg = Nothing
            , afterAuthMsg = Nothing
            }
    in
    case externalMsg of
        UpdatedLoggedIn newModel ->
            { defaultResult | model = newModel }

        ShowInsufficientPermissionsModal ->
            { defaultResult | model = { model | showInsufficientPermissionsModal = True } }

        AddedCommunity communityInfo ->
            let
                ( newModel, cmd ) =
                    signUpForCommunity model communityInfo

                profileWithCommunity =
                    case profile newModel of
                        Nothing ->
                            newModel.profile

                        Just profile_ ->
                            RemoteData.Success
                                { profile_ | communities = communityInfo :: profile_.communities }
            in
            { defaultResult
                | model = { newModel | profile = profileWithCommunity }
                , cmd = cmd
            }

        CreatedCommunity _ _ ->
            { defaultResult
                | model = { model | feedback = Feedback.Visible Feedback.Success (shared.translators.t "community.create.created") }
                , cmd = Route.pushUrl shared.navKey Route.Dashboard
            }

        ExternalBroadcast broadcastMsg ->
            case broadcastMsg of
                CommunityLoaded community ->
                    let
                        ( newModel, cmd ) =
                            setCommunity community model
                    in
                    { defaultResult | model = newModel, cmd = cmd, broadcastMsg = Just broadcastMsg }

                CommunityFieldLoaded community field ->
                    { defaultResult
                        | model =
                            { model
                                | selectedCommunity =
                                    Community.setFieldValue field community
                                        |> RemoteData.Success
                            }
                        , broadcastMsg = Just broadcastMsg
                    }

                ProfileLoaded profile_ ->
                    { defaultResult
                        | model = { model | profile = RemoteData.Success profile_ }
                        , broadcastMsg = Just broadcastMsg
                    }

                GotTime time ->
                    { defaultResult
                        | model = { model | shared = { shared | now = time } }
                        , broadcastMsg = Just broadcastMsg
                    }

                TranslationsLoaded ->
                    { defaultResult | broadcastMsg = Just broadcastMsg }

        ReloadResource CommunityResource ->
            { defaultResult
                | cmd =
                    model.selectedCommunity
                        |> RemoteData.map .symbol
                        |> RemoteData.toMaybe
                        |> loadCommunity model
                        |> Tuple.second
            }

        ReloadResource ProfileResource ->
            { defaultResult
                | cmd =
                    internalQuery model
                        (Profile.query model.accountName)
                        CompletedLoadProfile
            }

        ReloadResource TimeResource ->
            { defaultResult | cmd = Task.perform GotTimeInternal Time.now }

        RequestedCommunityField field ->
            case model.selectedCommunity of
                RemoteData.Success community ->
                    if Community.isFieldLoading field community then
                        defaultResult

                    else
                        case Community.maybeFieldValue field community of
                            Just fieldValue ->
                                { defaultResult
                                    | broadcastMsg =
                                        Just
                                            (CommunityFieldLoaded community fieldValue)
                                }

                            Nothing ->
                                { defaultResult
                                    | cmd =
                                        internalQuery model
                                            (Community.fieldSelectionSet community.symbol field)
                                            (CompletedLoadCommunityField community)
                                    , model =
                                        { model
                                            | selectedCommunity =
                                                Community.setFieldAsLoading field community
                                                    |> RemoteData.Success
                                        }
                                }

                _ ->
                    { defaultResult
                        | model =
                            { model
                                | queuedCommunityFields =
                                    field :: model.queuedCommunityFields
                            }
                    }

        RequestedReloadCommunityField field ->
            case model.selectedCommunity of
                RemoteData.Success community ->
                    { defaultResult
                        | cmd =
                            internalQuery model
                                (Community.fieldSelectionSet community.symbol field)
                                (CompletedLoadCommunityField community)
                    }

                _ ->
                    { defaultResult
                        | model =
                            { model
                                | queuedCommunityFields =
                                    field :: model.queuedCommunityFields
                            }
                    }

        SetCommunityField value ->
            case model.selectedCommunity of
                RemoteData.Success community ->
                    { defaultResult
                        | model =
                            { model
                                | selectedCommunity =
                                    Community.setFieldValue value community
                                        |> RemoteData.Success
                            }
                    }

                _ ->
                    { defaultResult
                        | cmd =
                            Log.fromImpossible externalMsg
                                "Tried setting community field, but community wasn't loaded"
                                (Just model.accountName)
                                { moduleName = "Session.LoggedIn", function = "updateExternal" }
                                [ Log.contextFromCommunity model.selectedCommunity ]
                                |> Log.send externalMsgToString
                    }

        RequiredPrivateKey afterAuthMsg ->
            { defaultResult
                | model = askedAuthentication model
                , afterAuthMsg = Just afterAuthMsg
            }

        RequiredAuthToken { callbackCmd } ->
            { defaultResult | cmd = Utils.spawnMessage (RequestedNewAuthTokenPhraseExternal callbackCmd) }

        RequestQuery queryCmd ->
            { defaultResult | cmd = Cmd.map RequestedQuery queryCmd }

        ShowFeedback status message ->
            { defaultResult | model = { model | feedback = Feedback.Visible status message } }

        HideFeedback ->
            { defaultResult | model = { model | feedback = Feedback.Hidden } }

        ShowCodeOfConductModal ->
            { defaultResult | model = { model | codeOfConductModalStatus = CodeOfConductShown } }


type alias UpdateResult msg =
    UR.UpdateResult Model (Msg msg) (ExternalMsg msg)


{-| Messages that LoggedIn can fire, and pages/Main will react to
-}
type ExternalMsg msg
    = AuthenticationSucceed
    | AuthenticationFailed
    | AddAfterAuthTokenCallback (Api.Graphql.Token -> Cmd msg)
    | AddAfterAuthTokenCallbackInternal (Api.Graphql.Token -> Cmd (Msg msg))
    | RunAfterAuthTokenCallbacks Api.Graphql.Token
    | AddAfterPrivateKeyCallback (Msg msg)
    | RunAfterPrivateKeyCallbacks
    | Broadcast BroadcastMsg
    | RunExternalMsg msg


type BroadcastMsg
    = CommunityLoaded Community.Model
    | CommunityFieldLoaded Community.Model Community.FieldValue
    | ProfileLoaded Profile.Model
    | GotTime Time.Posix
    | TranslationsLoaded


type Msg externalMsg
    = NoOp
    | CompletedLoadTranslation Translation.Language (Result Http.Error Translations)
    | ClickedTryAgainTranslation
    | CompletedLoadProfile (RemoteData (Graphql.Http.Error (Maybe Profile.Model)) (Maybe Profile.Model))
    | CompletedLoadCommunity (RemoteData (Graphql.Http.Error (Maybe Community.Model)) (Maybe Community.Model))
    | CompletedLoadCommunityField Community.Model (RemoteData (Graphql.Http.Error (Maybe Community.FieldValue)) (Maybe Community.FieldValue))
    | CompletedLoadCommunityFields Community.Model (RemoteData (Graphql.Http.Error (List Community.FieldValue)) (List Community.FieldValue))
    | ClickedTryAgainProfile Eos.Name
    | ClickedLogout
    | ShowUserNav Bool
    | ToggleLanguageItems
    | ClickedLanguage Translation.Language
    | CompletedSendingLanguagePreference (RemoteData (Graphql.Http.Error (Maybe ())) (Maybe ()))
    | ClosedAuthModal
    | ClosedInsufficientPermissionsModal
    | GotAuthMsg Auth.Msg
    | CompletedLoadUnread Value
    | OpenCommunitySelector
    | CloseCommunitySelector
    | SelectedCommunity Profile.CommunityInfo
    | GotFeedbackMsg Feedback.Msg
    | GotSearchMsg Search.Msg
    | GotActionMsg Action.Msg
    | SearchClosed
    | ClickedProfileIcon
    | GotTimeInternal Time.Posix
    | CompletedLoadContributionCount (RemoteData (Graphql.Http.Error (Maybe Int)) (Maybe Int))
    | ClickedReadHighlightedNews
    | ClosedHighlightedNews
    | ReceivedNewHighlightedNews Value
    | RequestedNewAuthTokenPhrase (Api.Graphql.Token -> Cmd (Msg externalMsg))
    | RequestedNewAuthTokenPhraseExternal (Api.Graphql.Token -> Cmd externalMsg)
    | GotAuthTokenPhrase (Api.Graphql.Token -> Cmd (Msg externalMsg)) (RemoteData (Graphql.Http.Error Api.Graphql.Phrase) Api.Graphql.Phrase)
    | GotAuthTokenPhraseExternal (Api.Graphql.Token -> Cmd externalMsg) (RemoteData (Graphql.Http.Error Api.Graphql.Phrase) Api.Graphql.Phrase)
    | SignedAuthTokenPhrase Api.Graphql.Password
    | CompletedGeneratingAuthToken (RemoteData (Graphql.Http.Error Api.Graphql.SignInResponse) Api.Graphql.SignInResponse)
    | RequestedQuery (Result { callbackCmd : Shared -> Api.Graphql.Token -> Cmd externalMsg } externalMsg)
    | RequestedQueryInternal (Result (Api.Graphql.Token -> Cmd (Msg externalMsg)) (Msg externalMsg))
    | ClickedAcceptCodeOfConduct
    | ClickedDenyCodeOfConduct
    | CompletedAcceptingCodeOfConduct (RemoteData (Graphql.Http.Error (Maybe ())) (Maybe ()))
    | EndedCodeOfConductWarningAnimation


update : Msg msg -> Model -> UpdateResult msg
update msg model =
    let
        shared =
            model.shared

        closeAllModals =
            { model
                | showNotificationModal = False
                , showUserNav = False
                , showMainNav = False
                , showAuthModal = False
                , showInsufficientPermissionsModal = False
            }
    in
    case msg of
        NoOp ->
            UR.init model

        GotTimeInternal time ->
            UR.init { model | shared = { shared | now = time } }
                |> UR.addExt (GotTime time |> Broadcast)

        GotActionMsg actionMsg ->
            handleActionMsg model actionMsg

        SearchClosed ->
            { model | searchModel = Search.closeSearch model.searchModel }
                |> UR.init

        ClickedProfileIcon ->
            { closeAllModals | searchModel = Search.closeSearch model.searchModel }
                |> UR.init

        GotSearchMsg searchMsg ->
            case model.selectedCommunity of
                RemoteData.Success community ->
                    Search.update shared community.symbol model.searchModel searchMsg
                        |> UR.fromChild (\searchModel -> { model | searchModel = searchModel })
                            GotSearchMsg
                            (\extMsg ur ->
                                case extMsg of
                                    Search.SetFeedback feedback ->
                                        ur
                                            |> UR.mapModel (\newModel -> { newModel | feedback = feedback })

                                    Search.RequestQuery selectionSet resultMsg ->
                                        ur
                                            |> UR.addCmd
                                                (internalQuery ur.model
                                                    selectionSet
                                                    (resultMsg >> GotSearchMsg)
                                                )
                            )
                            { model | hasSeenDashboard = model.hasSeenDashboard || Search.isOpenMsg searchMsg }
                        |> UR.mapModel
                            (\newModel -> { newModel | hasSeenDashboard = newModel.hasSeenDashboard || Search.isOpenMsg searchMsg })

                _ ->
                    UR.init model

        CompletedLoadTranslation lang (Ok transl) ->
            case model.profile of
                RemoteData.Success _ ->
                    UR.init { model | shared = Shared.loadTranslation (Ok ( lang, transl )) shared }
                        |> UR.addCmd (Ports.storeLanguage (Translation.languageToLocale lang))
                        |> UR.addExt (Broadcast TranslationsLoaded)

                _ ->
                    UR.init model

        CompletedLoadTranslation _ (Err err) ->
            UR.init { model | shared = Shared.loadTranslation (Err err) shared }
                |> UR.logHttpError msg
                    (Just model.accountName)
                    "Got an error when loading translation as a logged in user"
                    { moduleName = "Session.LoggedIn", function = "update" }
                    []
                    err

        ClickedTryAgainTranslation ->
            UR.init { model | shared = Shared.toLoadingTranslation shared }
                |> UR.addCmd (fetchTranslations shared.language)
                |> UR.addBreadcrumb
                    { type_ = Log.ErrorBreadcrumb
                    , category = msg
                    , message = "Clicked to fetch translation again"
                    , data = Dict.empty
                    , level = Log.Warning
                    }

        CompletedLoadProfile (RemoteData.Success profile_) ->
            let
                subscriptionDoc =
                    unreadCountSubscription model.accountName
                        |> Graphql.Document.serializeSubscription
            in
            case profile_ of
                Just p ->
                    let
                        sendLanguagePreference =
                            -- If the backend doesn't know the user's preferred
                            -- language, we send it so we can have nicer email communication
                            case p.preferredLanguage of
                                Nothing ->
                                    sendPreferredLanguage model model.shared.language

                                Just _ ->
                                    Cmd.none

                        hasAcceptedCodeOfConduct =
                            Maybe.Extra.isJust p.latestAcceptedTerms
                    in
                    { model
                        | profile = RemoteData.Success p
                        , hasAcceptedCodeOfConduct = model.hasAcceptedCodeOfConduct || hasAcceptedCodeOfConduct
                        , codeOfConductModalStatus =
                            if hasAcceptedCodeOfConduct then
                                CodeOfConductNotShown

                            else
                                CodeOfConductShown
                    }
                        |> UR.init
                        |> UR.addCmd sendLanguagePreference
                        |> UR.addExt (ProfileLoaded p |> Broadcast)
                        |> UR.addPort
                            { responseAddress = CompletedLoadUnread (Encode.string "")
                            , responseData = Encode.null
                            , data =
                                Encode.object
                                    [ ( "name", Encode.string "subscribeToUnreadCount" )
                                    , ( "subscription", Encode.string subscriptionDoc )
                                    ]
                            }
                        |> UR.addBreadcrumb
                            { type_ = Log.DefaultBreadcrumb
                            , category = msg
                            , message = "User profile successfully loaded"
                            , data = Dict.fromList [ ( "username", Eos.encodeName p.account ) ]
                            , level = Log.Info
                            }

                Nothing ->
                    UR.init model
                        |> UR.addCmd (Route.replaceUrl shared.navKey Route.Logout)

        CompletedLoadProfile (RemoteData.Failure err) ->
            UR.init
                { model
                    | profile =
                        case model.profile of
                            RemoteData.Loading ->
                                RemoteData.Failure err

                            _ ->
                                model.profile
                }
                |> UR.logGraphqlError msg
                    (Just model.accountName)
                    "Got an error when trying to load profile"
                    { moduleName = "Session.LoggedIn", function = "update" }
                    []
                    err

        CompletedLoadProfile RemoteData.NotAsked ->
            UR.init model

        CompletedLoadProfile RemoteData.Loading ->
            UR.init model

        CompletedLoadCommunity (RemoteData.Success (Just community)) ->
            let
                ( newModel, cmd ) =
                    setCommunity
                        (Community.mergeFields model.selectedCommunity community)
                        model

                newCommunity =
                    Community.mergeFields newModel.selectedCommunity community
                        |> (\comm ->
                                List.foldl Community.setFieldAsLoading
                                    comm
                                    newModel.queuedCommunityFields
                           )

                queryForContributionCount =
                    internalQuery newModel
                        (Profile.contributionCountQuery community.symbol model.accountName)
                        CompletedLoadContributionCount
            in
            { newModel
                | selectedCommunity = RemoteData.Success newCommunity
                , maybeHighlightedNews = community.highlightedNews
            }
                |> UR.init
                |> UR.addCmd cmd
                |> UR.addCmd (Ports.getRecentSearches ())
                |> UR.addPort
                    { responseAddress = ReceivedNewHighlightedNews Encode.null
                    , responseData = Encode.null
                    , data =
                        Encode.object
                            [ ( "name", Encode.string "subscribeToHighlightedNewsChanged" )
                            , ( "subscription"
                              , highlightedNewsSubscription newCommunity.symbol
                                    |> Graphql.Document.serializeSubscription
                                    |> Encode.string
                              )
                            ]
                    }
                |> UR.addExt (CommunityLoaded newCommunity |> Broadcast)
                |> UR.addCmd
                    (internalQuery newModel
                        (Community.fieldsSelectionSet community.symbol newModel.queuedCommunityFields)
                        (CompletedLoadCommunityFields newCommunity)
                    )
                |> UR.addCmd queryForContributionCount
                |> UR.addBreadcrumb
                    { type_ = Log.DefaultBreadcrumb
                    , category = msg
                    , message = "Community successfully loaded"
                    , data =
                        Dict.fromList
                            [ ( "symbol", Eos.encodeSymbol community.symbol )
                            , ( "name", Encode.string community.name )
                            ]
                    , level = Log.Info
                    }

        CompletedLoadCommunity (RemoteData.Success Nothing) ->
            UR.init model
                |> UR.addCmd (Route.pushUrl shared.navKey (Route.CommunitySelector (List.head model.routeHistory)))

        CompletedLoadCommunity (RemoteData.Failure e) ->
            let
                communityExists =
                    not (Api.Graphql.isNonExistingCommunityError e)
            in
            UR.init { model | selectedCommunity = RemoteData.Failure e }
                |> UR.logGraphqlError msg
                    (Just model.accountName)
                    "Got an error when loading community as logged in"
                    { moduleName = "Session.LoggedIn", function = "update" }
                    []
                    e
                |> (if communityExists then
                        identity

                    else
                        UR.addCmd (Route.pushUrl shared.navKey (Route.CommunitySelector (List.head model.routeHistory)))
                   )

        CompletedLoadCommunity RemoteData.NotAsked ->
            UR.init { model | selectedCommunity = RemoteData.NotAsked }

        CompletedLoadCommunity RemoteData.Loading ->
            UR.init { model | selectedCommunity = RemoteData.Loading }

        CompletedLoadCommunityField community (RemoteData.Success (Just fieldValue)) ->
            let
                newCommunity =
                    model.selectedCommunity
                        |> RemoteData.withDefault community
                        |> Community.setFieldValue fieldValue
            in
            { model | selectedCommunity = RemoteData.Success newCommunity }
                |> UR.init
                |> UR.addExt
                    (CommunityFieldLoaded newCommunity fieldValue
                        |> Broadcast
                    )

        CompletedLoadCommunityField community (RemoteData.Success Nothing) ->
            model
                |> UR.init
                |> UR.logImpossible msg
                    "Tried loading community field, but got Nothing in return"
                    (Just model.accountName)
                    { moduleName = "Session.LoggedIn", function = "update" }
                    [ Log.contextFromCommunity (RemoteData.Success community) ]

        CompletedLoadCommunityField _ (RemoteData.Failure err) ->
            model
                |> UR.init
                |> UR.logGraphqlError msg
                    (Just model.accountName)
                    "Got an error when loading community field"
                    { moduleName = "Session.LoggedIn", function = "update" }
                    []
                    err

        CompletedLoadCommunityField _ RemoteData.NotAsked ->
            UR.init model

        CompletedLoadCommunityField _ RemoteData.Loading ->
            UR.init model

        CompletedLoadCommunityFields community (RemoteData.Success fieldValues) ->
            let
                newCommunity =
                    List.foldl Community.setFieldValue
                        (RemoteData.withDefault community model.selectedCommunity)
                        fieldValues

                addBroadcasts uResult =
                    List.foldl
                        (\field ->
                            UR.addExt
                                (CommunityFieldLoaded community field
                                    |> Broadcast
                                )
                        )
                        uResult
                        fieldValues
            in
            { model | selectedCommunity = RemoteData.Success newCommunity }
                |> UR.init
                |> addBroadcasts

        CompletedLoadCommunityFields _ (RemoteData.Failure err) ->
            UR.init model
                |> UR.logGraphqlError msg
                    (Just model.accountName)
                    "Got an error when loading multiple community fields"
                    { moduleName = "Session.LoggedIn", function = "update" }
                    []
                    err

        CompletedLoadCommunityFields _ RemoteData.NotAsked ->
            UR.init model

        CompletedLoadCommunityFields _ RemoteData.Loading ->
            UR.init model

        ClickedTryAgainProfile accountName ->
            UR.init { model | profile = RemoteData.Loading }
                |> UR.addCmd
                    (internalQuery model
                        (Profile.query accountName)
                        CompletedLoadProfile
                    )

        ClickedLogout ->
            UR.init model
                |> UR.addCmd (Route.replaceUrl shared.navKey Route.Logout)
                |> UR.addPort
                    { responseAddress = ClickedLogout
                    , responseData = Encode.null
                    , data =
                        Encode.object
                            [ ( "name", Encode.string "logout" )
                            ]
                    }

        ShowUserNav b ->
            UR.init { closeAllModals | showUserNav = b }

        ToggleLanguageItems ->
            UR.init { model | showLanguageItems = not model.showLanguageItems }

        ClickedLanguage lang ->
            UR.init
                { model
                    | shared = Shared.toLoadingTranslation shared
                    , showUserNav = False
                }
                |> UR.addCmd (fetchTranslations lang)
                |> UR.addCmd (sendPreferredLanguage model lang)

        CompletedSendingLanguagePreference (RemoteData.Failure err) ->
            model
                |> UR.init
                |> UR.logGraphqlError msg
                    (Just model.accountName)
                    "Got an error when sending language preference"
                    { moduleName = "Session.LoggedIn", function = "update" }
                    []
                    err

        CompletedSendingLanguagePreference _ ->
            model
                |> UR.init

        ClosedAuthModal ->
            UR.init closeAllModals
                |> UR.addExt AuthenticationFailed

        ClosedInsufficientPermissionsModal ->
            { model | showInsufficientPermissionsModal = False }
                |> UR.init

        GotAuthMsg authMsg ->
            Auth.update authMsg shared model.auth
                |> UR.map
                    (\a -> { model | auth = a })
                    GotAuthMsg
                    (\extMsg uResult ->
                        case extMsg of
                            Auth.CompletedAuth accountName auth ->
                                let
                                    cmd =
                                        case model.claimingAction.status of
                                            Action.ClaimInProgress action maybeProof ->
                                                -- If action claim is in progress,
                                                -- send a message to finish the claiming process
                                                -- when the user confirms the PIN.
                                                Task.succeed (GotActionMsg (Action.ActionClaimed action maybeProof))
                                                    |> Task.perform identity

                                            _ ->
                                                Cmd.none
                                in
                                closeModal uResult
                                    |> UR.mapModel (\m -> { m | auth = auth })
                                    |> UR.addExt AuthenticationSucceed
                                    |> UR.addCmd cmd
                                    |> UR.addExt RunAfterPrivateKeyCallbacks
                                    |> UR.addBreadcrumb
                                        { type_ = Log.DefaultBreadcrumb
                                        , category = msg
                                        , message = "Successfully authenticated user through PIN"
                                        , data = Dict.fromList [ ( "username", Eos.encodeName accountName ) ]
                                        , level = Log.Info
                                        }

                            Auth.UpdatedShared newShared ->
                                uResult
                                    |> UR.mapModel (\m -> { m | shared = newShared })

                            Auth.SetFeedback feedbackModel ->
                                uResult
                                    |> UR.mapModel (\m -> { m | feedback = feedbackModel })
                    )

        CompletedLoadUnread payload ->
            case Decode.decodeValue (unreadCountSubscription model.accountName |> Graphql.Document.decoder) payload of
                Ok res ->
                    { model | unreadCount = res }
                        |> UR.init

                Err err ->
                    model
                        |> UR.init
                        |> UR.logDecodingError msg
                            (Just model.accountName)
                            "Got an error when loading unread notifications"
                            { moduleName = "Session.LoggedIn", function = "update" }
                            []
                            err

        GotFeedbackMsg subMsg ->
            { model | feedback = Feedback.update subMsg model.feedback }
                |> UR.init

        OpenCommunitySelector ->
            { model | showCommunitySelector = True }
                |> UR.init

        CloseCommunitySelector ->
            { model | showCommunitySelector = False }
                |> UR.init

        SelectedCommunity ({ symbol } as newCommunity) ->
            let
                ( loadCommunityModel, loadCommunityCmd ) =
                    loadCommunity model (Just symbol)
            in
            case model.selectedCommunity of
                RemoteData.Success selectedCommunity ->
                    if symbol == selectedCommunity.symbol then
                        UR.init { model | showCommunitySelector = False }

                    else
                        let
                            ( newModel, cmd ) =
                                selectCommunity model
                                    newCommunity
                                    (List.head model.routeHistory
                                        |> Maybe.withDefault Route.Dashboard
                                    )
                        in
                        UR.init { newModel | showCommunitySelector = False }
                            |> UR.addCmd cmd

                RemoteData.NotAsked ->
                    UR.init loadCommunityModel
                        |> UR.addCmd loadCommunityCmd

                RemoteData.Failure _ ->
                    UR.init loadCommunityModel
                        |> UR.addCmd loadCommunityCmd

                RemoteData.Loading ->
                    UR.init model

        CompletedLoadContributionCount (RemoteData.Success (Just contributionCount)) ->
            { model | contributionCount = RemoteData.Success contributionCount }
                |> UR.init

        CompletedLoadContributionCount (RemoteData.Success Nothing) ->
            { model | contributionCount = RemoteData.Success 0 }
                |> UR.init
                |> UR.logImpossible msg
                    "Got contribution count successfully, but it returned `Nothing`"
                    (Just model.accountName)
                    { moduleName = "Session.LoggedIn"
                    , function = "update"
                    }
                    [ Log.contextFromCommunity model.selectedCommunity ]

        CompletedLoadContributionCount (RemoteData.Failure err) ->
            { model | contributionCount = RemoteData.Failure err }
                |> UR.init
                |> UR.logGraphqlError msg
                    (Just model.accountName)
                    "Got an error when loading contribution count"
                    { moduleName = "Session.LoggedIn"
                    , function = "update"
                    }
                    [ Log.contextFromCommunity model.selectedCommunity ]
                    err

        CompletedLoadContributionCount _ ->
            model
                |> UR.init

        ClosedHighlightedNews ->
            { model | maybeHighlightedNews = Nothing }
                |> UR.init

        ClickedReadHighlightedNews ->
            { model | maybeHighlightedNews = Nothing }
                |> UR.init

        ReceivedNewHighlightedNews payload ->
            case model.selectedCommunity of
                RemoteData.Success community ->
                    case
                        Decode.decodeValue
                            (highlightedNewsSubscription community.symbol
                                |> Graphql.Document.decoder
                            )
                            payload
                    of
                        Ok highlightedNews ->
                            { model
                                | selectedCommunity =
                                    RemoteData.Success
                                        { community | highlightedNews = highlightedNews }
                                , maybeHighlightedNews = highlightedNews
                            }
                                |> UR.init

                        Err err ->
                            model
                                |> UR.init
                                |> UR.logDecodingError msg
                                    (Just model.accountName)
                                    "Got an error when loading highlighted news"
                                    { moduleName = "Session.LoggedIn", function = "update" }
                                    []
                                    err

                _ ->
                    UR.init model
                        |> UR.logImpossible msg
                            "Received new highlighted news, but community wasn't loaded"
                            (Just model.accountName)
                            { moduleName = "Session.LoggedIn", function = "update" }
                            [ Log.contextFromCommunity model.selectedCommunity ]

        RequestedNewAuthTokenPhrase callback ->
            if model.isGeneratingAuthToken then
                model
                    |> UR.init
                    |> UR.addExt (AddAfterAuthTokenCallbackInternal callback)

            else
                { model | isGeneratingAuthToken = True }
                    |> UR.init
                    |> UR.addCmd
                        (Api.Graphql.askForPhrase model.shared
                            model.accountName
                            (GotAuthTokenPhrase callback)
                        )

        RequestedNewAuthTokenPhraseExternal callback ->
            if model.isGeneratingAuthToken then
                model
                    |> UR.init
                    |> UR.addExt (AddAfterAuthTokenCallback callback)

            else
                { model | isGeneratingAuthToken = True }
                    |> UR.init
                    |> UR.addCmd
                        (Api.Graphql.askForPhrase model.shared
                            model.accountName
                            (GotAuthTokenPhraseExternal callback)
                        )

        GotAuthTokenPhrase callback (RemoteData.Success phrase) ->
            (\privateKey ->
                model
                    |> UR.init
                    |> UR.addPort (Api.Graphql.signPhrasePort msg privateKey phrase)
                    |> UR.addExt (AddAfterAuthTokenCallbackInternal callback)
            )
                |> withPrivateKeyInternal msg model []

        GotAuthTokenPhrase _ (RemoteData.Failure err) ->
            { model
                | auth = Auth.removePrivateKey model.auth
                , feedback = Feedback.Visible Feedback.Failure (shared.translators.t "auth.failed")
            }
                |> UR.init
                |> UR.addPort
                    { responseAddress = NoOp
                    , responseData = Encode.null
                    , data = Encode.object [ ( "name", Encode.string "logout" ) ]
                    }
                |> UR.logGraphqlError msg
                    (Just model.accountName)
                    "Got an error when fetching phrase to sign for auth token"
                    { moduleName = "Session.LoggedIn"
                    , function = "update"
                    }
                    []
                    err

        GotAuthTokenPhrase _ _ ->
            UR.init model

        GotAuthTokenPhraseExternal callback (RemoteData.Success phrase) ->
            (\privateKey ->
                model
                    |> UR.init
                    |> UR.addPort (Api.Graphql.signPhrasePort msg privateKey phrase)
                    |> UR.addExt (AddAfterAuthTokenCallback callback)
            )
                |> withPrivateKeyInternal msg model []

        GotAuthTokenPhraseExternal _ (RemoteData.Failure err) ->
            { model
                | auth = Auth.removePrivateKey model.auth
                , feedback = Feedback.Visible Feedback.Failure (shared.translators.t "auth.failed")
            }
                |> UR.init
                |> UR.addPort
                    { responseAddress = NoOp
                    , responseData = Encode.null
                    , data = Encode.object [ ( "name", Encode.string "logout" ) ]
                    }
                |> UR.logGraphqlError msg
                    (Just model.accountName)
                    "Got an error when fetching phrase to sign for auth token (using an external msg)"
                    { moduleName = "Session.LoggedIn"
                    , function = "update"
                    }
                    []
                    err

        GotAuthTokenPhraseExternal _ _ ->
            UR.init model

        SignedAuthTokenPhrase signedPhrase ->
            model
                |> UR.init
                |> UR.addCmd
                    (Api.Graphql.signIn shared
                        { account = model.accountName
                        , password = signedPhrase
                        , invitationId = getInvitation model
                        }
                        CompletedGeneratingAuthToken
                    )

        CompletedGeneratingAuthToken (RemoteData.Success signInResponse) ->
            let
                createAbsintheSocket =
                    if model.needsToCreateAbsintheSocket then
                        Api.Graphql.createAbsintheSocket signInResponse.token

                    else
                        Cmd.none
            in
            { model
                | profile = RemoteData.Success signInResponse.profile
                , authToken = Just signInResponse.token
                , isGeneratingAuthToken = False
                , needsToCreateAbsintheSocket = False
            }
                |> UR.init
                |> UR.addCmd (Api.Graphql.storeToken signInResponse.token)
                |> UR.addCmd createAbsintheSocket
                |> UR.addExt (RunAfterAuthTokenCallbacks signInResponse.token)

        CompletedGeneratingAuthToken (RemoteData.Failure err) ->
            { model
                | auth = Auth.removePrivateKey model.auth
                , feedback = Feedback.Visible Feedback.Failure (shared.translators.t "auth.failed")
                , isGeneratingAuthToken = False
            }
                |> UR.init
                |> UR.addPort
                    { responseAddress = NoOp
                    , responseData = Encode.null
                    , data = Encode.object [ ( "name", Encode.string "logout" ) ]
                    }
                |> UR.logGraphqlError msg
                    (Just model.accountName)
                    "Got an error when signing in"
                    { moduleName = "Session.LoggedIn"
                    , function = "update"
                    }
                    []
                    err

        CompletedGeneratingAuthToken _ ->
            model
                |> UR.init

        RequestedQuery (Ok externalMsg) ->
            model
                |> UR.init
                |> UR.addExt (RunExternalMsg externalMsg)

        RequestedQuery (Err { callbackCmd }) ->
            model
                |> UR.init
                |> UR.addMsg (RequestedNewAuthTokenPhraseExternal (callbackCmd model.shared))

        RequestedQueryInternal (Ok resultMsg) ->
            model
                |> UR.init
                |> UR.addMsg resultMsg

        RequestedQueryInternal (Err callbackCmd) ->
            model
                |> UR.init
                |> UR.addMsg (RequestedNewAuthTokenPhrase callbackCmd)

        ClickedAcceptCodeOfConduct ->
            { model | codeOfConductModalStatus = CodeOfConductNotShown }
                |> UR.init
                |> UR.addCmd
                    (internalMutation model
                        (Cambiatus.Mutation.acceptTerms (Graphql.SelectionSet.succeed ()))
                        CompletedAcceptingCodeOfConduct
                    )

        ClickedDenyCodeOfConduct ->
            case model.codeOfConductModalStatus of
                CodeOfConductNotShown ->
                    model
                        |> UR.init
                        |> UR.logImpossible msg
                            "Denied code of conduct, but modal wasn't shown"
                            (Just model.accountName)
                            { moduleName = "Session.LoggedIn", function = "update" }
                            []

                CodeOfConductShown ->
                    { model | codeOfConductModalStatus = CodeOfConductShownWithWarning { hasCompletedAnimation = False } }
                        |> UR.init

                CodeOfConductShownWithWarning { hasCompletedAnimation } ->
                    if not hasCompletedAnimation then
                        model
                            |> UR.init

                    else
                        { model
                            | hasAcceptedCodeOfConduct = False
                            , codeOfConductModalStatus = CodeOfConductNotShown
                        }
                            |> UR.init

        CompletedAcceptingCodeOfConduct (RemoteData.Failure err) ->
            { model | feedback = Feedback.Visible Feedback.Failure (shared.translators.t "terms_of_conduct.error_accepting") }
                |> UR.init
                |> UR.logGraphqlError msg
                    (Just model.accountName)
                    "Got an error when accepting code of conduct"
                    { moduleName = "Session.LoggedIn", function = "update" }
                    []
                    err

        CompletedAcceptingCodeOfConduct _ ->
            { model | hasAcceptedCodeOfConduct = True }
                |> UR.init

        EndedCodeOfConductWarningAnimation ->
            { model
                | codeOfConductModalStatus =
                    case model.codeOfConductModalStatus of
                        CodeOfConductShownWithWarning _ ->
                            CodeOfConductShownWithWarning { hasCompletedAnimation = True }

                        _ ->
                            model.codeOfConductModalStatus
            }
                |> UR.init


handleActionMsg : Model -> Action.Msg -> UpdateResult msg
handleActionMsg ({ shared } as model) actionMsg =
    case model.selectedCommunity of
        RemoteData.Success community ->
            let
                actionModelToLoggedIn : Action.Model -> Model
                actionModelToLoggedIn a =
                    { model
                        | claimingAction = a
                        , feedback =
                            case ( a.feedback, actionMsg ) of
                                ( _, Action.Tick _ ) ->
                                    -- Don't change feedback each second
                                    model.feedback

                                ( Just (Action.Failure s), _ ) ->
                                    Feedback.Visible Feedback.Failure s

                                ( Just (Action.Success s), _ ) ->
                                    Feedback.Visible Feedback.Success s

                                ( Nothing, _ ) ->
                                    model.feedback
                    }
                        |> (if a.needsPinConfirmation then
                                askedAuthentication

                            else
                                identity
                           )
            in
            Action.update (hasPrivateKey model)
                (model.profile
                    |> RemoteData.map (.roles >> List.concatMap .permissions)
                    |> RemoteData.withDefault []
                )
                shared
                community.symbol
                model.accountName
                actionMsg
                model.claimingAction
                |> UR.map
                    actionModelToLoggedIn
                    GotActionMsg
                    (\ext ->
                        case ext of
                            Action.SentFeedback feedback ->
                                UR.mapModel (\prevModel -> { prevModel | feedback = feedback })

                            Action.ShowInsufficientPermissions ->
                                UR.mapModel (\prevModel -> { prevModel | showInsufficientPermissionsModal = True })
                    )
                |> UR.addCmd
                    (case actionMsg of
                        Action.AgreedToClaimWithProof _ ->
                            Task.perform identity (Task.succeed SearchClosed)

                        _ ->
                            Cmd.none
                    )

        _ ->
            UR.init model


{-| Checks if we already have the user's private key loaded. If it does, returns
`successfulUR`. If it doesn't, requires authentication and fires the `subMsg`
again. Necessary to perform EOS transactions
-}
withPrivateKey :
    Model
    -> List Permission
    -> subModel
    -> { successMsg : subMsg, errorMsg : subMsg }
    -> UR.UpdateResult subModel subMsg (External subMsg)
    -> UR.UpdateResult subModel subMsg (External subMsg)
withPrivateKey loggedIn necessaryPermissions subModel subMsg successfulUR =
    let
        actWithPrivateKey =
            if hasPrivateKey loggedIn then
                successfulUR

            else
                UR.init subModel
                    |> UR.addExt (RequiredPrivateKey subMsg)
    in
    if List.isEmpty necessaryPermissions then
        actWithPrivateKey

    else
        case profile loggedIn of
            Just validProfile ->
                if hasPermissions validProfile necessaryPermissions then
                    actWithPrivateKey

                else
                    UR.init subModel
                        |> UR.addExt ShowInsufficientPermissionsModal

            Nothing ->
                UR.init subModel
                    |> UR.logImpossible subMsg.successMsg
                        "Tried signing eos transaction, but profile wasn't loaded"
                        (Just loggedIn.accountName)
                        { moduleName = "Session.LoggedIn"
                        , function = "withPrivateKey"
                        }
                        []


{-| Determines if a profile has a set of permissions
-}
hasPermissions : Profile.Model -> List Permission -> Bool
hasPermissions profile_ permissions =
    let
        allPermissions =
            List.concatMap .permissions profile_.roles
    in
    List.all (\permission -> List.member permission allPermissions)
        permissions


withPrivateKeyInternal : Msg msg -> Model -> List Permission -> (Eos.PrivateKey -> UpdateResult msg) -> UpdateResult msg
withPrivateKeyInternal msg loggedIn necessaryPermissions successfulUR =
    let
        actWithPrivateKey =
            case maybePrivateKey loggedIn of
                Just privateKey ->
                    successfulUR privateKey

                Nothing ->
                    askedAuthentication loggedIn
                        |> UR.init
                        |> UR.addExt (AddAfterPrivateKeyCallback msg)
    in
    if List.isEmpty necessaryPermissions then
        actWithPrivateKey

    else
        case profile loggedIn of
            Just validProfile ->
                if hasPermissions validProfile necessaryPermissions then
                    actWithPrivateKey

                else
                    { loggedIn | showInsufficientPermissionsModal = True }
                        |> UR.init

            _ ->
                loggedIn
                    |> UR.init
                    |> UR.logImpossible msg
                        "Tried signing eos transaction internally, but profile wasn't loaded"
                        (Just loggedIn.accountName)
                        { moduleName = "Session.LoggedIn"
                        , function = "withPrivateKeyInternal"
                        }
                        []


isCommunityMember : Model -> Bool
isCommunityMember model =
    case ( profile model, model.selectedCommunity ) of
        ( Just profile_, RemoteData.Success community ) ->
            List.any (.symbol >> (==) community.symbol) profile_.communities
                || List.any (.account >> (==) profile_.account) community.members

        ( Nothing, RemoteData.Success community ) ->
            List.any (.account >> (==) model.accountName) community.members

        _ ->
            False


loadCommunity : Model -> Maybe Eos.Symbol -> ( Model, Cmd (Msg externalMsg) )
loadCommunity model maybeSymbol =
    ( { model
        | showCommunitySelector = False
        , selectedCommunity = RemoteData.Loading
      }
    , fetchCommunity model maybeSymbol
    )


getInvitation : Model -> Maybe String
getInvitation model =
    case List.head model.routeHistory of
        Just (Route.Invite invitation) ->
            Just invitation

        Just (Route.Login maybeInvitation _) ->
            maybeInvitation

        Just (Route.Register maybeInvitation _) ->
            maybeInvitation

        _ ->
            Nothing


{-| Given a `Community.Model`, check if the user is part of it (or if it has
auto invites), and set it as default or redirect the user
-}
setCommunity : Community.Model -> Model -> ( Model, Cmd (Msg externalMsg) )
setCommunity community ({ shared } as model) =
    let
        isMember =
            case profile model of
                Just profile_ ->
                    List.any (.symbol >> (==) community.symbol) profile_.communities

                Nothing ->
                    List.any (.account >> (==) model.accountName) community.members

        storeCommunityCmd =
            Eos.symbolToString community.symbol
                |> Ports.storeSelectedCommunitySymbol

        sharedWithCommunity =
            { shared | selectedCommunity = Just community.symbol }
    in
    if isMember then
        let
            newProfile =
                case profile model of
                    Nothing ->
                        model.profile

                    Just profile_ ->
                        RemoteData.Success
                            { profile_
                                | communities =
                                    List.updateIf (.symbol >> (==) community.symbol)
                                        (\c ->
                                            { c
                                                | name = community.name
                                                , logo = community.logo
                                                , hasKyc = community.hasKyc
                                            }
                                        )
                                        profile_.communities
                            }
        in
        ( { model
            | selectedCommunity = RemoteData.Success community
            , profile = newProfile
            , shared = sharedWithCommunity
          }
        , storeCommunityCmd
        )

    else if community.hasAutoInvite then
        ( { model | selectedCommunity = RemoteData.Success community, shared = sharedWithCommunity }
        , Cmd.batch [ Route.pushUrl shared.navKey (Route.Join (List.head model.routeHistory)), storeCommunityCmd ]
        )

    else
        case getInvitation model of
            Just invitation ->
                ( { model | selectedCommunity = RemoteData.Success community, shared = sharedWithCommunity }
                , Route.pushUrl shared.navKey (Route.Invite invitation)
                )

            Nothing ->
                ( { model | selectedCommunity = RemoteData.Success community, shared = sharedWithCommunity }
                , Cmd.batch [ Route.pushUrl shared.navKey (Route.CommunitySelector (List.head model.routeHistory)), storeCommunityCmd ]
                )


signUpForCommunity : Model -> Profile.CommunityInfo -> ( Model, Cmd (Msg externalMsg) )
signUpForCommunity model communityInfo =
    ( { model | selectedCommunity = RemoteData.Loading }
    , internalQuery model
        (Community.symbolQuery communityInfo.symbol)
        CompletedLoadCommunity
    )


{-| Given minimal information, selects a community. This means querying for the
entire `Community.Model`, and then setting it in the `Model`
-}
selectCommunity : Model -> { community | symbol : Eos.Symbol, subdomain : String } -> Route -> ( Model, Cmd (Msg externalMsg) )
selectCommunity ({ shared } as model) community route =
    if shared.useSubdomain then
        ( model
        , Route.loadExternalCommunity shared community route
        )

    else
        ( { model | selectedCommunity = RemoteData.Loading }
        , Cmd.batch
            [ fetchCommunity model (Just community.symbol)
            , Route.replaceUrl shared.navKey route
            ]
        )


closeModal : UpdateResult msg -> UpdateResult msg
closeModal ({ model } as uResult) =
    { uResult
        | model =
            { model
                | showNotificationModal = False
                , showUserNav = False
                , showMainNav = False
                , showAuthModal = False
                , showInsufficientPermissionsModal = False
            }
    }


askedAuthentication : Model -> Model
askedAuthentication model =
    { model
        | showNotificationModal = False
        , showUserNav = False
        , showMainNav = False
        , showAuthModal = True
        , showInsufficientPermissionsModal = False
    }


codeOfConductVersion : String
codeOfConductVersion =
    "1.0"



-- INFO


profile : Model -> Maybe Profile.Model
profile model =
    RemoteData.toMaybe model.profile


isAccount : Eos.Name -> Model -> Bool
isAccount accountName model =
    Maybe.map .account (profile model) == Just accountName



-- UNREAD NOTIFICATIONS


type alias UnreadMeta =
    Int


unreadSelection : SelectionSet UnreadMeta Cambiatus.Object.UnreadNotifications
unreadSelection =
    Cambiatus.Object.UnreadNotifications.unreads


unreadCountSubscription : Eos.Name -> SelectionSet UnreadMeta RootSubscription
unreadCountSubscription name =
    let
        stringName =
            name
                |> Eos.nameToString

        args =
            { input = { account = stringName } }
    in
    Subscription.unreads args unreadSelection


highlightedNewsSubscription : Eos.Symbol -> SelectionSet (Maybe Community.News.Model) RootSubscription
highlightedNewsSubscription symbol =
    Subscription.highlightedNews { communityId = Eos.symbolToString symbol }
        Community.News.selectionSet



-- BROADCAST


maybeInitWith : (a -> msg) -> (Model -> RemoteData e a) -> Model -> Cmd msg
maybeInitWith toMsg attribute model =
    case attribute model of
        RemoteData.Success value ->
            Task.succeed value
                |> Task.perform toMsg

        _ ->
            Cmd.none


jsAddressToMsg : List String -> Value -> Maybe (Msg externalMsg)
jsAddressToMsg addr val =
    case addr of
        "GotAuthMsg" :: remainAddress ->
            Auth.jsAddressToMsg remainAddress val
                |> Maybe.map GotAuthMsg

        "CompletedLoadUnread" :: [] ->
            Decode.decodeValue (Decode.field "meta" Decode.value) val
                |> Result.map CompletedLoadUnread
                |> Result.toMaybe

        "ReceivedNewHighlightedNews" :: _ ->
            Decode.decodeValue (Decode.field "meta" Decode.value) val
                |> Result.map ReceivedNewHighlightedNews
                |> Result.toMaybe

        "GotActionMsg" :: remainAddress ->
            Action.jsAddressToMsg remainAddress val
                |> Maybe.map GotActionMsg

        "GotAuthTokenPhrase" :: _ ->
            Api.Graphql.decodeSignedPhrasePort SignedAuthTokenPhrase val

        "GotAuthTokenPhraseExternal" :: _ ->
            Api.Graphql.decodeSignedPhrasePort SignedAuthTokenPhrase val

        _ ->
            Nothing


msgToString : Msg externalMsg -> List String
msgToString msg =
    case msg of
        NoOp ->
            [ "NoOp" ]

        GotTimeInternal _ ->
            [ "GotTimeInternal" ]

        SearchClosed ->
            [ "SearchClosed" ]

        ClickedProfileIcon ->
            [ "ClickedProfileIcon" ]

        GotSearchMsg _ ->
            [ "GotSearchMsg" ]

        GotActionMsg actionMsg ->
            "GotActionMsg" :: Action.msgToString actionMsg

        CompletedLoadTranslation _ r ->
            [ "CompletedLoadTranslation", UR.resultToString r ]

        ClickedTryAgainTranslation ->
            [ "ClickedTryAgainTranslation" ]

        CompletedLoadProfile r ->
            [ "CompletedLoadProfile", UR.remoteDataToString r ]

        CompletedLoadCommunity r ->
            [ "CompletedLoadCommunity", UR.remoteDataToString r ]

        CompletedLoadCommunityField _ _ ->
            [ "CompletedLoadCommunityField" ]

        CompletedLoadCommunityFields _ _ ->
            [ "CompletedLoadCommunityFields" ]

        ClickedTryAgainProfile _ ->
            [ "ClickedTryAgainProfile" ]

        ClickedLogout ->
            [ "ClickedLogout" ]

        ShowUserNav _ ->
            [ "ShowUserNav" ]

        ToggleLanguageItems ->
            [ "ToggleLanguageItems" ]

        ClickedLanguage _ ->
            [ "ClickedLanguage" ]

        CompletedSendingLanguagePreference r ->
            [ "CompletedSendingLanguagePreference", UR.remoteDataToString r ]

        ClosedAuthModal ->
            [ "ClosedAuthModal" ]

        ClosedInsufficientPermissionsModal ->
            [ "ClosedInsufficientPermissionsModal" ]

        GotAuthMsg subMsg ->
            "GotAuthMsg" :: Auth.msgToString subMsg

        CompletedLoadUnread _ ->
            [ "CompletedLoadUnread" ]

        OpenCommunitySelector ->
            [ "OpenCommunitySelector" ]

        CloseCommunitySelector ->
            [ "CloseCommunitySelector" ]

        SelectedCommunity _ ->
            [ "SelectedCommunity" ]

        GotFeedbackMsg _ ->
            [ "GotFeedbackMsg" ]

        CompletedLoadContributionCount r ->
            [ "CompletedLoadContributionCount", UR.remoteDataToString r ]

        ClosedHighlightedNews ->
            [ "ClosedHighlightedNews" ]

        ClickedReadHighlightedNews ->
            [ "ClickedReadHighlightedNews" ]

        ReceivedNewHighlightedNews _ ->
            [ "ReceivedNewHighlightedNews" ]

        RequestedNewAuthTokenPhrase _ ->
            [ "RequestedNewAuthTokenPhrase" ]

        RequestedNewAuthTokenPhraseExternal _ ->
            [ "RequestedNewAuthTokenPhraseExternal" ]

        GotAuthTokenPhrase _ r ->
            [ "GotAuthTokenPhrase", UR.remoteDataToString r ]

        GotAuthTokenPhraseExternal _ r ->
            [ "GotAuthTokenPhraseExternal", UR.remoteDataToString r ]

        SignedAuthTokenPhrase _ ->
            [ "SignedAuthTokenPhrase" ]

        CompletedGeneratingAuthToken r ->
            [ "CompletedGeneratingAuthToken", UR.remoteDataToString r ]

        RequestedQuery r ->
            [ "RequestedQuery", UR.resultToString r ]

        RequestedQueryInternal r ->
            [ "RequestedQueryInternal", UR.resultToString r ]

        ClickedAcceptCodeOfConduct ->
            [ "ClickedAcceptCodeOfConduct" ]

        ClickedDenyCodeOfConduct ->
            [ "ClickedDenyCodeOfConduct" ]

        CompletedAcceptingCodeOfConduct r ->
            [ "CompletedAcceptingCodeOfConduct", UR.remoteDataToString r ]

        EndedCodeOfConductWarningAnimation ->
            [ "EndedCodeOfConductWarningAnimation" ]


externalMsgToString : External msg -> List String
externalMsgToString externalMsg =
    case externalMsg of
        UpdatedLoggedIn _ ->
            [ "UpdatedLoggedIn" ]

        ShowInsufficientPermissionsModal ->
            [ "ShowInsufficientPermissionsModal" ]

        AddedCommunity _ ->
            [ "AddedCommunity" ]

        CreatedCommunity symbol _ ->
            [ "CreatedCommunity", Eos.symbolToString symbol ]

        ExternalBroadcast _ ->
            [ "ExternalBroadcast" ]

        ReloadResource _ ->
            [ "ReloadResource" ]

        RequestedReloadCommunityField _ ->
            [ "RequestedReloadCommunityField" ]

        RequestedCommunityField _ ->
            [ "RequestedCommunityField" ]

        SetCommunityField _ ->
            [ "SetCommunityField" ]

        RequiredPrivateKey _ ->
            [ "RequiredPrivateKey" ]

        RequiredAuthToken _ ->
            [ "RequiredAuthToken" ]

        RequestQuery _ ->
            [ "RequestQuery" ]

        ShowFeedback _ _ ->
            [ "ShowFeedback" ]

        HideFeedback ->
            [ "HideFeedback" ]

        ShowCodeOfConductModal ->
            [ "ShowCodeOfConductModal" ]<|MERGE_RESOLUTION|>--- conflicted
+++ resolved
@@ -49,15 +49,9 @@
 import Graphql.Operation exposing (RootMutation, RootQuery, RootSubscription)
 import Graphql.OptionalArgument as OptionalArgument
 import Graphql.SelectionSet exposing (SelectionSet)
-<<<<<<< HEAD
 import Html exposing (Html, a, br, button, div, footer, h2, img, li, nav, p, span, strong, text, ul)
 import Html.Attributes exposing (alt, class, classList, disabled, src, type_)
-import Html.Attributes.Aria exposing (ariaLabel, ariaLive)
-=======
-import Html exposing (Html, a, button, div, footer, h2, img, li, nav, p, span, text, ul)
-import Html.Attributes exposing (alt, class, classList, src, type_)
 import Html.Attributes.Aria exposing (ariaHidden, ariaLabel, ariaLive, role)
->>>>>>> 014ced43
 import Html.Events exposing (onClick, onMouseEnter)
 import Http
 import I18Next exposing (Delims(..), Translations)
@@ -1100,28 +1094,22 @@
 
 
 viewFooter : Shared -> Html msg
-<<<<<<< HEAD
 viewFooter shared =
     let
         { t, tr } =
             shared.translators
     in
-    footer [ class "bg-white w-full flex flex-col items-center border-t border-grey-500 px-4 py-8" ]
-        [ p [ class "text-sm text-center flex w-full justify-center items-center mb-4" ]
-            [ span [] [ text <| t "footer.created_with" ]
-=======
-viewFooter _ =
     footer
-        [ class "bg-white w-full flex flex-wrap mx-auto border-t border-grey-500 p-4 pt-6 h-40 bottom-0"
+        [ class "bg-white w-full flex flex-col items-center border-t border-grey-500 px-4 py-8"
         , role "contentinfo"
         ]
+        -- TODO - I18N
         [ p [ class "sr-only" ] [ text "Created with love by Satisfied Vagabonds" ]
         , p
-            [ class "text-sm flex w-full justify-center items-center"
+            [ class "text-sm text-center flex w-full justify-center items-center mb-4"
             , ariaHidden True
             ]
-            [ text "Created with"
->>>>>>> 014ced43
+            [ span [] [ text <| t "footer.created_with" ]
             , Icons.heartSolid
             , span [] [ text <| t "footer.created_by" ]
             ]
