--- conflicted
+++ resolved
@@ -159,14 +159,6 @@
     , auth : Auth.Model
     , showCommunitySelector : Bool
     , feedback : Feedback.Model
-<<<<<<< HEAD
-    , contactModel : Contact.Model
-    , showContactModal : Bool
-=======
-    , hasShop : FeatureStatus
-    , hasObjectives : FeatureStatus
-    , hasKyc : FeatureStatus
->>>>>>> 4a82025f
     , searchModel : Search.Model
     , claimingAction : Action.Model
     , authToken : String
@@ -189,16 +181,7 @@
     , auth = Auth.init maybePrivateKey_
     , feedback = Feedback.Hidden
     , showCommunitySelector = False
-<<<<<<< HEAD
-    , contactModel = Contact.initSingle
-    , showContactModal = False
     , searchModel = Search.init
-=======
-    , hasShop = FeatureLoading
-    , hasObjectives = FeatureLoading
-    , hasKyc = FeatureLoading
-    , searchModel = Search.init selectedCommunity
->>>>>>> 4a82025f
     , claimingAction = { status = Action.NotAsked, feedback = Nothing, needsPinConfirmation = False }
     , authToken = authToken
     }
@@ -893,9 +876,6 @@
         HideFeedback ->
             { defaultResult | model = { model | feedback = Feedback.Hidden } }
 
-        ShowContactModal ->
-            { defaultResult | model = showContactModal model }
-
 
 type alias UpdateResult =
     UR.UpdateResult Model Msg ExternalMsg
@@ -1019,12 +999,7 @@
             in
             case profile_ of
                 Just p ->
-<<<<<<< HEAD
                     { model | profile = RemoteData.Success p }
-                        |> showContactModal
-=======
-                    { model | profile = Loaded p }
->>>>>>> 4a82025f
                         |> UR.init
                         |> UR.addExt (ProfileLoaded p |> Broadcast)
                         |> UR.addPort
@@ -1234,47 +1209,6 @@
                 RemoteData.Loading ->
                     UR.init model
 
-<<<<<<< HEAD
-        ClosedAddContactModal ->
-            { model | showContactModal = False }
-                |> UR.init
-
-        GotContactMsg subMsg ->
-            case profile model of
-                Just userProfile ->
-                    let
-                        ( contactModel, cmd, contactResponse ) =
-                            Contact.update subMsg
-                                model.contactModel
-                                shared
-                                model.authToken
-
-                        addContactResponse model_ =
-                            case contactResponse of
-                                Contact.NotAsked ->
-                                    model_
-
-                                Contact.WithError errorMessage ->
-                                    { model_ | showContactModal = False }
-                                        |> showFeedback Feedback.Failure errorMessage
-
-                                Contact.WithContacts successMessage contacts ->
-                                    { model_
-                                        | profile = RemoteData.Success { userProfile | contacts = contacts }
-                                        , showContactModal = False
-                                    }
-                                        |> showFeedback Feedback.Success successMessage
-                    in
-                    { model | contactModel = contactModel }
-                        |> addContactResponse
-                        |> UR.init
-                        |> UR.addCmd (Cmd.map GotContactMsg cmd)
-
-                Nothing ->
-                    model |> UR.init
-
-=======
->>>>>>> 4a82025f
 
 handleActionMsg : Model -> Action.Msg -> UpdateResult
 handleActionMsg ({ shared } as model) actionMsg =
