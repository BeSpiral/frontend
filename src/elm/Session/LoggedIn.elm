--- conflicted
+++ resolved
@@ -213,16 +213,12 @@
     }
 
 
-<<<<<<< HEAD
 type Permission
     = -- TODO - Use enum from GraphQL
       Permission
 
 
-initModel : Shared -> Maybe Eos.PrivateKey -> Eos.Name -> String -> ( Model, Cmd Msg )
-=======
 initModel : Shared -> Maybe Eos.PrivateKey -> Eos.Name -> Maybe Api.Graphql.Token -> ( Model, Cmd (Msg externalMsg) )
->>>>>>> c0d17268
 initModel shared maybePrivateKey_ accountName authToken =
     let
         ( authModel, authCmd ) =
@@ -850,8 +846,7 @@
         text ""
 
 
-<<<<<<< HEAD
-insufficientPermissionsModal : Model -> Html Msg
+insufficientPermissionsModal : Model -> Html (Msg externalMsg)
 insufficientPermissionsModal model =
     let
         { t } =
@@ -884,10 +879,7 @@
         |> Modal.toHtml
 
 
-viewMainMenu : Page -> Model -> Html Msg
-=======
 viewMainMenu : Page -> Model -> Html (Msg externalMsg)
->>>>>>> c0d17268
 viewMainMenu page model =
     let
         closeClaimWithPhoto =
@@ -1236,6 +1228,9 @@
 
         ClosedAuthModal ->
             ClosedAuthModal
+
+        ClosedInsufficientPermissionsModal ->
+            ClosedInsufficientPermissionsModal
 
         GotAuthMsg subMsg ->
             GotAuthMsg subMsg
@@ -2431,12 +2426,11 @@
     -> { successMsg : subMsg, errorMsg : subMsg }
     -> UR.UpdateResult subModel subMsg (External subMsg)
     -> UR.UpdateResult subModel subMsg (External subMsg)
-<<<<<<< HEAD
-withAuthentication loggedIn neededPermissions subModel subMsg successfulUR =
+withPrivateKey loggedIn necessaryPermissions subModel subMsg successfulUR =
     let
         hasPermissions =
-            List.all (\neededPermission -> List.member neededPermission loggedIn.permissions)
-                neededPermissions
+            List.all (\permission -> List.member permission loggedIn.permissions)
+                necessaryPermissions
     in
     if hasPermissions then
         if hasPrivateKey loggedIn then
@@ -2444,19 +2438,11 @@
 
         else
             UR.init subModel
-                |> UR.addExt (RequiredAuthentication subMsg)
+                |> UR.addExt (RequiredPrivateKey subMsg)
 
     else
         UR.init subModel
             |> UR.addExt (UpdatedLoggedIn { loggedIn | showInsufficientPermissionsModal = True })
-=======
-withPrivateKey loggedIn subModel subMsg successfulUR =
-    if hasPrivateKey loggedIn then
-        successfulUR
-
-    else
-        UR.init subModel
-            |> UR.addExt (RequiredPrivateKey subMsg)
 
 
 withPrivateKeyInternal : Msg msg -> Model -> (Eos.PrivateKey -> UpdateResult msg) -> UpdateResult msg
@@ -2469,7 +2455,6 @@
             askedAuthentication loggedIn
                 |> UR.init
                 |> UR.addExt (AddAfterPrivateKeyCallback msg)
->>>>>>> c0d17268
 
 
 isCommunityMember : Model -> Bool
