module Session.LoggedIn exposing
    ( External(..)
    , ExternalMsg(..)
    , FeedbackStatus(..)
    , FeedbackVisibility(..)
    , Model
    , Msg(..)
    , Page(..)
    , ProfileStatus(..)
    , addNotification
    , askedAuthentication
    , init
    , initLogin
    , isAccount
    , isActive
    , isAuth
    , jsAddressToMsg
    , mapExternal
    , maybePrivateKey
    , msgToString
    , profile
    , readAllNotifications
    , subscriptions
    , update
    , view
    , viewFooter
    )

import Api.Graphql
import Auth
import Avatar
import Browser.Dom as Dom
import Browser.Events
import Cambiatus.Object
import Cambiatus.Object.UnreadNotifications
import Cambiatus.Subscription as Subscription
import Eos exposing (Symbol)
import Eos.Account as Eos
import Flags exposing (Flags)
import Graphql.Document
import Graphql.Http
import Graphql.Operation exposing (RootSubscription)
import Graphql.SelectionSet exposing (SelectionSet)
import Html exposing (Html, a, button, div, footer, img, input, nav, p, span, text)
import Html.Attributes exposing (class, classList, placeholder, required, src, style, type_, value)
import Html.Events exposing (onClick, onFocus, onInput, onMouseEnter, onSubmit, stopPropagationOn)
import Http
import I18Next exposing (Delims(..), Translations, t)
import Icons
import Json.Decode as Decode exposing (Value)
import Json.Encode as Encode exposing (Value)
import List.Extra as List
import Notification exposing (Notification)
import Ports
import Profile exposing (Profile)
import Route exposing (Route)
import Session.Shared as Shared exposing (Shared)
import Shop
import Task
import Translation
import UpdateResult as UR



-- INIT


init : Shared -> Eos.Name -> Flags -> ( Model, Cmd Msg )
init shared accountName flags =
    let
        authModel =
            Auth.init shared
    in
    ( initModel shared authModel accountName flags.selectedCommunity
    , Cmd.batch
        [ Api.Graphql.query shared (Profile.query accountName) CompletedLoadProfile
        ]
    )


fetchTranslations : String -> Shared -> Cmd Msg
fetchTranslations language _ =
    CompletedLoadTranslation language
        |> Translation.get language


initLogin : Shared -> Auth.Model -> Profile -> ( Model, Cmd Msg )
initLogin shared authModel profile_ =
    let
        selectedCommunity : Symbol
        selectedCommunity =
            List.head profile_.communities
                |> Maybe.map .id
                |> Maybe.withDefault Eos.bespiralSymbol

        model =
            initModel shared authModel profile_.account selectedCommunity
    in
    ( { model
        | profile = Loaded profile_
      }
    , Cmd.none
    )



-- SUBSCRIPTIONS


subscriptions : Model -> Sub Msg
subscriptions model =
    Sub.batch
        [ Sub.map GotAuthMsg (Auth.subscriptions model.auth)
        , Sub.map KeyDown (Browser.Events.onKeyDown (Decode.field "key" Decode.string))
        ]



-- MODEL


type alias Model =
    { shared : Shared
    , accountName : Eos.Name
    , profile : ProfileStatus
    , selectedCommunity : Symbol
    , showUserNav : Bool
    , showLanguageItems : Bool
    , searchText : String
    , showNotificationModal : Bool
    , showMainNav : Bool
    , notification : Notification.Model
    , unreadCount : Int
    , showAuthModal : Bool
    , auth : Auth.Model
    , showCommunitySelector : Bool
    , feedback : FeedbackVisibility
    }


initModel : Shared -> Auth.Model -> Eos.Name -> Symbol -> Model
initModel shared authModel accountName selectedCommunity =
    { shared = shared
    , accountName = accountName
    , profile = Loading accountName
    , selectedCommunity = selectedCommunity
    , showUserNav = False
    , showLanguageItems = False
    , searchText = ""
    , showNotificationModal = False
    , showMainNav = False
    , notification = Notification.init
    , unreadCount = 0
    , showAuthModal = False
    , auth = authModel
    , feedback = Hidden
    , showCommunitySelector = False
    }


type FeedbackStatus
    = Success
    | Failure


type FeedbackVisibility
    = Show FeedbackStatus String
    | Hidden


type ProfileStatus
    = Loading Eos.Name
    | LoadingFailed Eos.Name (Graphql.Http.Error (Maybe Profile))
    | Loaded Profile


isAuth : Model -> Bool
isAuth model =
    Auth.isAuth model.auth


maybePrivateKey : Model -> Maybe String
maybePrivateKey model =
    Auth.maybePrivateKey model.auth



-- VIEW


type Page
    = Other
    | Dashboard
    | Communities
    | News
    | Learn
    | Shop
    | FAQ
    | Profile
    | PublicProfile
<<<<<<< HEAD
    | ProfileEditor
=======
    | PaymentHistory
>>>>>>> d3d999d9


view : (Msg -> msg) -> Page -> Model -> Html msg -> Html msg
view thisMsg page ({ shared } as model) content =
    case ( Shared.translationStatus shared, model.profile ) of
        ( Shared.LoadingTranslation, _ ) ->
            Shared.viewFullLoading

        ( Shared.LoadingTranslationFailed err, _ ) ->
            Shared.viewFullError shared
                err
                ClickedTryAgainTranslation
                "An error ocurred while loading translation."
                |> Html.map thisMsg

        ( _, Loading _ ) ->
            Shared.viewFullLoading

        ( _, LoadingFailed accountName err ) ->
            Shared.viewFullGraphqlError shared
                err
                (ClickedTryAgainProfile accountName)
                "An error ocurred while loading profile."
                |> Html.map thisMsg

        ( _, Loaded profile_ ) ->
            viewHelper thisMsg page profile_ model content


viewFeedback : FeedbackStatus -> String -> Html Msg
viewFeedback status message =
    let
        color =
            case status of
                Success ->
                    "bg-green"

                Failure ->
                    "bg-red"
    in
    div
        [ class "sticky top-0 w-full"
        , classList [ ( color, True ) ]
        , style "display" "grid"
        , style "grid-template" "\". text x\" 100% / 10% 80% 10%"
        ]
        [ span
            [ class "flex justify-center items-center text-sm h-10 leading-snug text-white font-bold"
            , style "grid-area" "text"
            ]
            [ text message ]
        , span
            [ class "flex justify-center items-center ml-auto mr-6 cursor-pointer"
            , style "grid-area" "x"
            , onClick HideFeedbackLocal
            ]
            [ Icons.close "fill-current text-white"
            ]
        ]


viewHelper : (Msg -> msg) -> Page -> Profile -> Model -> Html msg -> Html msg
viewHelper thisMsg page profile_ ({ shared } as model) content =
    let
        onClickCloseAny =
            if model.showUserNav then
                onClick (ShowUserNav False)

            else if model.showNotificationModal then
                onClick (ShowNotificationModal False)

            else if model.showMainNav then
                onClick (ShowMainNav False)

            else if model.showAuthModal then
                onClick ClosedAuthModal

            else
                style "" ""
    in
    div
        [ class "min-h-screen flex flex-col" ]
        [ div [ class "bg-white" ]
            [ div [ class "container mx-auto" ]
                [ viewHeader model profile_ |> Html.map thisMsg
                , viewMainMenu page model |> Html.map thisMsg
                ]
            ]
        , case model.feedback of
            Show status message ->
                viewFeedback status message |> Html.map thisMsg

            Hidden ->
                text ""
        , div [ class "flex-grow" ]
            [ content
            ]
        , viewFooter shared
        , div [ onClickCloseAny ] [] |> Html.map thisMsg
        , if model.showAuthModal then
            div
                [ classList
                    [ ( "modal-old", True )
                    , ( "fade-in", True )
                    ]
                , onClickCloseAny
                ]
                [ div
                    [ class "card card--register card--modal"
                    , stopPropagationOn "click"
                        (Decode.succeed ( Ignored, True ))
                    ]
                    (Auth.view True shared model.auth
                        |> List.map (Html.map GotAuthMsg)
                    )
                ]
                |> Html.map thisMsg

          else
            text ""
        , communitySelectorModal model
            |> Html.map thisMsg
        ]


viewHeader : Model -> Profile -> Html Msg
viewHeader ({ shared } as model) profile_ =
    let
        text_ str =
            text (t shared.translations str)

        tr str values =
            I18Next.tr shared.translations I18Next.Curly str values
    in
    div [ class "flex flex-wrap items-center justify-between px-4 pt-6 pb-4" ]
        [ viewCommunitySelector model
        , div [ class "hidden lg:block lg:visible lg:w-1/3" ] [ searchBar model ]
        , div [ class "flex items-center float-right" ]
            [ a
                [ class "outline-none relative mx-6"
                , Route.href Route.Notification
                ]
                [ Icons.notification ""
                , if model.unreadCount > 0 then
                    div [ class "absolute top-0 right-0 -mr-4 px-2 py-1 bg-orange-500 text-white font-medium text-xs rounded-full" ]
                        [ text (String.fromInt model.unreadCount) ]

                  else
                    text ""
                ]
            , div [ class "relative z-10" ]
                [ button
                    [ class "h-12 z-10 bg-gray-200 py-2 px-3 relative hidden lg:visible lg:flex"
                    , classList [ ( "rounded-tr-lg rounded-tl-lg", model.showUserNav ) ]
                    , classList [ ( "rounded-lg", not model.showUserNav ) ]
                    , type_ "button"
                    , onClick (ShowUserNav (not model.showUserNav))
                    , onMouseEnter (ShowUserNav True)
                    ]
                    [ Avatar.view shared.endpoints.ipfs profile_.avatar "h-8 w-8"
                    , div [ class "flex flex-wrap text-left pl-2" ]
                        [ p [ class "w-full font-sans uppercase text-gray-900 text-xs overflow-x-hidden" ]
                            [ text (tr "menu.welcome_message" [ ( "user_name", Eos.nameToString profile_.account ) ]) ]
                        , p [ class "w-full font-sans text-indigo-500 text-sm" ]
                            [ text (t shared.translations "menu.my_account") ]
                        ]
                    , Icons.arrowDown "float-right"
                    ]
                , button
                    [ class "h-12 z-10 py-2 px-3 flex relative lg:hidden"
                    , classList [ ( "rounded-tr-lg rounded-tl-lg", model.showUserNav ) ]
                    , classList [ ( "rounded-lg", not model.showUserNav ) ]
                    , type_ "button"
                    , onClick (ShowUserNav (not model.showUserNav))
                    , onMouseEnter (ShowUserNav True)
                    ]
                    [ Avatar.view shared.endpoints.ipfs profile_.avatar "h-8 w-8"
                    ]

                -- Invisible button to hide menu when clicking outside
                , if model.showUserNav then
                    button
                        [ class "fixed h-full w-full inset-0 bg-black opacity-50 cursor-default"
                        , onClick (ShowUserNav False)
                        , onMouseEnter (ShowUserNav False)
                        ]
                        []

                  else
                    text ""
                , nav
                    [ class "absolute right-0 lg:w-full py-2 px-4 shadow-lg bg-white rounded-t-lg rounded-b-lg lg:rounded-t-none"
                    , classList
                        [ ( "hidden", not model.showUserNav )
                        ]
                    ]
                    [ a
                        [ class "flex block w-full px-4 py-4 justify-start items-center text-sm"
                        , Route.href Route.Profile
                        , onClick (ShowUserNav False)
                        ]
                        [ Icons.profile "mr-4"
                        , text_ "menu.profile"
                        ]
                    , button
                        [ class "flex block w-full px-4 py-4 justify-start items-center text-sm border-t"
                        , onClick ToggleLanguageItems
                        ]
                        [ Icons.languages "mr-4"
                        , text_ "menu.languages"
                        ]
                    , if model.showLanguageItems then
                        div [ class "ml-10 mb-2" ]
                            (button
                                [ class "flex block px-4 py-2 text-gray justify-between items-center text-indigo-500 font-bold text-xs"
                                ]
                                [ Shared.langFlag shared.language, text (String.toUpper shared.language) ]
                                :: Shared.viewLanguageItems shared ClickedLanguage
                            )

                      else
                        text ""
                    , button
                        [ class "flex block w-full px-4 py-4 justify-start items-center text-sm border-t"
                        , onClick ClickedLogout
                        ]
                        [ Icons.close "fill-current text-red mr-4"
                        , text_ "menu.logout"
                        ]
                    ]
                ]
            ]
        , div [ class "w-full mt-6 lg:hidden" ] [ searchBar model ]
        ]


viewCommunitySelector : Model -> Html Msg
viewCommunitySelector ({ shared } as model) =
    let
        findCommunity : Symbol -> Maybe Profile.CommunityInfo
        findCommunity symbol =
            case model.profile of
                Loaded p ->
                    p.communities
                        |> List.find (\c -> c.id == symbol)

                _ ->
                    Nothing

        hasMultipleCommunities : Bool
        hasMultipleCommunities =
            case model.profile of
                Loaded p ->
                    List.length p.communities > 1

                _ ->
                    False

        url hash =
            shared.endpoints.ipfs ++ "/" ++ hash
    in
    case findCommunity model.selectedCommunity of
        Just community ->
            button [ class "flex items-center", onClick OpenCommunitySelector ]
                [ img [ class "h-10", src <| url community.logo ] []
                , if hasMultipleCommunities then
                    Icons.arrowDown ""

                  else
                    text ""
                ]

        Nothing ->
            button [ class "flex items-center", onClick OpenCommunitySelector ]
                [ img [ class "lg:hidden h-8", src shared.logoMobile ] []
                , img
                    [ class "hidden lg:block lg:visible h-6"
                    , src shared.logo
                    ]
                    []
                ]


communitySelectorModal : Model -> Html Msg
communitySelectorModal model =
    let
        t s =
            I18Next.t model.shared.translations s

        text_ s =
            text (t s)

        logoUrl hash =
            model.shared.endpoints.ipfs ++ "/" ++ hash

        viewCommunityItem : Profile.CommunityInfo -> Html Msg
        viewCommunityItem c =
            div
                [ class "flex items-center py-4 border-b text-body hover:pointer"
                , onClick <| SelectCommunity c.id
                ]
                [ img [ src (logoUrl c.logo), class "h-16 w-16 mr-5" ] []
                , text c.name
                ]
    in
    if model.showCommunitySelector then
        case model.profile of
            Loaded pro ->
                if List.isEmpty pro.communities then
                    text ""

                else
                    div [ class "modal container" ]
                        [ div [ class "modal-bg", onClick CloseCommunitySelector ] []
                        , div [ class "modal-content overflow-auto", style "height" "65%" ]
                            [ div [ class "w-full" ]
                                [ p [ class "w-full font-bold text-heading text-2xl" ]
                                    [ text_ "menu.community_selector.title" ]
                                , button
                                    [ onClick CloseCommunitySelector ]
                                    [ Icons.close "absolute fill-current text-gray-400 top-0 right-0 m-4"
                                    ]
                                , p [ class "text-body w-full font-sans -mt-2 mb-2" ]
                                    [ text_ "menu.community_selector.body"
                                    ]
                                , div [ class "w-full overflow-scroll" ]
                                    (List.map viewCommunityItem pro.communities)
                                ]
                            ]
                        ]

            _ ->
                text ""

    else
        text ""


searchBar : Model -> Html Msg
searchBar ({ shared } as model) =
    Html.form
        [ class "h-12 bg-gray-200 rounded-full flex items-center p-4"
        , onSubmit SubmitedSearch
        ]
        [ Icons.search ""
        , input
            [ class "bg-gray-200 w-full outline-none pl-3 text-sm"
            , placeholder (t shared.translations "menu.search")
            , type_ "text"
            , value model.searchText
            , onFocus FocusedSearchInput
            , onInput EnteredSearch
            , required True
            ]
            []
        ]


viewMainMenu : Page -> Model -> Html Msg
viewMainMenu page model =
    let
        menuItemClass =
            "mx-4 w-48 font-sans uppercase flex items-center justify-center leading-tight text-xs text-gray-700 hover:text-indigo-500"

        activeClass =
            "border-orange-100 border-b-2 text-indigo-500 font-medium"

        iconClass =
            "w-6 h-6 fill-current hover:text-indigo-500 mr-5"
    in
    nav [ class "h-16 w-full flex overflow-x-auto" ]
        [ a
            [ classList
                [ ( menuItemClass, True )
                , ( activeClass, isActive page Route.Dashboard )
                ]
            , Route.href Route.Dashboard
            ]
            [ Icons.dashboard iconClass
            , text (t model.shared.translations "menu.dashboard")
            ]
        , a
            [ classList
                [ ( menuItemClass, True )
                , ( activeClass, isActive page (Route.Shop Shop.All) )
                ]
            , Route.href (Route.Shop Shop.All)
            ]
            [ Icons.shop iconClass
            , text (t model.shared.translations "menu.shop")
            ]
        , a
            [ classList
                [ ( menuItemClass, True )
                , ( activeClass, isActive page Route.Communities )
                ]
            , Route.href Route.Communities
            ]
            [ Icons.communities iconClass
            , text (t model.shared.translations "menu.communities")
            ]
        ]


isActive : Page -> Route -> Bool
isActive page route =
    case ( page, route ) of
        ( Dashboard, Route.Dashboard ) ->
            True

        ( Communities, Route.Communities ) ->
            True

        ( Shop, Route.Shop _ ) ->
            True

        _ ->
            False


viewFooter : Shared -> Html msg
viewFooter _ =
    footer [ class "bg-white w-full flex flex-wrap mx-auto border-t border-grey p-4 pt-6 h-40 bottom-0" ]
        [ p [ class "text-sm flex w-full justify-center items-center" ]
            [ text "Created with"
            , Icons.heart
            , text "by Satisfied Vagabonds"
            ]
        , img
            [ class "h-24 w-full"
            , src "/images/satisfied-vagabonds.svg"
            ]
            []
        ]



-- UPDATE


type External msg
    = UpdatedLoggedIn Model
    | RequiredAuthentication (Maybe msg)
    | ShowFeedback FeedbackStatus String
    | HideFeedback


mapExternal : (msg -> msg2) -> External msg -> External msg2
mapExternal transform ext =
    case ext of
        UpdatedLoggedIn m ->
            UpdatedLoggedIn m

        RequiredAuthentication maybeM ->
            RequiredAuthentication (Maybe.map transform maybeM)

        ShowFeedback message status ->
            ShowFeedback message status

        HideFeedback ->
            HideFeedback


type alias UpdateResult =
    UR.UpdateResult Model Msg ExternalMsg


type ExternalMsg
    = AuthenticationSucceed
    | AuthenticationFailed


type Msg
    = Ignored
    | CompletedLoadTranslation String (Result Http.Error Translations)
    | ClickedTryAgainTranslation
    | CompletedLoadProfile (Result (Graphql.Http.Error (Maybe Profile)) (Maybe Profile))
    | ClickedTryAgainProfile Eos.Name
    | ClickedLogout
    | EnteredSearch String
    | SubmitedSearch
    | ShowNotificationModal Bool
    | ShowUserNav Bool
    | ShowMainNav Bool
    | FocusedSearchInput
    | ToggleLanguageItems
    | ClickedLanguage String
    | ClosedAuthModal
    | GotAuthMsg Auth.Msg
    | CompletedLoadUnread Value
    | KeyDown String
    | OpenCommunitySelector
    | CloseCommunitySelector
    | SelectCommunity Symbol
    | HideFeedbackLocal


update : Msg -> Model -> UpdateResult
update msg model =
    let
        shared =
            model.shared

        focusMainContent b alternative =
            if b then
                Dom.focus "main-content"
                    |> Task.attempt (\_ -> Ignored)

            else
                Dom.focus alternative
                    |> Task.attempt (\_ -> Ignored)

        closeAllModals =
            { model
                | showNotificationModal = False
                , showUserNav = False
                , showMainNav = False
                , showAuthModal = False
            }
    in
    case msg of
        Ignored ->
            UR.init model

        CompletedLoadTranslation lang (Ok transl) ->
            case model.profile of
                Loaded _ ->
                    UR.init { model | shared = Shared.loadTranslation (Ok ( lang, transl )) shared }
                        |> UR.addCmd (Ports.storeLanguage lang)

                _ ->
                    UR.init model

        CompletedLoadTranslation _ (Err err) ->
            UR.init { model | shared = Shared.loadTranslation (Err err) shared }
                |> UR.logHttpError msg err

        ClickedTryAgainTranslation ->
            UR.init { model | shared = Shared.toLoadingTranslation shared }
                |> UR.addCmd (fetchTranslations (Shared.language shared) shared)

        CompletedLoadProfile (Ok profile_) ->
            let
                subscriptionDoc =
                    unreadCountSubscription model.accountName
                        |> Graphql.Document.serializeSubscription
            in
            case profile_ of
                Just p ->
                    { model | profile = Loaded p }
                        |> UR.init
                        |> UR.addPort
                            { responseAddress = CompletedLoadUnread (Encode.string "")
                            , responseData = Encode.null
                            , data =
                                Encode.object
                                    [ ( "name", Encode.string "subscribeToUnreadCount" )
                                    , ( "subscription", Encode.string subscriptionDoc )
                                    ]
                            }

                Nothing ->
                    UR.init model
                        |> UR.addCmd (Route.replaceUrl shared.navKey Route.Logout)

        CompletedLoadProfile (Err err) ->
            UR.init
                { model
                    | profile =
                        case model.profile of
                            Loading accountName ->
                                LoadingFailed accountName err

                            _ ->
                                model.profile
                }
                |> UR.logGraphqlError msg err

        ClickedTryAgainProfile accountName ->
            UR.init { model | profile = Loading accountName }
                |> UR.addCmd (Api.Graphql.query shared (Profile.query accountName) CompletedLoadProfile)

        ClickedLogout ->
            UR.init model
                |> UR.addCmd (Route.replaceUrl shared.navKey Route.Logout)
                |> UR.addPort
                    { responseAddress = ClickedLogout
                    , responseData = Encode.null
                    , data =
                        Encode.object
                            [ ( "name", Encode.string "logout" )
                            ]
                    }

        EnteredSearch s ->
            UR.init { model | searchText = s }

        SubmitedSearch ->
            UR.init model

        ShowNotificationModal b ->
            UR.init
                { closeAllModals
                    | showNotificationModal = b
                    , notification =
                        if b then
                            model.notification

                        else
                            Notification.readAll model.notification
                }
                |> UR.addCmd (focusMainContent (not b) "notifications-modal")

        ShowUserNav b ->
            UR.init { closeAllModals | showUserNav = b }
                |> UR.addCmd (focusMainContent (not b) "user-nav")

        ShowMainNav b ->
            UR.init { closeAllModals | showMainNav = b }
                |> UR.addCmd (focusMainContent (not b) "mobile-main-nav")

        FocusedSearchInput ->
            UR.init model
                |> UR.addCmd (Route.pushUrl shared.navKey Route.Communities)

        ToggleLanguageItems ->
            UR.init { model | showLanguageItems = not model.showLanguageItems }

        ClickedLanguage lang ->
            UR.init
                { model
                    | shared = Shared.toLoadingTranslation shared
                    , showUserNav = False
                }
                |> UR.addCmd (fetchTranslations lang shared)

        ClosedAuthModal ->
            UR.init closeAllModals

        GotAuthMsg authMsg ->
            Auth.update authMsg shared model.auth
                |> UR.map
                    (\a -> { model | auth = a })
                    GotAuthMsg
                    (\extMsg uResult ->
                        case extMsg of
                            Auth.ClickedCancel ->
                                closeModal uResult
                                    |> UR.addExt AuthenticationFailed

                            Auth.CompletedAuth _ ->
                                closeModal uResult
                                    |> UR.addExt AuthenticationSucceed

                            Auth.UpdatedShared newShared ->
                                UR.mapModel
                                    (\m -> { m | shared = newShared })
                                    uResult
                    )

        CompletedLoadUnread payload ->
            case Decode.decodeValue (unreadCountSubscription model.accountName |> Graphql.Document.decoder) payload of
                Ok res ->
                    { model | unreadCount = res }
                        |> UR.init

                Err _ ->
                    model
                        |> UR.init
                        |> UR.logImpossible msg []

        KeyDown key ->
            if key == "Esc" || key == "Escape" then
                UR.init { closeAllModals | showUserNav = False }

            else
                model
                    |> UR.init

        HideFeedbackLocal ->
            { model | feedback = Hidden }
                |> UR.init

        OpenCommunitySelector ->
            { model | showCommunitySelector = True }
                |> UR.init

        CloseCommunitySelector ->
            { model | showCommunitySelector = False }
                |> UR.init

        SelectCommunity communityId ->
            { model | selectedCommunity = communityId, showCommunitySelector = False }
                |> UR.init
                |> UR.addCmd (Route.replaceUrl model.shared.navKey Route.Dashboard)
                |> UR.addPort
                    { responseAddress = msg
                    , responseData = Encode.null
                    , data =
                        Encode.object
                            [ ( "selectedCommunity", Eos.encodeSymbol communityId )
                            , ( "name", Encode.string "setSelectedCommunity" )
                            ]
                    }


closeModal : UpdateResult -> UpdateResult
closeModal ({ model } as uResult) =
    { uResult
        | model =
            { model
                | showNotificationModal = False
                , showUserNav = False
                , showMainNav = False
                , showAuthModal = False
            }
    }


askedAuthentication : Model -> Model
askedAuthentication model =
    { model
        | showNotificationModal = False
        , showUserNav = False
        , showMainNav = False
        , showAuthModal = True
    }



-- TRANSFORM


addNotification : Notification -> Model -> Model
addNotification notification model =
    { model
        | notification = Notification.addNotification notification model.notification
    }


readAllNotifications : Model -> Model
readAllNotifications model =
    { model | notification = Notification.readAll model.notification }



-- INFO


profile : Model -> Maybe Profile
profile model =
    case model.profile of
        Loaded profile_ ->
            Just profile_

        _ ->
            Nothing


isAccount : Eos.Name -> Model -> Bool
isAccount accountName model =
    Maybe.map .account (profile model) == Just accountName



-- UNREAD NOTIFICATIONS


type alias UnreadMeta =
    Int


unreadSelection : SelectionSet UnreadMeta Cambiatus.Object.UnreadNotifications
unreadSelection =
    Cambiatus.Object.UnreadNotifications.unreads


unreadCountSubscription : Eos.Name -> SelectionSet UnreadMeta RootSubscription
unreadCountSubscription name =
    let
        stringName =
            name
                |> Eos.nameToString

        args =
            { input = { account = stringName } }
    in
    Subscription.unreads args unreadSelection


jsAddressToMsg : List String -> Value -> Maybe Msg
jsAddressToMsg addr val =
    case addr of
        "GotAuthMsg" :: remainAddress ->
            Auth.jsAddressToMsg remainAddress val
                |> Maybe.map GotAuthMsg

        "CompletedLoadUnread" :: [] ->
            Decode.decodeValue (Decode.field "meta" Decode.value) val
                |> Result.map CompletedLoadUnread
                |> Result.toMaybe

        _ ->
            Nothing


msgToString : Msg -> List String
msgToString msg =
    case msg of
        Ignored ->
            [ "Ignored" ]

        CompletedLoadTranslation _ r ->
            [ "CompletedLoadTranslation", UR.resultToString r ]

        ClickedTryAgainTranslation ->
            [ "ClickedTryAgainTranslation" ]

        CompletedLoadProfile r ->
            [ "CompletedLoadProfile", UR.resultToString r ]

        ClickedTryAgainProfile _ ->
            [ "ClickedTryAgainProfile" ]

        ClickedLogout ->
            [ "ClickedLogout" ]

        EnteredSearch _ ->
            [ "EnteredSearch" ]

        SubmitedSearch ->
            [ "SubmitedSearch" ]

        ShowNotificationModal _ ->
            [ "ShowNotificationModal" ]

        ShowUserNav _ ->
            [ "ShowUserNav" ]

        ShowMainNav _ ->
            [ "ShowMainNav" ]

        FocusedSearchInput ->
            [ "FocusedSearchInput" ]

        ToggleLanguageItems ->
            [ "ToggleLanguageItems" ]

        ClickedLanguage _ ->
            [ "ClickedLanguage" ]

        ClosedAuthModal ->
            [ "ClosedAuthModal" ]

        GotAuthMsg subMsg ->
            "GotAuthMsg" :: Auth.msgToString subMsg

        CompletedLoadUnread _ ->
            [ "CompletedLoadUnread" ]

        KeyDown _ ->
            [ "KeyDown" ]

        OpenCommunitySelector ->
            [ "OpenCommunitySelector" ]

        CloseCommunitySelector ->
            [ "CloseCommunitySelector" ]

        SelectCommunity _ ->
            [ "SelectCommunity" ]

        HideFeedbackLocal ->
            [ "HideFeedbackLocal" ]<|MERGE_RESOLUTION|>--- conflicted
+++ resolved
@@ -198,11 +198,8 @@
     | FAQ
     | Profile
     | PublicProfile
-<<<<<<< HEAD
     | ProfileEditor
-=======
     | PaymentHistory
->>>>>>> d3d999d9
 
 
 view : (Msg -> msg) -> Page -> Model -> Html msg -> Html msg
