module Session.LoggedIn exposing
    ( BroadcastMsg(..)
    , External(..)
    , ExternalMsg(..)
    , FeedbackStatus(..)
    , FeedbackVisibility(..)
    , Model
    , Msg(..)
    , Page(..)
    , ProfileStatus(..)
    , addCommunity
    , addNotification
    , askedAuthentication
    , init
    , initLogin
    , isAccount
    , isActive
    , isAuth
    , jsAddressToMsg
    , mapExternal
    , maybeInitWith
    , maybePrivateKey
    , msgToString
    , profile
    , readAllNotifications
    , showContactModal
    , showFeedback
    , subscriptions
    , update
    , updateExternal
    , view
    , viewFooter
    )

import Action
import Api
import Api.Graphql
import Auth
import Avatar
import Browser.Dom as Dom
import Browser.Events
import Browser.Navigation
import Cambiatus.Object
import Cambiatus.Object.UnreadNotifications
import Cambiatus.Subscription as Subscription
import Community
import Eos
import Eos.Account as Eos
import Graphql.Document
import Graphql.Http
import Graphql.Operation exposing (RootSubscription)
import Graphql.SelectionSet exposing (SelectionSet)
import Html exposing (Html, a, button, div, footer, img, nav, p, span, text)
import Html.Attributes exposing (class, classList, src, style, type_)
import Html.Events exposing (onClick, onMouseEnter)
import Http
import I18Next exposing (Delims(..), Translations)
import Icons
import Json.Decode as Decode exposing (Value)
import Json.Encode as Encode exposing (Value)
import List.Extra as List
import Notification exposing (Notification)
import Ports
import Profile exposing (Model)
import Profile.Contact as Contact
import RemoteData exposing (RemoteData)
import Route exposing (Route)
import Search exposing (State(..))
import Session.Shared as Shared exposing (Shared)
import Shop
import Task
import Time exposing (Posix)
import Translation
import UpdateResult as UR
import Url exposing (Url)
import View.Modal as Modal



-- INIT


{-| Initialize already logged in user when the page is [re]loaded.
-}
init : Shared -> Eos.Name -> String -> ( Model, Cmd Msg )
init shared accountName authToken =
    let
        authModel =
            Auth.init shared

        communityName =
            communityNameFromUrl shared.url
    in
    ( initModel shared authModel accountName authToken
    , Cmd.batch
        [ Api.Graphql.query shared (Just authToken) (Profile.query accountName) CompletedLoadProfile
        , Api.Graphql.query shared (Just authToken) (Community.communityNameQuery communityName) CompletedLoadCommunity
        , Ports.getRecentSearches () -- run on the page refresh, duplicated in `initLogin`
        , Task.perform GotTime Time.now
        ]
    )


fetchTranslations : String -> Shared -> Cmd Msg
fetchTranslations language _ =
    CompletedLoadTranslation language
        |> Translation.get language


{-| Initialize logged in user after signing-in.
-}
initLogin : Shared -> Auth.Model -> Profile.Model -> String -> ( Model, Cmd Msg )
initLogin shared authModel profile_ authToken =
    let
        loadedProfile =
            Just profile_
                |> RemoteData.Success
                |> Task.succeed
                |> Task.perform CompletedLoadProfile

        communityName =
            communityNameFromUrl shared.url
    in
    ( initModel shared authModel profile_.account authToken
    , Cmd.batch
        [ Ports.getRecentSearches () -- run on the passphrase login, duplicated in `init`
        , loadedProfile
        , Api.Graphql.query shared (Just authToken) (Community.communityNameQuery communityName) CompletedLoadCommunity
        ]
    )



-- SUBSCRIPTIONS


subscriptions : Model -> Sub Msg
subscriptions model =
    Sub.batch
        [ Sub.map GotAuthMsg (Auth.subscriptions model.auth)
        , Sub.map KeyDown (Browser.Events.onKeyDown (Decode.field "key" Decode.string))
        , Sub.map GotSearchMsg Search.subscriptions
        , Sub.map GotActionMsg (Action.subscriptions model.claimingAction)
        ]



-- MODEL


type alias Model =
    { shared : Shared
    , accountName : Eos.Name
    , profile : ProfileStatus
    , selectedCommunity : RemoteData (Graphql.Http.Error (Maybe Community.Model)) Community.Model
    , showUserNav : Bool
    , showLanguageItems : Bool
    , showNotificationModal : Bool
    , showMainNav : Bool
    , notification : Notification.Model
    , unreadCount : Int
    , showAuthModal : Bool
    , auth : Auth.Model
    , showCommunitySelector : Bool
    , feedback : FeedbackVisibility
<<<<<<< HEAD
=======
    , hasShop : FeatureStatus
    , hasObjectives : FeatureStatus
    , hasKyc : FeatureStatus
    , contactModel : Contact.Model
    , showContactModal : Bool
>>>>>>> 0f1ee88f
    , searchModel : Search.Model
    , claimingAction : Action.Model
    , date : Maybe Posix
    , authToken : String
    }


initModel : Shared -> Auth.Model -> Eos.Name -> String -> Model
initModel shared authModel accountName authToken =
    { shared = shared
    , accountName = accountName
    , profile = Loading accountName
    , selectedCommunity = RemoteData.Loading
    , showUserNav = False
    , showLanguageItems = False
    , showNotificationModal = False
    , showMainNav = False
    , notification = Notification.init
    , unreadCount = 0
    , showAuthModal = False
    , auth = authModel
    , feedback = Hidden
    , showCommunitySelector = False
<<<<<<< HEAD
    , searchModel = Search.init
=======
    , hasShop = FeatureLoading
    , hasObjectives = FeatureLoading
    , hasKyc = FeatureLoading
    , contactModel = Contact.initSingle
    , showContactModal = False
    , searchModel = Search.init selectedCommunity
>>>>>>> 0f1ee88f
    , claimingAction = { status = Action.NotAsked, feedback = Nothing, needsPinConfirmation = False }
    , date = Nothing
    , authToken = authToken
    }


type FeedbackStatus
    = Success
    | Failure


type FeedbackVisibility
    = Show FeedbackStatus String
    | Hidden


type ProfileStatus
    = Loading Eos.Name
    | LoadingFailed Eos.Name (Graphql.Http.Error (Maybe Profile.Model))
    | Loaded Profile.Model


isAuth : Model -> Bool
isAuth model =
    Auth.isAuth model.auth


maybePrivateKey : Model -> Maybe String
maybePrivateKey model =
    Auth.maybePrivateKey model.auth



-- VIEW


type Page
    = Other
    | Dashboard
    | Communities
    | Community
    | CommunitySettings
    | CommunitySettingsFeatures
    | CommunityEditor
    | Objectives
    | ObjectiveEditor
    | ActionEditor
    | Claim
    | News
    | Learn
    | Notification
    | Shop
    | ShopEditor
    | ShopViewer
    | FAQ
    | Profile
    | ProfilePublic
    | ProfileEditor
    | ProfileAddKyc
    | ProfileClaims
    | ProfileAddContact
    | PaymentHistory
    | Transfer
    | ViewTransfer
    | Analysis


view : (Msg -> msg) -> Page -> Model -> Html msg -> Html msg
view thisMsg page ({ shared } as model) content =
    case ( Shared.translationStatus shared, model.profile ) of
        ( Shared.LoadingTranslation, _ ) ->
            Shared.viewFullLoading

        ( Shared.LoadingTranslationFailed err, _ ) ->
            Shared.viewFullError shared
                err
                ClickedTryAgainTranslation
                "An error occurred while loading translation."
                |> Html.map thisMsg

        ( _, Loading _ ) ->
            Shared.viewFullLoading

        ( _, LoadingFailed accountName err ) ->
            Shared.viewFullGraphqlError shared
                err
                (ClickedTryAgainProfile accountName)
                "An error occurred while loading profile."
                |> Html.map thisMsg

        ( _, Loaded profile_ ) ->
            viewHelper thisMsg page profile_ model content


viewFeedback : FeedbackStatus -> String -> Html Msg
viewFeedback status message =
    let
        color =
            case status of
                Success ->
                    " bg-green"

                Failure ->
                    " bg-red"
    in
    div
        [ class <| "w-full sticky z-10 top-0 bg-blue-500 hover:bg-red-500" ++ color
        , style "display" "grid"
        , style "grid-template" "\". text x\" 100% / 10% 80% 10%"
        ]
        [ span
            [ class "flex justify-center items-center transition duration-500 ease-in-out text-sm h-10 leading-snug text-white font-bold transform hover:-translate-y-1 hover:scale-110"
            , style "grid-area" "text"
            ]
            [ text message ]
        , span
            [ class "flex justify-center items-center ml-auto mr-6 cursor-pointer"
            , style "grid-area" "x"
            , onClick HideFeedbackLocal
            ]
            [ Icons.close "fill-current text-white"
            ]
        ]


viewHelper : (Msg -> pageMsg) -> Page -> Profile.Model -> Model -> Html pageMsg -> Html pageMsg
viewHelper pageMsg page profile_ ({ shared } as model) content =
    div
        [ class "min-h-screen flex flex-col" ]
        (div [ class "bg-white" ]
            [ div [ class "container mx-auto" ]
                [ viewHeader model profile_
                    |> Html.map pageMsg
                , if Search.isActive model.searchModel then
                    text ""

                  else
                    viewMainMenu page model |> Html.map pageMsg
                ]
            , case model.feedback of
                Show status message ->
                    viewFeedback status message |> Html.map pageMsg

                Hidden ->
                    text ""
            ]
            :: (let
                    viewClaimWithProofs action proof =
                        [ Action.viewClaimWithProofs proof shared.translators (isAuth model) action
                            |> Html.map (GotActionMsg >> pageMsg)
                        ]
                in
                case ( Search.isActive model.searchModel, model.claimingAction.status ) of
                    ( True, _ ) ->
                        case model.selectedCommunity of
                            RemoteData.Success community ->
                                [ Search.viewSearchBody
                                    shared.translators
                                    community.symbol
                                    model.date
                                    (GotSearchMsg >> pageMsg)
                                    (GotActionMsg >> pageMsg)
                                    model.searchModel
                                ]

                            _ ->
                                []

                    ( False, Action.PhotoUploaderShowed action p ) ->
                        viewClaimWithProofs action p

                    ( False, Action.ClaimInProgress action (Just p) ) ->
                        viewClaimWithProofs action p

                    _ ->
                        viewPageBody model profile_ page content
               )
            ++ [ viewFooter shared
               , Action.viewClaimConfirmation shared.translators model.claimingAction
                    |> Html.map (GotActionMsg >> pageMsg)
               , Modal.initWith
                    { closeMsg = ClosedAuthModal
                    , isVisible = model.showAuthModal
                    }
                    |> Modal.withBody
                        (Auth.view True shared model.auth
                            |> List.map (Html.map GotAuthMsg)
                        )
                    |> Modal.toHtml
                    |> Html.map pageMsg
               , communitySelectorModal model
                    |> Html.map pageMsg
               , addContactModal model
                    |> Html.map pageMsg
               ]
        )


viewPageBody : Model -> Profile.Model -> Page -> Html pageMsg -> List (Html pageMsg)
viewPageBody ({ shared } as model) profile_ page content =
    let
        { t } =
            shared.translators

        hasUserKycFilled =
            case profile_.kyc of
                Just _ ->
                    True

                Nothing ->
                    False

        availableWithoutKyc : List Page
        availableWithoutKyc =
            [ Other
            , Profile
            , Notification
            , ProfilePublic
            , ProfileEditor
            , ProfileAddKyc
            , PaymentHistory
            , ViewTransfer
            ]

        viewKycRestriction =
            div [ class "mx-auto container max-w-sm" ]
                [ div [ class "my-6 mx-4 text-center" ]
                    [ p [ class "text-2xl font-bold" ]
                        [ text (t "community.kyc.restriction.title") ]
                    , p [ class "mt-2 mb-6" ]
                        [ text (t "community.kyc.restriction.description") ]
                    , a
                        [ class "button button-primary m-auto w-full sm:w-56"
                        , Route.href Route.ProfileAddKyc
                        ]
                        [ text (t "community.kyc.restriction.link") ]
                    ]
                , img
                    [ class "w-full mx-auto md:w-64 mt-6 mb-8"
                    , src "/images/not_found.svg"
                    ]
                    []
                ]
    in
<<<<<<< HEAD
    [ div [ class "flex-grow" ]
        [ case model.selectedCommunity of
            RemoteData.Loading ->
=======
    [ div [ class "flex-grow flex flex-col" ]
        [ case model.hasKyc of
            FeatureLoading ->
>>>>>>> 0f1ee88f
                div [ class "full-spinner-container h-full" ]
                    [ div [ class "spinner spinner--delay mt-8" ] [] ]

            RemoteData.NotAsked ->
                div [ class "full-spinner-container h-full" ]
                    [ div [ class "spinner spinner--delay mt-8" ] [] ]

            RemoteData.Success { hasKyc } ->
                let
                    isContentAllowed =
                        List.member page availableWithoutKyc
                            || not hasKyc
                            || (hasKyc && hasUserKycFilled)
                in
                if isContentAllowed then
                    content

                else
                    viewKycRestriction

            RemoteData.Failure _ ->
                text ""
        ]
    ]


viewHeader : Model -> Profile.Model -> Html Msg
viewHeader ({ shared } as model) profile_ =
    let
        text_ str =
            text (shared.translators.t str)

        tr str values =
            shared.translators.tr str values
    in
    div [ class "flex flex-wrap items-center justify-between px-4 pt-6 pb-4" ]
        [ viewCommunitySelector model
        , div [ class "order-last w-full md:order-none mt-2 md:ml-2 md:flex-grow md:w-auto" ]
            [ Search.viewForm shared.translators model.searchModel
                |> Html.map GotSearchMsg
            ]
        , div [ class "flex items-center float-right" ]
            [ a
                [ class "outline-none relative mx-6"
                , Route.href Route.Notification
                ]
                [ Icons.notification "fill-current text-black"
                , if model.unreadCount > 0 then
                    div [ class "absolute top-0 right-0 -mr-4 px-2 py-1 bg-orange-500 text-white font-medium text-xs rounded-full" ]
                        [ text (String.fromInt model.unreadCount) ]

                  else
                    text ""
                ]
            , div [ class "relative z-20" ]
                [ button
                    [ class "h-12 z-10 bg-gray-200 py-2 px-3 relative hidden lg:visible lg:flex"
                    , classList [ ( "rounded-tr-lg rounded-tl-lg", model.showUserNav ) ]
                    , classList [ ( "rounded-lg", not model.showUserNav ) ]
                    , type_ "button"
                    , onClick (ShowUserNav (not model.showUserNav))
                    , onMouseEnter (ShowUserNav True)
                    ]
                    [ Avatar.view profile_.avatar "h-8 w-8"
                    , div [ class "flex flex-wrap text-left pl-2" ]
                        [ p [ class "w-full font-sans uppercase text-gray-900 text-xs overflow-x-hidden" ]
                            [ text (tr "menu.welcome_message" [ ( "user_name", Eos.nameToString profile_.account ) ]) ]
                        , p [ class "w-full font-sans text-indigo-500 text-sm" ]
                            [ text (shared.translators.t "menu.my_account") ]
                        ]
                    , Icons.arrowDown "float-right"
                    ]
                , button
                    [ class "h-12 z-10 py-2 px-3 flex relative lg:hidden"
                    , classList [ ( "rounded-tr-lg rounded-tl-lg", model.showUserNav ) ]
                    , classList [ ( "rounded-lg", not model.showUserNav ) ]
                    , type_ "button"
                    , onClick (ShowUserNav (not model.showUserNav))
                    , onMouseEnter (ShowUserNav True)
                    ]
                    [ Avatar.view profile_.avatar "h-8 w-8"
                    ]

                -- Invisible button to hide menu when clicking outside
                , if model.showUserNav then
                    button
                        [ class "fixed h-full w-full inset-0 bg-black opacity-50 cursor-default"
                        , onClick (ShowUserNav False)
                        , onMouseEnter (ShowUserNav False)
                        ]
                        []

                  else
                    text ""
                , nav
                    [ class "absolute right-0 lg:w-full py-2 px-4 shadow-lg bg-white rounded-t-lg rounded-b-lg lg:rounded-t-none"
                    , classList
                        [ ( "hidden", not model.showUserNav )
                        ]
                    ]
                    [ a
                        [ class "flex block w-full px-4 py-4 justify-start items-center text-sm"
                        , Route.href Route.Profile
                        , onClick (ShowUserNav False)
                        , onClick SearchClosed
                        ]
                        [ Icons.profile "mr-4"
                        , text_ "menu.profile"
                        ]
                    , button
                        [ class "flex block w-full px-4 py-4 justify-start items-center text-sm border-t"
                        , onClick ToggleLanguageItems
                        ]
                        [ Icons.languages "mr-4"
                        , text_ "menu.languages"
                        ]
                    , if model.showLanguageItems then
                        div [ class "ml-10 mb-2" ]
                            (button
                                [ class "flex block px-4 py-2 text-gray justify-between items-center text-indigo-500 font-bold text-xs"
                                ]
                                [ Shared.langFlag shared.language, text (String.toUpper shared.language) ]
                                :: Shared.viewLanguageItems shared ClickedLanguage
                            )

                      else
                        text ""
                    , button
                        [ class "flex block w-full px-4 py-4 justify-start items-center text-sm border-t"
                        , onClick ClickedLogout
                        ]
                        [ Icons.close "fill-current text-red mr-4"
                        , text_ "menu.logout"
                        ]
                    ]
                ]
            ]
        ]


viewCommunitySelector : Model -> Html Msg
viewCommunitySelector model =
    let
        hasMultipleCommunities : Bool
        hasMultipleCommunities =
            case model.profile of
                Loaded p ->
                    List.length p.communities > 1

                _ ->
                    False
    in
    case model.selectedCommunity of
        RemoteData.Success community ->
            button [ class "flex items-center", onClick OpenCommunitySelector ]
                [ img [ class "h-10", src community.logo ] []
                , if hasMultipleCommunities then
                    Icons.arrowDown ""

                  else
                    text ""
                ]

        _ ->
            text ""


communitySelectorModal : Model -> Html Msg
communitySelectorModal model =
    let
        t s =
            model.shared.translators.t s

        text_ s =
            text (t s)

        viewCommunityItem : Profile.CommunityInfo -> Html Msg
        viewCommunityItem c =
            div
                [ class "flex items-center p-4 text-body cursor-pointer hover:text-black hover:bg-gray-100"
                , onClick <| SelectedCommunity c
                ]
                [ img [ src c.logo, class "h-16 w-16 mr-5 object-scale-down" ] []
                , text c.name
                ]
    in
    if model.showCommunitySelector then
        case model.profile of
            Loaded pro ->
                if List.isEmpty pro.communities then
                    text ""

                else
                    Modal.initWith
                        { closeMsg = CloseCommunitySelector
                        , isVisible = True
                        }
                        |> Modal.withHeader (t "menu.community_selector.title")
                        |> Modal.withBody
                            [ p []
                                [ text_ "menu.community_selector.body"
                                ]
                            , div [ class "w-full overflow-y-auto divide-y divide-gray-300" ]
                                (List.map viewCommunityItem pro.communities)
                            ]
                        |> Modal.toHtml

            _ ->
                text ""

    else
        text ""


addContactModal : Model -> Html Msg
addContactModal ({ contactModel, shared } as model) =
    let
        text_ s =
            shared.translators.t s
                |> text

        header =
            div [ class "mt-4" ]
                [ p [ class "inline bg-purple-100 text-white rounded-full py-0.5 px-2 text-caption uppercase" ]
                    [ text_ "contact_modal.new" ]
                , p [ class "text-heading font-bold mt-2" ]
                    [ text_ "contact_modal.title" ]
                ]

        form =
            Contact.view shared.translators contactModel
                |> Html.map GotContactMsg
    in
    Modal.initWith
        { closeMsg = ClosedAddContactModal
        , isVisible = model.showContactModal
        }
        |> Modal.withBody
            [ header
            , img [ class "mx-auto mt-10", src "/images/girl-with-phone.svg" ] []
            , form
            , p [ class "text-caption text-center uppercase my-4" ]
                [ text_ "contact_modal.footer" ]
            ]
        |> Modal.withLarge True
        |> Modal.toHtml


viewMainMenu : Page -> Model -> Html Msg
viewMainMenu page model =
    let
        menuItemClass =
            "mx-4 w-48 font-sans uppercase flex items-center justify-center leading-tight text-xs text-gray-700 hover:text-indigo-500"

        activeClass =
            "border-orange-100 border-b-2 text-indigo-500 font-medium"

        iconClass =
            "w-6 h-6 fill-current hover:text-indigo-500 mr-5"

        closeClaimWithPhoto =
            GotActionMsg Action.ClaimConfirmationClosed
    in
    nav [ class "h-16 w-full flex overflow-x-auto" ]
        [ a
            [ classList
                [ ( menuItemClass, True )
                , ( activeClass, isActive page Route.Dashboard )
                ]
            , Route.href Route.Dashboard
            , onClick closeClaimWithPhoto
            ]
            [ Icons.dashboard iconClass
            , text (model.shared.translators.t "menu.dashboard")
            ]
        , case model.selectedCommunity of
            RemoteData.Success { hasShop } ->
                if hasShop then
                    a
                        [ classList
                            [ ( menuItemClass, True )
                            , ( activeClass, isActive page (Route.Shop Shop.All) )
                            ]
                        , Route.href (Route.Shop Shop.All)
                        , onClick closeClaimWithPhoto
                        ]
                        [ Icons.shop iconClass
                        , text (model.shared.translators.t "menu.shop")
                        ]

                else
                    text ""

            _ ->
                text ""
        ]


isActive : Page -> Route -> Bool
isActive page route =
    case ( page, route ) of
        ( Dashboard, Route.Dashboard ) ->
            True

        ( Shop, Route.Shop _ ) ->
            True

        _ ->
            False


viewFooter : Shared -> Html msg
viewFooter _ =
    footer [ class "bg-white w-full flex flex-wrap mx-auto border-t border-grey-500 p-4 pt-6 h-40 bottom-0" ]
        [ p [ class "text-sm flex w-full justify-center items-center" ]
            [ text "Created with"
            , Icons.heart
            , text "by Satisfied Vagabonds"
            ]
        , img
            [ class "h-24 w-full"
            , src "/images/satisfied-vagabonds.svg"
            ]
            []
        ]



-- UPDATE


{-| Messages that pages can fire and LoggedIn will react to
-}
type External msg
    = UpdatedLoggedIn Model
    | UpdatedCommunity Community.Model
    | ReloadCommunity
    | RequiredAuthentication (Maybe msg)
    | ShowFeedback FeedbackStatus String
    | HideFeedback
    | ShowContactModal


mapExternal : (msg -> msg2) -> External msg -> External msg2
mapExternal transform ext =
    case ext of
        UpdatedLoggedIn m ->
            UpdatedLoggedIn m

        UpdatedCommunity community ->
            UpdatedCommunity community

        ReloadCommunity ->
            ReloadCommunity

        RequiredAuthentication maybeM ->
            RequiredAuthentication (Maybe.map transform maybeM)

        ShowFeedback message status ->
            ShowFeedback message status

        HideFeedback ->
            HideFeedback

        ShowContactModal ->
            ShowContactModal


updateExternal :
    External msg
    -> Model
    ->
        { model : Model
        , cmd : Cmd Msg
        , externalCmd : Cmd msg
        , broadcastMsg : Maybe BroadcastMsg
        , afterAuthMsg : Maybe msg
        }
updateExternal externalMsg model =
    case externalMsg of
        UpdatedLoggedIn newModel ->
            { model = newModel
            , cmd = Cmd.none
            , externalCmd = Cmd.none
            , broadcastMsg = Nothing
            , afterAuthMsg = Nothing
            }

        UpdatedCommunity community ->
            case setCommunity community model of
                Err cmd ->
                    { model = model
                    , cmd = cmd
                    , externalCmd = Cmd.none
                    , broadcastMsg = Nothing
                    , afterAuthMsg = Nothing
                    }

                Ok ( newModel, broadcastResponse ) ->
                    { model = newModel
                    , cmd = Cmd.none
                    , externalCmd = Cmd.none
                    , broadcastMsg = Just broadcastResponse
                    , afterAuthMsg = Nothing
                    }

        ReloadCommunity ->
            let
                ( newModel, cmd ) =
                    case model.selectedCommunity of
                        RemoteData.Success community ->
                            loadCommunity model community.symbol

                        _ ->
                            ( model, Cmd.none )
            in
            { model = newModel
            , cmd = cmd
            , externalCmd = Cmd.none
            , broadcastMsg = Nothing
            , afterAuthMsg = Nothing
            }

        RequiredAuthentication maybeMsg ->
            { model = askedAuthentication model
            , cmd = Cmd.none
            , externalCmd = Cmd.none
            , broadcastMsg = Nothing
            , afterAuthMsg = maybeMsg
            }

        ShowFeedback status message ->
            { model = { model | feedback = Show status message }
            , cmd = Cmd.none
            , externalCmd = Cmd.none
            , broadcastMsg = Nothing
            , afterAuthMsg = Nothing
            }

        HideFeedback ->
            { model = { model | feedback = Hidden }
            , cmd = Cmd.none
            , externalCmd = Cmd.none
            , broadcastMsg = Nothing
            , afterAuthMsg = Nothing
            }


type alias UpdateResult =
    UR.UpdateResult Model Msg ExternalMsg


{-| Messages that LoggedIn can fire, and pages/Main will react to
-}
type ExternalMsg
    = AuthenticationSucceed
    | AuthenticationFailed
    | Broadcast BroadcastMsg


type BroadcastMsg
    = CommunityLoaded Community.Model


type Msg
    = NoOp
    | CompletedLoadTranslation String (Result Http.Error Translations)
    | ClickedTryAgainTranslation
    | CompletedLoadProfile (RemoteData (Graphql.Http.Error (Maybe Profile.Model)) (Maybe Profile.Model))
    | CompletedLoadCommunity (RemoteData (Graphql.Http.Error (Maybe Community.Model)) (Maybe Community.Model))
    | ClickedTryAgainProfile Eos.Name
    | ClickedLogout
    | ShowNotificationModal Bool
    | ShowUserNav Bool
    | ShowMainNav Bool
    | ToggleLanguageItems
    | ClickedLanguage String
    | ClosedAuthModal
    | GotAuthMsg Auth.Msg
    | CompletedLoadUnread Value
    | KeyDown String
    | OpenCommunitySelector
    | CloseCommunitySelector
    | SelectedCommunity Profile.CommunityInfo
    | HideFeedbackLocal
    | ClosedAddContactModal
    | GotContactMsg Contact.Msg
    | GotSearchMsg Search.Msg
    | GotActionMsg Action.Msg
    | SearchClosed
    | GotTime Posix


showContactModal : Model -> Model
showContactModal ({ shared } as model) =
    let
        addContactLimitDate =
            -- 01/01/2022
            1641006000000

        showContactModalFromDate =
            addContactLimitDate - Time.posixToMillis shared.now > 0
    in
    case profile model of
        Just profile_ ->
            { model
                | showContactModal =
                    showContactModalFromDate
                        && (Maybe.map (List.length >> (>) 1) profile_.contacts
                                |> Maybe.withDefault False
                           )
            }

        Nothing ->
            model


update : Msg -> Model -> UpdateResult
update msg model =
    let
        shared =
            model.shared

        focusMainContent b alternative =
            if b then
                Dom.focus "main-content"
                    |> Task.attempt (\_ -> NoOp)

            else
                Dom.focus alternative
                    |> Task.attempt (\_ -> NoOp)

        closeAllModals =
            { model
                | showNotificationModal = False
                , showUserNav = False
                , showMainNav = False
                , showAuthModal = False
            }
    in
    case msg of
        NoOp ->
            UR.init model

        GotTime date ->
            UR.init { model | date = Just date }

        GotActionMsg actionMsg ->
            handleActionMsg model actionMsg

        SearchClosed ->
            { model | searchModel = Search.closeSearch model.searchModel }
                |> UR.init

        GotSearchMsg searchMsg ->
            case model.selectedCommunity of
                RemoteData.Success community ->
                    let
                        ( searchModel, searchCmd ) =
                            Search.update shared model.authToken community.symbol model.searchModel searchMsg
                    in
                    { model | searchModel = searchModel }
                        |> UR.init
                        |> UR.addCmd (Cmd.map GotSearchMsg searchCmd)

                _ ->
                    UR.init model

        CompletedLoadTranslation lang (Ok transl) ->
            case model.profile of
                Loaded _ ->
                    UR.init { model | shared = Shared.loadTranslation (Ok ( lang, transl )) shared }
                        |> UR.addCmd (Ports.storeLanguage lang)

                _ ->
                    UR.init model

        CompletedLoadTranslation _ (Err err) ->
            UR.init { model | shared = Shared.loadTranslation (Err err) shared }
                |> UR.logHttpError msg err

        ClickedTryAgainTranslation ->
            UR.init { model | shared = Shared.toLoadingTranslation shared }
                |> UR.addCmd (fetchTranslations (Shared.language shared) shared)

        CompletedLoadProfile (RemoteData.Success profile_) ->
            let
                subscriptionDoc =
                    unreadCountSubscription model.accountName
                        |> Graphql.Document.serializeSubscription
            in
            case profile_ of
                Just p ->
                    { model | profile = Loaded p }
                        |> showContactModal
                        |> UR.init
                        |> UR.addPort
                            { responseAddress = CompletedLoadUnread (Encode.string "")
                            , responseData = Encode.null
                            , data =
                                Encode.object
                                    [ ( "name", Encode.string "subscribeToUnreadCount" )
                                    , ( "subscription", Encode.string subscriptionDoc )
                                    ]
                            }

                Nothing ->
                    UR.init model
                        |> UR.addCmd (Route.replaceUrl shared.navKey Route.Logout)

        CompletedLoadProfile (RemoteData.Failure err) ->
            UR.init
                { model
                    | profile =
                        case model.profile of
                            Loading accountName ->
                                LoadingFailed accountName err

                            _ ->
                                model.profile
                }
                |> UR.logGraphqlError msg err

        CompletedLoadProfile RemoteData.NotAsked ->
            UR.init model

        CompletedLoadProfile RemoteData.Loading ->
            UR.init model

        CompletedLoadCommunity (RemoteData.Success maybeCommunity) ->
            case maybeCommunity of
                Just community ->
                    case setCommunity community model of
                        Err cmd ->
                            UR.init model
                                |> UR.addCmd cmd

                        Ok ( newModel, broadcastMsg ) ->
                            UR.init newModel
                                |> UR.addExt (Broadcast broadcastMsg)

                Nothing ->
                    -- The community doesn't exist, so redirect to the cambiatus community
                    UR.init model
                        |> UR.addCmd (redirectToCommunity shared.url "app")

        CompletedLoadCommunity (RemoteData.Failure e) ->
            UR.init { model | selectedCommunity = RemoteData.Failure e }

        CompletedLoadCommunity RemoteData.NotAsked ->
            UR.init { model | selectedCommunity = RemoteData.NotAsked }

        CompletedLoadCommunity RemoteData.Loading ->
            UR.init { model | selectedCommunity = RemoteData.Loading }

        ClickedTryAgainProfile accountName ->
            UR.init { model | profile = Loading accountName }
                |> UR.addCmd
                    (Api.Graphql.query shared
                        (Just model.authToken)
                        (Profile.query accountName)
                        CompletedLoadProfile
                    )

        ClickedLogout ->
            UR.init model
                |> UR.addCmd (Route.replaceUrl shared.navKey Route.Logout)
                |> UR.addPort
                    { responseAddress = ClickedLogout
                    , responseData = Encode.null
                    , data =
                        Encode.object
                            [ ( "name", Encode.string "logout" )
                            ]
                    }

        ShowNotificationModal b ->
            UR.init
                { closeAllModals
                    | showNotificationModal = b
                    , notification =
                        if b then
                            model.notification

                        else
                            Notification.readAll model.notification
                }
                |> UR.addCmd (focusMainContent (not b) "notifications-modal")

        ShowUserNav b ->
            UR.init { closeAllModals | showUserNav = b }
                |> UR.addCmd (focusMainContent (not b) "user-nav")

        ShowMainNav b ->
            UR.init { closeAllModals | showMainNav = b }
                |> UR.addCmd (focusMainContent (not b) "mobile-main-nav")

        ToggleLanguageItems ->
            UR.init { model | showLanguageItems = not model.showLanguageItems }

        ClickedLanguage lang ->
            UR.init
                { model
                    | shared = Shared.toLoadingTranslation shared
                    , showUserNav = False
                }
                |> UR.addCmd (fetchTranslations lang shared)

        ClosedAuthModal ->
            UR.init closeAllModals

        GotAuthMsg authMsg ->
            Auth.update authMsg shared model.auth
                |> UR.map
                    (\a -> { model | auth = a })
                    GotAuthMsg
                    (\extMsg uResult ->
                        case extMsg of
                            Auth.ClickedCancel ->
                                closeModal uResult
                                    |> UR.addExt AuthenticationFailed

                            Auth.CompletedAuth { user, token } auth ->
                                let
                                    cmd =
                                        case model.claimingAction.status of
                                            Action.ClaimInProgress action maybeProof ->
                                                -- If action claim is in progress,
                                                -- send a message to finish the claiming process
                                                -- when the user confirms the PIN.
                                                Task.succeed (GotActionMsg (Action.ActionClaimed action maybeProof))
                                                    |> Task.perform identity

                                            _ ->
                                                Cmd.none
                                in
                                closeModal uResult
                                    |> UR.mapModel
                                        (\m ->
                                            { m
                                                | profile = Loaded user
                                                , authToken = token
                                                , auth = auth
                                            }
                                        )
                                    |> UR.addExt AuthenticationSucceed
                                    |> UR.addCmd cmd
                    )

        CompletedLoadUnread payload ->
            case Decode.decodeValue (unreadCountSubscription model.accountName |> Graphql.Document.decoder) payload of
                Ok res ->
                    { model | unreadCount = res }
                        |> UR.init

                Err _ ->
                    model
                        |> UR.init
                        |> UR.logImpossible msg []

        KeyDown key ->
            if key == "Esc" || key == "Escape" then
                UR.init { closeAllModals | showUserNav = False }

            else
                model
                    |> UR.init

        HideFeedbackLocal ->
            { model | feedback = Hidden }
                |> UR.init

        OpenCommunitySelector ->
            { model | showCommunitySelector = True }
                |> UR.init

        CloseCommunitySelector ->
            { model | showCommunitySelector = False }
                |> UR.init

        SelectedCommunity { symbol, name } ->
            let
                communityUrl =
                    if String.toLower name == "cambiatus" then
                        "app"

                    else
                        String.toLower name

                ( loadCommunityModel, loadCommunityCmd ) =
                    loadCommunity model symbol
            in
            case model.selectedCommunity of
                RemoteData.Success selectedCommunity ->
                    if symbol == selectedCommunity.symbol then
                        UR.init { model | showCommunitySelector = False }

                    else
                        UR.init { model | showCommunitySelector = False }
                            |> UR.addCmd (redirectToCommunity shared.url communityUrl)

                RemoteData.NotAsked ->
                    UR.init loadCommunityModel
                        |> UR.addCmd loadCommunityCmd

                RemoteData.Failure _ ->
                    UR.init loadCommunityModel
                        |> UR.addCmd loadCommunityCmd

                RemoteData.Loading ->
                    UR.init model

        ClosedAddContactModal ->
            { model | showContactModal = False }
                |> UR.init

        GotContactMsg subMsg ->
            case profile model of
                Just userProfile ->
                    let
                        ( contactModel, cmd, contactResponse ) =
                            Contact.update subMsg
                                model.contactModel
                                shared
                                model.authToken

                        addContactResponse model_ =
                            case contactResponse of
                                Contact.NotAsked ->
                                    model_

                                Contact.WithError errorMessage ->
                                    { model_ | showContactModal = False }
                                        |> showFeedback Failure errorMessage

                                Contact.WithContacts successMessage contacts ->
                                    { model_
                                        | profile = Loaded { userProfile | contacts = Just contacts }
                                        , showContactModal = False
                                    }
                                        |> showFeedback Success successMessage
                    in
                    { model | contactModel = contactModel }
                        |> addContactResponse
                        |> UR.init
                        |> UR.addCmd (Cmd.map GotContactMsg cmd)

                Nothing ->
                    model |> UR.init


handleActionMsg : Model -> Action.Msg -> UpdateResult
handleActionMsg ({ shared } as model) actionMsg =
    case model.selectedCommunity of
        RemoteData.Success community ->
            let
                actionModelToLoggedIn : Action.Model -> Model
                actionModelToLoggedIn a =
                    { model
                        | claimingAction = a
                        , feedback =
                            case ( a.feedback, actionMsg ) of
                                ( _, Action.Tick _ ) ->
                                    -- Don't change feedback each second
                                    model.feedback

                                ( Just (Action.Failure s), _ ) ->
                                    Show Failure s

                                ( Just (Action.Success s), _ ) ->
                                    Show Success s

                                ( Nothing, _ ) ->
                                    model.feedback
                    }
                        |> (if a.needsPinConfirmation then
                                askedAuthentication

                            else
                                identity
                           )
            in
            Action.update (isAuth model)
                shared
                (Api.uploadImage shared)
                community.symbol
                model.accountName
                actionMsg
                model.claimingAction
                |> UR.map
                    actionModelToLoggedIn
                    GotActionMsg
                    (\extMsg uR -> UR.addExt extMsg uR)
                |> UR.addCmd
                    (case actionMsg of
                        Action.AgreedToClaimWithProof _ ->
                            Task.perform identity (Task.succeed SearchClosed)

                        _ ->
                            Cmd.none
                    )

        _ ->
            UR.init model


loadCommunity : Model -> Eos.Symbol -> ( Model, Cmd Msg )
loadCommunity ({ shared } as model) symbol =
    ( { model
        | showCommunitySelector = False
        , selectedCommunity = RemoteData.Loading
      }
    , Api.Graphql.query shared
        (Just model.authToken)
        (Community.communityQuery symbol)
        CompletedLoadCommunity
    )


setCommunity : Community.Model -> Model -> Result (Cmd msg) ( Model, BroadcastMsg )
setCommunity community model =
    let
        isMember =
            List.any (.account >> (==) model.accountName) community.members
    in
    if isMember then
        let
            newProfile =
                case profile model of
                    Nothing ->
                        model.profile

                    Just profile_ ->
                        Loaded
                            { profile_
                                | communities =
                                    List.updateIf (.symbol >> (==) community.symbol)
                                        (\c ->
                                            { c
                                                | name = community.name
                                                , logo = community.logo
                                                , hasShop = community.hasShop
                                                , hasActions = community.hasObjectives
                                                , hasKyc = community.hasKyc
                                            }
                                        )
                                        profile_.communities
                            }
        in
        Ok
            ( { model
                | selectedCommunity = RemoteData.Success community
                , profile = newProfile
              }
            , CommunityLoaded community
            )

    else
        -- Community is loaded, but user is not a member of it
        -- TODO - Need to change this to use auto invite communities
        Err (redirectToCommunity model.shared.url "app")


communityNameFromUrl : Url -> String
communityNameFromUrl url =
    url.host
        |> String.toLower
        |> String.split "."
        |> List.head
        |> Maybe.withDefault "app"
        |> (\name ->
                if name == "app" then
                    "cambiatus"

                else
                    name
           )


redirectToCommunity : Url -> String -> Cmd msg
redirectToCommunity currentUrl communityUrl =
    (case currentUrl.host |> String.split "." of
        [] ->
            { currentUrl | host = "app.cambiatus.io" }

        [ singlePart ] ->
            { currentUrl | host = String.join "." [ communityUrl, singlePart ] }

        _ :: rest ->
            { currentUrl | host = String.join "." (communityUrl :: rest) }
    )
        |> Url.toString
        |> Browser.Navigation.load


closeModal : UpdateResult -> UpdateResult
closeModal ({ model } as uResult) =
    { uResult
        | model =
            { model
                | showNotificationModal = False
                , showUserNav = False
                , showMainNav = False
                , showAuthModal = False
                , showContactModal = False
            }
    }


askedAuthentication : Model -> Model
askedAuthentication model =
    { model
        | showNotificationModal = False
        , showUserNav = False
        , showMainNav = False
        , showAuthModal = True
    }


showFeedback : FeedbackStatus -> String -> Model -> Model
showFeedback feedbackStatus feedback model =
    { model | feedback = Show feedbackStatus feedback }



-- TRANSFORM


addNotification : Notification -> Model -> Model
addNotification notification model =
    { model
        | notification = Notification.addNotification notification model.notification
    }


readAllNotifications : Model -> Model
readAllNotifications model =
    { model | notification = Notification.readAll model.notification }


addCommunity : Model -> Community.Model -> Model
addCommunity model community =
    let
        info =
            { symbol = community.symbol
            , name = community.name
            , logo = community.logo
            , hasShop = community.hasShop
            , hasActions = community.hasObjectives
            , hasKyc = community.hasKyc
            }
    in
    { model
        | selectedCommunity = RemoteData.Success community
        , profile =
            case model.profile of
                Loaded profile_ ->
                    Loaded
                        { profile_
                            | communities =
                                info :: profile_.communities
                        }

                _ ->
                    model.profile
    }



-- INFO


profile : Model -> Maybe Profile.Model
profile model =
    case model.profile of
        Loaded profile_ ->
            Just profile_

        _ ->
            Nothing


isAccount : Eos.Name -> Model -> Bool
isAccount accountName model =
    Maybe.map .account (profile model) == Just accountName



-- UNREAD NOTIFICATIONS


type alias UnreadMeta =
    Int


unreadSelection : SelectionSet UnreadMeta Cambiatus.Object.UnreadNotifications
unreadSelection =
    Cambiatus.Object.UnreadNotifications.unreads


unreadCountSubscription : Eos.Name -> SelectionSet UnreadMeta RootSubscription
unreadCountSubscription name =
    let
        stringName =
            name
                |> Eos.nameToString

        args =
            { input = { account = stringName } }
    in
    Subscription.unreads args unreadSelection



-- BROADCAST


maybeInitWith : (a -> msg) -> (Model -> RemoteData e a) -> Model -> Cmd msg
maybeInitWith toMsg attribute model =
    case attribute model of
        RemoteData.Success value ->
            Task.succeed value
                |> Task.perform toMsg

        _ ->
            Cmd.none


jsAddressToMsg : List String -> Value -> Maybe Msg
jsAddressToMsg addr val =
    case addr of
        "GotAuthMsg" :: remainAddress ->
            Auth.jsAddressToMsg remainAddress val
                |> Maybe.map GotAuthMsg

        "CompletedLoadUnread" :: [] ->
            Decode.decodeValue (Decode.field "meta" Decode.value) val
                |> Result.map CompletedLoadUnread
                |> Result.toMaybe

        "GotActionMsg" :: remainAddress ->
            Action.jsAddressToMsg remainAddress val
                |> Maybe.map GotActionMsg

        _ ->
            Nothing


msgToString : Msg -> List String
msgToString msg =
    case msg of
        NoOp ->
            [ "Ignored" ]

        GotTime _ ->
            [ "GotTime" ]

        SearchClosed ->
            [ "SearchClosed" ]

        GotSearchMsg _ ->
            [ "GotSearchMsg" ]

        GotActionMsg actionMsg ->
            "GotActionMsg" :: Action.msgToString actionMsg

        CompletedLoadTranslation _ r ->
            [ "CompletedLoadTranslation", UR.resultToString r ]

        ClickedTryAgainTranslation ->
            [ "ClickedTryAgainTranslation" ]

        CompletedLoadProfile r ->
            [ "CompletedLoadProfile", UR.remoteDataToString r ]

        CompletedLoadCommunity r ->
            [ "CompletedInitialLoad", UR.remoteDataToString r ]

        ClickedTryAgainProfile _ ->
            [ "ClickedTryAgainProfile" ]

        ClickedLogout ->
            [ "ClickedLogout" ]

        ShowNotificationModal _ ->
            [ "ShowNotificationModal" ]

        ShowUserNav _ ->
            [ "ShowUserNav" ]

        ShowMainNav _ ->
            [ "ShowMainNav" ]

        ToggleLanguageItems ->
            [ "ToggleLanguageItems" ]

        ClickedLanguage _ ->
            [ "ClickedLanguage" ]

        ClosedAuthModal ->
            [ "ClosedAuthModal" ]

        GotAuthMsg subMsg ->
            "GotAuthMsg" :: Auth.msgToString subMsg

        CompletedLoadUnread _ ->
            [ "CompletedLoadUnread" ]

        KeyDown _ ->
            [ "KeyDown" ]

        OpenCommunitySelector ->
            [ "OpenCommunitySelector" ]

        CloseCommunitySelector ->
            [ "CloseCommunitySelector" ]

        SelectedCommunity _ ->
            [ "SelectCommunity" ]

        HideFeedbackLocal ->
            [ "HideFeedbackLocal" ]

        ClosedAddContactModal ->
            [ "ClosedAddContactModal" ]

        GotContactMsg _ ->
            [ "GotContactMsg" ]<|MERGE_RESOLUTION|>--- conflicted
+++ resolved
@@ -163,14 +163,8 @@
     , auth : Auth.Model
     , showCommunitySelector : Bool
     , feedback : FeedbackVisibility
-<<<<<<< HEAD
-=======
-    , hasShop : FeatureStatus
-    , hasObjectives : FeatureStatus
-    , hasKyc : FeatureStatus
     , contactModel : Contact.Model
     , showContactModal : Bool
->>>>>>> 0f1ee88f
     , searchModel : Search.Model
     , claimingAction : Action.Model
     , date : Maybe Posix
@@ -194,16 +188,9 @@
     , auth = authModel
     , feedback = Hidden
     , showCommunitySelector = False
-<<<<<<< HEAD
-    , searchModel = Search.init
-=======
-    , hasShop = FeatureLoading
-    , hasObjectives = FeatureLoading
-    , hasKyc = FeatureLoading
     , contactModel = Contact.initSingle
     , showContactModal = False
-    , searchModel = Search.init selectedCommunity
->>>>>>> 0f1ee88f
+    , searchModel = Search.init
     , claimingAction = { status = Action.NotAsked, feedback = Nothing, needsPinConfirmation = False }
     , date = Nothing
     , authToken = authToken
@@ -448,15 +435,9 @@
                     []
                 ]
     in
-<<<<<<< HEAD
-    [ div [ class "flex-grow" ]
+    [ div [ class "flex-grow flex flex-col" ]
         [ case model.selectedCommunity of
             RemoteData.Loading ->
-=======
-    [ div [ class "flex-grow flex flex-col" ]
-        [ case model.hasKyc of
-            FeatureLoading ->
->>>>>>> 0f1ee88f
                 div [ class "full-spinner-container h-full" ]
                     [ div [ class "spinner spinner--delay mt-8" ] [] ]
 
@@ -904,6 +885,14 @@
             , afterAuthMsg = Nothing
             }
 
+        ShowContactModal ->
+            { model = showContactModal model
+            , cmd = Cmd.none
+            , externalCmd = Cmd.none
+            , broadcastMsg = Nothing
+            , afterAuthMsg = Nothing
+            }
+
 
 type alias UpdateResult =
     UR.UpdateResult Model Msg ExternalMsg
