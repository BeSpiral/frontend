module Action exposing
    ( Action
    , ActionFeedback(..)
    , ClaimingActionStatus(..)
    , Community
    , Model
    , Msg(..)
    , Objective
    , Proof(..)
    , isClosed
    , isPastDeadline
    , jsAddressToMsg
    , msgToString
    , selectionSet
    , subscriptions
    , update
    , updateAction
    , viewClaimConfirmation
    , viewClaimWithProofs
    , viewSearchActions
    )

import Cambiatus.Enum.VerificationType as VerificationType exposing (VerificationType)
import Cambiatus.Object
import Cambiatus.Object.Action as ActionObject
import Cambiatus.Object.Community
import Cambiatus.Object.Objective
import Cambiatus.Scalar exposing (DateTime)
import Dict
import Eos exposing (Symbol)
import Eos.Account as Eos
import File exposing (File)
import Graphql.SelectionSet as SelectionSet exposing (SelectionSet, with)
import Html exposing (Html, br, button, div, i, li, p, span, text, ul)
import Html.Attributes exposing (class, classList, disabled)
import Html.Events exposing (onClick)
import Http
import Icons
import Json.Decode as Decode
import Json.Encode as Encode
import Ports
import Profile
import RemoteData exposing (RemoteData)
import Route
import Session.Shared exposing (Shared, Translators)
import Sha256 exposing (sha256)
import Task
import Time
import UpdateResult as UR
import Utils
import View.Form.FileUploader as FileUploader
import View.MarkdownEditor as MarkdownEditor
import View.Modal as Modal



-- TYPES


type alias Model =
    { status : ClaimingActionStatus
    , feedback : Maybe ActionFeedback
    , needsPinConfirmation : Bool
    }


type ClaimingActionStatus
    = ConfirmationOpen Action
    | ClaimInProgress Action (Maybe Proof)
    | PhotoUploaderShowed Action Proof
    | NotAsked


type ActionFeedback
    = Failure String
    | Success String


type Proof
    = Proof (RemoteData Http.Error String) (Maybe ProofCode)


type alias ProofCode =
    { code_ : Maybe String
    , claimTimestamp : Int
    , secondsAfterClaim : Int
    , availabilityPeriod : Int
    }


type alias Action =
    { id : Int
    , description : String
    , objective : Objective
    , reward : Float
    , verifierReward : Float
    , creator : Eos.Name
    , validators : List Profile.Minimal
    , usages : Int
    , usagesLeft : Int
    , deadline : Maybe DateTime
    , verificationType : VerificationType
    , verifications : Int
    , isCompleted : Bool
    , hasProofPhoto : Bool
    , hasProofCode : Bool
    , photoProofInstructions : Maybe String
    , position : Maybe Int
    }



-- UPDATE


type Msg
    = NoOp
      -- General Claim Messages
    | ClaimButtonClicked Action
    | ClaimConfirmationClosed
    | ActionClaimed Action (Maybe Proof)
    | GotActionClaimedResponse (Result Encode.Value String)
      -- Claim with Proof Messages
    | AgreedToClaimWithProof Action
    | GotProofTime Time.Posix
    | AskedForUint64Name
    | GotUint64Name (Result Encode.Value String)
    | Tick Time.Posix
    | PhotoAdded (List File)
    | PhotoUploaded (Result Http.Error String)


update :
    Bool
    -> Shared
    -> (File -> (Result Http.Error String -> Msg) -> Cmd Msg)
    -> Symbol
    -> Eos.Name
    -> Msg
    -> Model
    -> UR.UpdateResult Model Msg extMsg
update isPinConfirmed shared uploadFile selectedCommunity accName msg model =
    let
        { t, tr } =
            shared.translators

        claimOrAskForPin actionId photoUrl code time m =
            if isPinConfirmed then
                m
                    |> UR.init
                    |> UR.addPort
                        (claimActionPort
                            msg
                            shared.contracts.community
                            { actionId = actionId
                            , maker = accName
                            , proofPhoto = photoUrl
                            , proofCode = code
                            , proofTime = time
                            }
                        )

            else
                m |> UR.init
    in
    case ( msg, model.status ) of
        ( ClaimButtonClicked action, _ ) ->
            { model
                | status = ConfirmationOpen action
                , feedback = Nothing
            }
                |> UR.init

        ( ActionClaimed action Nothing, _ ) ->
            { model
                | status = ClaimInProgress action Nothing
                , feedback = Nothing
                , needsPinConfirmation = not isPinConfirmed
            }
                |> claimOrAskForPin action.id "" "" 0

        -- Valid: photo uploaded
        ( ActionClaimed action ((Just (Proof (RemoteData.Success url) maybeProofCode)) as proof), _ ) ->
            let
                ( proofCode, time ) =
                    case maybeProofCode of
                        Just { code_, claimTimestamp } ->
                            ( Maybe.withDefault "" code_, claimTimestamp )

                        Nothing ->
                            ( "", 0 )
            in
            { model
                | status = ClaimInProgress action proof
                , feedback = Nothing
                , needsPinConfirmation = not isPinConfirmed
            }
                |> claimOrAskForPin action.id url proofCode time

        -- Invalid: no photo presented
        ( ActionClaimed _ (Just _), _ ) ->
            { model
                | feedback = Failure (t "community.actions.proof.no_upload_error") |> Just
                , needsPinConfirmation = False
            }
                |> UR.init

        ( AgreedToClaimWithProof action, _ ) ->
            { model
                | status = PhotoUploaderShowed action (Proof RemoteData.NotAsked Nothing)
                , feedback = Nothing
                , needsPinConfirmation = False
            }
                |> UR.init
                |> UR.addCmd (Task.perform GotProofTime Time.now)

        ( GotActionClaimedResponse (Ok _), _ ) ->
            let
                feedback =
                    tr "dashboard.check_claim.success" [ ( "symbolCode", Eos.symbolToSymbolCodeString selectedCommunity ) ]
                        |> Success
            in
            { model
                | status = NotAsked
                , feedback = Just feedback
                , needsPinConfirmation = False
            }
                |> UR.init
                |> UR.addCmd
                    (Eos.nameToString accName
                        |> Route.ProfileClaims
                        |> Route.pushUrl shared.navKey
                    )

        ( GotActionClaimedResponse (Err val), _ ) ->
            let
                feedback =
                    Failure (t "dashboard.check_claim.failure")
            in
            { model
                | status = NotAsked
                , feedback = Just feedback
                , needsPinConfirmation = False
            }
                |> UR.init
                |> UR.logJsonValue msg
                    (Just accName)
                    "Got an error when claiming an action"
                    { moduleName = "Action", function = "update" }
                    []
                    val

        ( ClaimConfirmationClosed, _ ) ->
            { model
                | status = NotAsked
                , feedback = Nothing
                , needsPinConfirmation = False
            }
                |> UR.init

        ( GotProofTime posix, PhotoUploaderShowed action _ ) ->
            let
                initProofCodeParts =
                    Just
                        { code_ = Nothing
                        , claimTimestamp = Time.posixToMillis posix // 1000
                        , secondsAfterClaim = 0
                        , availabilityPeriod = 30 * 60
                        }
            in
            { model
                | status = PhotoUploaderShowed action (Proof RemoteData.NotAsked initProofCodeParts)
                , feedback = Nothing
                , needsPinConfirmation = False
            }
                |> UR.init
                |> UR.addPort
                    { responseAddress = AskedForUint64Name
                    , responseData = Encode.null
                    , data =
                        Encode.object
                            [ ( "name", Encode.string "accountNameToUint64" )
                            , ( "accountName", Encode.string (Eos.nameToString accName) )
                            ]
                    }

        ( GotUint64Name (Ok uint64Name), PhotoUploaderShowed action (Proof photoStatus (Just proofCode)) ) ->
            let
                verificationCode =
                    generateVerificationCode action.id uint64Name proofCode.claimTimestamp

                newProofCode =
                    Just
                        { proofCode
                            | code_ = Just verificationCode
                        }
            in
            { model
                | status = PhotoUploaderShowed action (Proof photoStatus newProofCode)
                , feedback = Nothing
                , needsPinConfirmation = False
            }
                |> UR.init

        ( GotUint64Name (Err err), _ ) ->
            { model
                | feedback = Just <| Failure "Failed while creating proof code."
                , needsPinConfirmation = False
            }
                |> UR.init
                |> UR.logJsonValue msg
                    (Just accName)
                    "Got error when converting name to Uint64"
                    { moduleName = "Action", function = "update" }
                    []
                    err

        ( Tick timer, PhotoUploaderShowed action (Proof photoStatus (Just proofCode)) ) ->
            let
                secondsAfterClaim =
                    (Time.posixToMillis timer // 1000) - proofCode.claimTimestamp

                isProofCodeActive =
                    (proofCode.availabilityPeriod - secondsAfterClaim) > 0

                newProofCode =
                    { proofCode
                        | secondsAfterClaim = secondsAfterClaim
                    }
                        |> Just
            in
            (if isProofCodeActive then
                { model
                    | status = PhotoUploaderShowed action (Proof photoStatus newProofCode)
                    , needsPinConfirmation = False
                }

             else
                { model
                    | status = NotAsked
                    , feedback = Failure (t "community.actions.proof.time_expired") |> Just
                    , needsPinConfirmation = False
                }
            )
                |> UR.init

        ( PhotoAdded (file :: _), PhotoUploaderShowed action (Proof _ proofCode) ) ->
            { model
                | status = PhotoUploaderShowed action (Proof RemoteData.Loading proofCode)
                , feedback = Nothing
                , needsPinConfirmation = False
            }
                |> UR.init
                |> UR.addCmd (uploadFile file PhotoUploaded)

        ( PhotoUploaded (Ok url), PhotoUploaderShowed action (Proof _ proofCode) ) ->
            { model
                | status = PhotoUploaderShowed action (Proof (RemoteData.Success url) proofCode)
                , feedback = Nothing
                , needsPinConfirmation = False
            }
                |> UR.init

        ( PhotoUploaded (Err error), PhotoUploaderShowed action (Proof _ proofCode) ) ->
            { model
                | status = PhotoUploaderShowed action (Proof (RemoteData.Failure error) proofCode)
                , feedback = Just <| Failure (t "error.invalid_image_file")
                , needsPinConfirmation = False
            }
                |> UR.init
                |> UR.logHttpError msg
                    (Just accName)
                    "Error uploading photo for proof of action"
                    { moduleName = "Action", function = "update" }
                    [ { name = "Action"
                      , extras =
                            Dict.fromList
                                [ ( "id", Encode.int action.id )
                                , ( "symbol", Eos.encodeSymbol selectedCommunity )
                                ]
                      }
                    ]
                    error

        _ ->
            { model
                | needsPinConfirmation = False
            }
                |> UR.init



-- GRAPHQL


type alias Community =
    { symbol : Symbol }


communitySelectionSet : SelectionSet Community Cambiatus.Object.Community
communitySelectionSet =
    SelectionSet.succeed Community
        |> with (Eos.symbolSelectionSet Cambiatus.Object.Community.symbol)


type alias Objective =
    { id : Int
    , description : String
    , community : Community
    , isCompleted : Bool
    }


objectiveSelectionSet : SelectionSet Objective Cambiatus.Object.Objective
objectiveSelectionSet =
    SelectionSet.succeed Objective
        |> with Cambiatus.Object.Objective.id
        |> with Cambiatus.Object.Objective.description
        |> with (Cambiatus.Object.Objective.community communitySelectionSet)
        |> with Cambiatus.Object.Objective.isCompleted


selectionSet : SelectionSet Action Cambiatus.Object.Action
selectionSet =
    SelectionSet.succeed Action
        |> with ActionObject.id
        |> with ActionObject.description
        |> with
            (SelectionSet.map
                (\o ->
                    { id = o.id
                    , description = o.description
                    , community = o.community
                    , isCompleted = o.isCompleted
                    }
                )
                (ActionObject.objective objectiveSelectionSet)
            )
        |> with ActionObject.reward
        |> with ActionObject.verifierReward
        |> with (Eos.nameSelectionSet ActionObject.creatorId)
        |> with (ActionObject.validators Profile.minimalSelectionSet)
        |> with ActionObject.usages
        |> with ActionObject.usagesLeft
        |> with ActionObject.deadline
        |> with ActionObject.verificationType
        |> with ActionObject.verifications
        |> with ActionObject.isCompleted
        |> with (SelectionSet.map (Maybe.withDefault False) ActionObject.hasProofPhoto)
        |> with (SelectionSet.map (Maybe.withDefault False) ActionObject.hasProofCode)
        |> with ActionObject.photoProofInstructions
        |> with ActionObject.position



-- VIEW


viewClaimConfirmation : Translators -> Model -> Html Msg
viewClaimConfirmation { t } model =
    let
        text_ s =
            text (t s)

        modalContent acceptMsg isInProgress =
            div []
                [ Modal.initWith
                    { closeMsg = ClaimConfirmationClosed
                    , isVisible = True
                    }
                    |> Modal.withHeader (t "claim.modal.title")
                    |> Modal.withBody [ text_ "dashboard.check_claim.body" ]
                    |> Modal.withFooter
                        [ button
                            [ class "modal-cancel"
                            , classList [ ( "button-disabled", isInProgress ) ]
                            , onClick
                                (if isInProgress then
                                    NoOp

                                 else
                                    ClaimConfirmationClosed
                                )
                            , disabled isInProgress
                            ]
                            [ text_ "dashboard.check_claim.no" ]
                        , button
                            [ class "modal-accept"
                            , classList [ ( "button-disabled", isInProgress ) ]
                            , onClick
                                (if isInProgress then
                                    NoOp

                                 else
                                    acceptMsg
                                )
                            , disabled isInProgress
                            ]
                            [ text (t "dashboard.check_claim.yes")
                            ]
                        ]
                    |> Modal.toHtml
                ]
    in
    case model.status of
        ConfirmationOpen action ->
            let
                acceptMsg =
                    if action.hasProofPhoto then
                        AgreedToClaimWithProof action

                    else
                        ActionClaimed action Nothing
            in
            modalContent acceptMsg False

        ClaimInProgress _ _ ->
            text ""

        PhotoUploaderShowed _ _ ->
            text ""

        NotAsked ->
            text ""


viewClaimButton : Translators -> Time.Posix -> Action -> Html Msg
viewClaimButton { t } now action =
    let
        ( buttonMsg, buttonClasses, buttonText ) =
            if isClosed action now then
                ( NoOp, "button-disabled", "dashboard.closed" )

            else
                ( ClaimButtonClicked action, "button button-primary", "dashboard.claim" )
    in
    button
        [ onClick buttonMsg
        , class "self-end button"
        , class buttonClasses
        ]
        [ if action.hasProofPhoto then
            span [ class "inline-block w-4 align-middle mr-2" ] [ Icons.camera "" ]

          else
            text ""
        , span [ class "inline-block align-middle" ] [ text (t buttonText) ]
        ]


viewSearchActions : Translators -> Time.Posix -> List Action -> Html Msg
viewSearchActions ({ t } as translators) today actions =
    let
        viewAction action =
            if action.isCompleted then
                text ""

            else
                li [ class "relative mb-10 w-full sm:px-2 sm:w-1/2 lg:w-1/3" ]
                    [ i [ class "absolute top-0 left-0 right-0 -mt-6" ] [ Icons.flag "w-full fill-current text-green" ]
                    , div [ class "px-4 pt-8 pb-4 text-sm font-light bg-purple-500 rounded-lg text-white" ]
                        [ p [ class "mb-8" ] [ text action.description ]
                        , div [ class "flex justify-between" ]
                            [ p []
                                [ text (t "menu.search.gain")
                                , br [] []
                                , span [ class "text-green font-medium" ] [ text <| String.fromFloat action.reward ]
                                , text " "
                                , text <| Eos.symbolToSymbolCodeString action.objective.community.symbol
                                ]
                            , viewClaimButton translators today action
                            ]
                        ]
                    ]
    in
    ul [ class "flex px-4 sm:px-2 pt-12 flex-wrap justify-left" ]
        (List.map viewAction actions)


viewClaimWithProofs : Proof -> Translators -> Bool -> Action -> Html Msg
viewClaimWithProofs ((Proof photoStatus proofCode) as proof) ({ t } as translators) isLoading action =
    let
        isUploadingInProgress =
            RemoteData.isLoading photoStatus
    in
    div [ class "bg-white border-t border-gray-300" ]
        [ div [ class "container p-4 mx-auto" ]
<<<<<<< HEAD
            [ div [ class "text-lg font-bold my-3" ] [ text <| t "community.actions.proof.title" ]
            , p [ class "mb-4" ]
                [ text (Maybe.withDefault "" action.photoProofInstructions) ]
=======
            [ div [ class "heading-bold leading-7 font-bold" ] [ text <| t "community.actions.proof.title" ]
            , MarkdownEditor.viewReadOnly [ class "mb-4" ]
                (Maybe.withDefault "" action.photoProofInstructions)
>>>>>>> 37b3e373
            , case proofCode of
                Just { code_, secondsAfterClaim, availabilityPeriod } ->
                    case code_ of
                        Just c ->
                            viewProofCode
                                translators
                                c
                                secondsAfterClaim
                                availabilityPeriod

                        _ ->
                            text ""

                _ ->
                    text ""
            , FileUploader.init
                { label = "community.actions.proof.upload"
                , id = "proof_photo_uploader"
                , onFileInput = PhotoAdded
                , status = photoStatus
                }
                |> FileUploader.withAttrs [ class "mb-4 md:w-2/3" ]
                |> FileUploader.withFileTypes [ FileUploader.Image, FileUploader.PDF ]
                |> FileUploader.toHtml translators
            , div [ class "md:flex" ]
                [ button
                    [ class "modal-cancel"
                    , onClick
                        (if isUploadingInProgress then
                            NoOp

                         else
                            ClaimConfirmationClosed
                        )
                    , classList [ ( "button-disabled", isUploadingInProgress || isLoading ) ]
                    , disabled (isUploadingInProgress || isLoading)
                    ]
                    [ text (t "menu.cancel") ]
                , button
                    [ class "modal-accept"
                    , classList [ ( "button-disabled", isUploadingInProgress || isLoading ) ]
                    , onClick
                        (if isUploadingInProgress then
                            NoOp

                         else
                            ActionClaimed action (Just proof)
                        )
                    , disabled (isUploadingInProgress || isLoading)
                    ]
                    [ text (t "menu.send") ]
                ]
            ]
        ]


viewProofCode : Translators -> String -> Int -> Int -> Html msg
viewProofCode { t } proofCode secondsAfterClaim proofCodeValiditySeconds =
    let
        remainingSeconds =
            proofCodeValiditySeconds - secondsAfterClaim

        timerMinutes =
            remainingSeconds // 60

        timerSeconds =
            remainingSeconds - (timerMinutes * 60)

        toString timeVal =
            if timeVal < 10 then
                "0" ++ String.fromInt timeVal

            else
                String.fromInt timeVal

        timer =
            toString timerMinutes ++ ":" ++ toString timerSeconds
    in
    div [ class "mb-4" ]
        [ span [ class "label block" ]
            [ text (t "community.actions.form.verification_code") ]
        , div [ class "text-2xl text-black font-bold inline-block align-middle mr-2" ]
            [ text proofCode ]
        , span [ class "whitespace-nowrap rounded-full bg-lightred px-3 py-1 text-white" ]
            [ text (t "community.actions.proof.code_period_label")
            , text " "
            , text timer
            ]
        ]



-- INTEROP


encode : Action -> Encode.Value
encode action =
    let
        makeAsset : Float -> Eos.Asset
        makeAsset amount =
            { symbol = action.objective.community.symbol, amount = amount }
    in
    Encode.object
        [ ( "action_id", Encode.int action.id )
        , ( "objective_id", Encode.int action.objective.id )
        , ( "description", Encode.string action.description )
        , ( "reward", Eos.encodeAsset (makeAsset action.reward) )
        , ( "verifier_reward", Eos.encodeAsset (makeAsset action.verifierReward) )
        , ( "deadline"
          , Utils.fromMaybeDateTime action.deadline
                |> Time.posixToMillis
                |> Encode.int
          )
        , ( "usages", Encode.int action.usages )
        , ( "usages_left", Encode.int action.usagesLeft )
        , ( "verifications", Encode.int action.verifications )
        , ( "verification_type"
          , action.verificationType
                |> VerificationType.toString
                |> String.toLower
                |> Encode.string
          )
        , ( "validators_str"
          , action.validators
                |> List.map (\v -> Eos.nameToString v.account)
                |> String.join "-"
                |> Encode.string
          )
        , ( "is_completed", Eos.encodeEosBool (Eos.boolToEosBool action.isCompleted) )
        , ( "creator", Eos.encodeName action.creator )
        , ( "has_proof_photo", Eos.encodeEosBool (Eos.boolToEosBool action.hasProofPhoto) )
        , ( "has_proof_code", Eos.encodeEosBool (Eos.boolToEosBool action.hasProofCode) )
        , ( "photo_proof_instructions", Encode.string (action.photoProofInstructions |> Maybe.withDefault "") )
        ]


updateAction : Eos.Name -> Shared -> Action -> Eos.Action
updateAction accountName shared action =
    { accountName = shared.contracts.community
    , name = "upsertaction"
    , authorization =
        { actor = accountName
        , permissionName = Eos.samplePermission
        }
    , data = encode action
    }


claimActionPort : msg -> String -> ClaimedAction -> Ports.JavascriptOutModel msg
claimActionPort msg contractsCommunity { actionId, maker, proofPhoto, proofCode, proofTime } =
    { responseAddress = msg
    , responseData = Encode.null
    , data =
        Eos.encodeTransaction
            [ { accountName = contractsCommunity
              , name = "claimaction"
              , authorization =
                    { actor = maker
                    , permissionName = Eos.samplePermission
                    }
              , data =
                    { actionId = actionId
                    , maker = maker
                    , proofPhoto = proofPhoto
                    , proofCode = proofCode
                    , proofTime = proofTime
                    }
                        |> encodeClaimAction
              }
            ]
    }


type alias ClaimedAction =
    { actionId : Int
    , maker : Eos.Name
    , proofPhoto : String
    , proofCode : String
    , proofTime : Int
    }


encodeClaimAction : ClaimedAction -> Encode.Value
encodeClaimAction c =
    Encode.object
        [ ( "action_id", Encode.int c.actionId )
        , ( "maker", Eos.encodeName c.maker )
        , ( "proof_photo", Encode.string c.proofPhoto )
        , ( "proof_code", Encode.string c.proofCode )
        , ( "proof_time", Encode.int c.proofTime )
        ]


jsAddressToMsg : List String -> Encode.Value -> Maybe Msg
jsAddressToMsg addr val =
    case addr of
        "ActionClaimed" :: [] ->
            Decode.decodeValue
                (Decode.oneOf
                    [ Decode.field "transactionId" Decode.string |> Decode.map Ok
                    , Decode.succeed (Err val)
                    ]
                )
                val
                |> Result.map (Just << GotActionClaimedResponse)
                |> Result.withDefault Nothing

        "AskedForUint64Name" :: [] ->
            Decode.decodeValue
                (Decode.oneOf
                    [ Decode.field "uint64name" Decode.string |> Decode.map Ok
                    , Decode.succeed (Err val)
                    ]
                )
                val
                |> Result.map (Just << GotUint64Name)
                |> Result.withDefault Nothing

        _ ->
            Nothing


msgToString : Msg -> List String
msgToString msg =
    case msg of
        NoOp ->
            [ "NoOp" ]

        ClaimButtonClicked _ ->
            [ "ClaimButtonClicked" ]

        ClaimConfirmationClosed ->
            [ "ClaimConfirmationClosed" ]

        ActionClaimed _ _ ->
            [ "ActionClaimed" ]

        AgreedToClaimWithProof _ ->
            [ "AgreedToClaimWithProof" ]

        GotActionClaimedResponse r ->
            [ "GotActionClaimedResponse", UR.resultToString r ]

        Tick _ ->
            [ "Tick" ]

        GotProofTime _ ->
            [ "GotProofTime" ]

        PhotoAdded _ ->
            [ "PhotoAdded" ]

        PhotoUploaded r ->
            [ "PhotoUploaded", UR.resultToString r ]

        AskedForUint64Name ->
            [ "AskedForUint64Name" ]

        GotUint64Name n ->
            [ "GotUint64Name", UR.resultToString n ]



-- HELPERS


generateVerificationCode : Int -> String -> Int -> String
generateVerificationCode actionId makerAccountUint64 proofTimeSeconds =
    (String.fromInt actionId
        ++ makerAccountUint64
        ++ String.fromInt proofTimeSeconds
    )
        |> sha256
        |> String.slice 0 8


isPastDeadline : Action -> Time.Posix -> Bool
isPastDeadline action now =
    case action.deadline of
        Just _ ->
            Time.posixToMillis now > Time.posixToMillis (Utils.fromMaybeDateTime action.deadline)

        Nothing ->
            False


isClosed : Action -> Time.Posix -> Bool
isClosed action now =
    isPastDeadline action now
        || (action.usages > 0 && action.usagesLeft == 0)



-- SUBSCRIPTIONS


subscriptions : Model -> Sub Msg
subscriptions model =
    case model.status of
        PhotoUploaderShowed _ (Proof _ (Just _)) ->
            Time.every 1000 Tick

        _ ->
            -- No timer needed if there's no proof code.
            Sub.none<|MERGE_RESOLUTION|>--- conflicted
+++ resolved
@@ -585,15 +585,9 @@
     in
     div [ class "bg-white border-t border-gray-300" ]
         [ div [ class "container p-4 mx-auto" ]
-<<<<<<< HEAD
             [ div [ class "text-lg font-bold my-3" ] [ text <| t "community.actions.proof.title" ]
-            , p [ class "mb-4" ]
-                [ text (Maybe.withDefault "" action.photoProofInstructions) ]
-=======
-            [ div [ class "heading-bold leading-7 font-bold" ] [ text <| t "community.actions.proof.title" ]
             , MarkdownEditor.viewReadOnly [ class "mb-4" ]
                 (Maybe.withDefault "" action.photoProofInstructions)
->>>>>>> 37b3e373
             , case proofCode of
                 Just { code_, secondsAfterClaim, availabilityPeriod } ->
                     case code_ of
