module Search exposing
    ( ActiveTab(..)
    , Model
    , Msg
    , State(..)
    , closeMsg
    , closeSearch
    , init
    , isActive
    , isOpenMsg
    , subscriptions
    , update
    , viewForm
    , viewSearchBody
    )

import Action exposing (Action)
import Api.Graphql
import Avatar
import Browser.Dom as Dom
import Cambiatus.Object
import Cambiatus.Object.Product
import Cambiatus.Object.SearchResult
import Cambiatus.Query
import Eos exposing (Symbol)
import Eos.Account
import Graphql.Http
import Graphql.OptionalArgument exposing (OptionalArgument(..))
import Graphql.SelectionSet as SelectionSet exposing (SelectionSet, with)
import Html exposing (Html, a, br, button, div, h3, img, li, p, span, strong, text, ul)
<<<<<<< HEAD
import Html.Attributes exposing (autocomplete, class, classList, minlength, required, src, type_)
=======
import Html.Attributes exposing (autocomplete, class, classList, disabled, minlength, required, src, tabindex, type_)
>>>>>>> 97cb118e
import Html.Events exposing (onClick, onFocus, onSubmit)
import Icons
import Json.Decode as Decode exposing (list, string)
import Json.Encode as Encode
import List.Extra as List
import Ports
import Profile
import RemoteData exposing (RemoteData)
import Route
import Session.Shared exposing (Shared, Translators)
import Task
import Time exposing (Posix)
import Utils
import View.Components
import View.Form.Input as Input



-- MODEL


type alias Model =
    { state : State
    , currentQuery : String
    , recentQueries : List String
    }


init : Model
init =
    { state = Inactive
    , currentQuery = ""
    , recentQueries = []
    }



-- TYPES


type State
    = Inactive
    | RecentSearchesShowed
    | ResultsShowed FoundData (Maybe ActiveTab)


type ActiveTab
    = OffersTab
    | ActionsTab
    | MembersTab


type alias SearchResults =
    { offers : List Offer
    , actions : List Action
    , members : List Profile.Minimal
    }


type alias Offer =
    { id : Int
    , title : String
    , price : Float
    , image : Maybe String
    , units : Int
    , trackStock : Bool
    }



-- GRAPHQL


type alias FoundData =
    RemoteData (Graphql.Http.Error SearchResults) SearchResults


sendSearchQuery : Symbol -> Shared -> String -> String -> Cmd Msg
sendSearchQuery selectedCommunity shared queryString authToken =
    let
        req =
            { communityId = Eos.symbolToString selectedCommunity }
    in
    Api.Graphql.query
        shared
        (Just authToken)
        (Cambiatus.Query.search req (searchResultSelectionSet queryString))
        GotSearchResults


searchResultSelectionSet : String -> SelectionSet SearchResults Cambiatus.Object.SearchResult
searchResultSelectionSet queryString =
    SelectionSet.succeed SearchResults
        |> with (Cambiatus.Object.SearchResult.products (\_ -> { query = Present queryString }) offersSelectionSet)
        |> with (Cambiatus.Object.SearchResult.actions (\_ -> { query = Present queryString }) Action.selectionSet)
        |> with (Cambiatus.Object.SearchResult.members (\_ -> { query = Present queryString }) Profile.minimalSelectionSet)


offersSelectionSet : SelectionSet Offer Cambiatus.Object.Product
offersSelectionSet =
    SelectionSet.map6 Offer
        Cambiatus.Object.Product.id
        Cambiatus.Object.Product.title
        Cambiatus.Object.Product.price
        Cambiatus.Object.Product.image
        Cambiatus.Object.Product.units
        Cambiatus.Object.Product.trackStock


storeRecentSearches : List String -> Cmd msg
storeRecentSearches recentSearches =
    recentSearches
        |> List.unique
        |> List.take maximumRecentSearches
        |> Encode.list Encode.string
        |> Encode.encode 0
        |> Ports.storeRecentSearches


maximumRecentSearches : Int
maximumRecentSearches =
    10



-- UPDATE


type Msg
    = NoOp
    | CancelClicked
    | InputFocused
    | GotRecentSearches String
    | RecentQueryClicked String
    | GotSearchResults FoundData
    | QuerySubmitted
    | TabActivated ActiveTab
    | CurrentQueryChanged String
    | ClearSearchIconClicked
    | FoundItemClicked


update : Shared -> String -> Symbol -> Model -> Msg -> ( Model, Cmd Msg )
update shared authToken symbol model msg =
    case msg of
        NoOp ->
            ( model, Cmd.none )

        CurrentQueryChanged q ->
            if String.isEmpty q then
                ( { model | currentQuery = q, state = RecentSearchesShowed }
                , Cmd.none
                )

            else
                ( { model | currentQuery = q }
                , sendSearchQuery symbol shared q authToken
                )

        FoundItemClicked ->
            ( { model
                | state = Inactive
                , currentQuery = ""
              }
            , Cmd.none
            )

        RecentQueryClicked q ->
            update shared
                authToken
                symbol
                { model
                    | state = ResultsShowed RemoteData.Loading Nothing
                    , currentQuery = q
                }
                QuerySubmitted

        TabActivated activeTab ->
            case model.state of
                ResultsShowed r previousActiveTab ->
                    let
                        newRecentQueries =
                            (model.currentQuery :: model.recentQueries)
                                |> List.unique
                                |> List.take maximumRecentSearches
                    in
                    ( { model
                        | state = ResultsShowed r (Just activeTab)
                        , recentQueries = newRecentQueries
                      }
                    , case previousActiveTab of
                        Nothing ->
                            storeRecentSearches newRecentQueries

                        Just _ ->
                            Cmd.none
                    )

                _ ->
                    ( model, Cmd.none )

        GotSearchResults res ->
            ( { model
                | state =
                    if String.isEmpty model.currentQuery then
                        model.state

                    else
                        ResultsShowed res Nothing
              }
            , Cmd.none
            )

        GotRecentSearches queries ->
            case Decode.decodeString (list string) queries of
                Ok queryList ->
                    ( { model | recentQueries = queryList }, Cmd.none )

                Err _ ->
                    ( model, Cmd.none )

        CancelClicked ->
            ( closeSearch model
            , Cmd.none
            )

        ClearSearchIconClicked ->
            ( { model
                | currentQuery = ""
                , state = RecentSearchesShowed
              }
            , Dom.focus "searchInput"
                |> Task.attempt (\_ -> NoOp)
            )

        InputFocused ->
            ( { model
                | state =
                    case model.state of
                        Inactive ->
                            RecentSearchesShowed

                        _ ->
                            model.state
              }
            , Cmd.none
            )

        QuerySubmitted ->
            let
                newRecentSearches : List String
                newRecentSearches =
                    (model.currentQuery :: model.recentQueries)
                        |> List.unique
                        |> List.take maximumRecentSearches
            in
            ( { model
                | recentQueries = newRecentSearches
                , state = ResultsShowed RemoteData.Loading Nothing
              }
            , Cmd.batch
                [ storeRecentSearches newRecentSearches
                , sendSearchQuery symbol shared model.currentQuery authToken
                ]
            )



-- VIEW


viewForm : List (Html.Attribute Msg) -> Translators -> Model -> Html Msg
viewForm attrs ({ t } as translators) model =
    let
        isLoading =
            case model.state of
                ResultsShowed RemoteData.Loading _ ->
                    True

                _ ->
                    False

        iconColor =
            case model.state of
                Inactive ->
                    "text-gray-400"

                _ ->
                    "text-indigo-500"

        viewClearSearchIcon =
            case model.state of
                Inactive ->
                    text ""

                _ ->
                    if String.isEmpty model.currentQuery then
                        text ""

                    else
                        button
                            [ class "absolute right-3 flex items-center top-1/2 -translate-y-1/2 focus-ring focus-visible:ring-red focus-visible:ring-opacity-50 rounded-full group"
                            , onClick ClearSearchIconClicked
                            , type_ "button"
                            ]
                            [ Icons.clearInput "fill-current text-gray-400 hover:text-red group-focus:text-red"
                            ]

        isSearchOpen =
            case model.state of
                Inactive ->
                    False

                _ ->
<<<<<<< HEAD
                    True

        viewCancel =
            button
                [ class "text-orange-300 ml-3 lowercase focus:underline hover:underline"
                , classList [ ( "hidden", not isSearchOpen ) ]
                , onClick CancelClicked
                , type_ "button"
                ]
                [ text (t "menu.cancel") ]
=======
                    button
                        [ class "text-orange-300 ml-3 leading-10 cursor-pointer lowercase hover:underline focus:outline-none focus:underline"
                        , type_ "button"
                        , onClick CancelClicked
                        ]
                        [ text (t "menu.cancel") ]
>>>>>>> 97cb118e
    in
    Html.form
        (class "flex items-center"
            :: onSubmit QuerySubmitted
            :: attrs
        )
        [ Input.init
            { label = ""
            , id = "searchInput"
            , onInput = CurrentQueryChanged
            , disabled = isLoading
            , value = model.currentQuery
            , placeholder = Just (t "menu.search.placeholder")
            , problems = Nothing
            , translators = translators
            }
            |> Input.withContainerAttrs [ class "!m-0 w-full" ]
            |> Input.withAttrs
                [ class "rounded-full bg-gray-100 border-0 pl-12 h-12"
                , onFocus InputFocused
                , minlength 3
                , required isSearchOpen
                , autocomplete False
                ]
            |> Input.withElements
                [ viewClearSearchIcon
                , Icons.search <| "absolute top-0 mt-[10px] left-4 fill-current " ++ iconColor
                ]
            |> Input.toHtml
        , viewCancel
        ]


viewSearchBody :
    Translators
    -> Symbol
    -> Posix
    -> (Msg -> parentMsg)
    -> (Action.Msg -> parentMsg)
    -> Model
    -> Html parentMsg
viewSearchBody translators selectedCommunity today searchToMsg actionToMsg searchModel =
    div [ class "container mx-auto flex flex-grow" ]
        [ case searchModel.state of
            ResultsShowed (RemoteData.Success results) activeTab ->
                if List.isEmpty results.actions && List.isEmpty results.offers && List.isEmpty results.members then
                    viewEmptyResults translators searchModel.currentQuery
                        |> Html.map searchToMsg

                else
                    case activeTab of
                        Just OffersTab ->
                            div [ class "w-full" ]
                                [ viewTabs translators results OffersTab
                                , viewOffers translators selectedCommunity results.offers
                                ]
                                |> Html.map searchToMsg

                        Just ActionsTab ->
                            div [ class "w-full" ]
                                [ viewTabs translators results ActionsTab
                                    |> Html.map searchToMsg
                                , Action.viewSearchActions translators today results.actions
                                    |> Html.map actionToMsg
                                ]

                        Just MembersTab ->
                            div [ class "w-full" ]
                                [ viewTabs translators results MembersTab
                                , viewMembers translators results.members
                                ]
                                |> Html.map searchToMsg

                        Nothing ->
                            div [ class "bg-white w-full p-4" ]
                                [ viewResultsOverview translators results
                                ]
                                |> Html.map searchToMsg

            ResultsShowed RemoteData.Loading _ ->
                View.Components.loadingLogoAnimated translators ""

            _ ->
                viewRecentQueries translators searchModel.recentQueries
                    |> Html.map searchToMsg
        ]


viewEmptyResults : Translators -> String -> Html msg
viewEmptyResults { t } queryText =
    div [ class "flex-grow bg-white text-center" ]
        [ h3 [ class "mt-20 text-xl font-bold" ]
            [ text <| t "menu.search.notFoundLabel" ++ " \"" ++ queryText ++ "\"" ]
        , div []
            [ img
                [ class "w-2/3 mx-auto md:w-64 mt-6 mb-8"
                , src "/images/not_found.svg"
                ]
                []
            , text (t "menu.search.notFoundResults")
            ]
        ]


viewRecentQueries : Translators -> List String -> Html Msg
viewRecentQueries { t } recentQueries =
    let
        viewItem q =
<<<<<<< HEAD
            li
                [ class "hover:text-orange-500 cursor-pointer"
                , onClick (RecentQueryClicked q)
                ]
                [ Icons.clock "inline-block align-middle mr-3 fill-current text-gray-900"
                , span [ class "inline align-middle" ] [ text q ]
=======
            li []
                [ button
                    [ class "w-full text-left leading-10 hover:text-orange-500 focus:text-orange-500 focus:outline-none cursor-pointer"
                    , onClick (RecentQueryClicked q)
                    ]
                    [ Icons.clock "inline-block align-middle mr-3 fill-current"
                    , span [ class "inline align-middle" ] [ text q ]
                    ]
>>>>>>> 97cb118e
                ]
    in
    div [ class "w-full p-4 bg-white" ]
        [ strong [] [ text (t "menu.search.recentlyHeader") ]
        , ul [ class "text-gray-900 mt-4 space-y-2" ]
            (List.map viewItem recentQueries)
        ]


viewTabs : Translators -> SearchResults -> ActiveTab -> Html Msg
viewTabs { tr } results activeTab =
    let
        viewTab : ActiveTab -> String -> List a -> Msg -> Html Msg
        viewTab tabKind label foundItems clickMsg =
            let
                count =
                    List.length foundItems
            in
<<<<<<< HEAD
            li
                [ class "rounded-sm flex-1 text-center cursor-pointer capitalize py-3"
                , classList
                    [ ( "bg-orange-300 text-white font-bold", activeTab == tabKind )
                    , ( "bg-gray-100 hover:bg-gray-200", activeTab /= tabKind )
                    ]
                , if count > 0 then
                    onClick clickMsg
=======
            li [ class "w-full" ]
                [ button
                    [ class "rounded-sm flex-1 text-center cursor-pointer capitalize w-full focus:outline-none focus:ring focus:ring-gray-300"
                    , classList
                        [ ( "bg-orange-300 text-white", activeTab == tabKind )
                        , ( "bg-gray-100 hover:bg-gray-200 focus:bg-gray-200", activeTab /= tabKind )
                        , ( "cursor-not-allowed text-gray-300", count <= 0 )
                        ]
                    , if count > 0 then
                        onClick clickMsg
>>>>>>> 97cb118e

                      else
                        tabindex -1
                    , if activeTab == tabKind then
                        tabindex -1

                      else
                        class ""
                    ]
                    [ text <| tr label [ ( "count", String.fromInt count ) ] ]
                ]
    in
    ul [ class "space-x-2 flex items-stretch p-4 pb-2 bg-white" ]
        [ viewTab OffersTab
            "menu.search.offers_title"
            results.offers
            (TabActivated OffersTab)
        , viewTab ActionsTab
            "menu.search.actions_title"
            results.actions
            (TabActivated ActionsTab)
        , viewTab MembersTab
            "menu.search.members_title"
            results.members
            (TabActivated MembersTab)
        ]


viewResultsOverview : Translators -> SearchResults -> Html Msg
viewResultsOverview { t, tr } { offers, actions, members } =
    let
        viewItem icon count singular plural showMsg =
            li [ class "py-4 flex items-center" ]
                [ div [ class "flex-grow flex items-center" ]
                    [ icon "w-6 h-6 text-black fill-current mr-3"
                    , span []
                        [ text <| t "menu.search.overviewFound"
                        , text " "
                        , strong []
                            [ if count == 1 then
                                text <| t singular

                              else
                                text <| tr plural [ ( "count", String.fromInt count ) ]
                            ]
                        ]
                    ]
                , button
                    [ class "button w-auto button-sm px-6"
                    , classList
                        [ ( "button-disabled", count == 0 )
                        , ( "button-primary", count /= 0 )
                        ]
                    , disabled (count == 0)
                    , onClick showMsg
                    ]
                    [ text (t "menu.search.overviewShow") ]
                ]
    in
    div []
        [ strong [ class "block pb-2" ]
            [ text (t "menu.search.overviewHeader") ]
        , ul []
            [ viewItem Icons.shop
                (List.length offers)
                "menu.search.offer"
                "menu.search.offers"
                (TabActivated OffersTab)
            , viewItem Icons.flag
                (List.length actions)
                "menu.search.action"
                "menu.search.actions"
                (TabActivated ActionsTab)
            , viewItem Icons.accountCircle
                (List.length members)
                "menu.search.member"
                "menu.search.members"
                (TabActivated MembersTab)
            ]
        ]


viewOffers : Translators -> Symbol -> List Offer -> Html Msg
viewOffers translators symbol offers =
    let
        viewOffer : Offer -> Html Msg
        viewOffer offer =
            let
                imageUrl =
                    case offer.image of
                        Nothing ->
                            "/icons/shop-placeholder1.svg"

                        Just "" ->
                            "/icons/shop-placeholder1.svg"

                        Just url ->
                            url
            in
            li
                [ class "flex px-2 w-1/2 sm:w-1/3 md:w-1/4" ]
                [ a
                    [ class "rounded-md overflow-hidden bg-white flex-grow mb-4 pb-4 cursor-pointer hover:shadow focus:shadow focus:outline-none focus:ring focus:ring-gray-400"
                    , onClick FoundItemClicked
                    , Route.href (Route.ViewSale offer.id)
                    ]
                    [ img [ src imageUrl ] []
                    , h3 [ class "p-3" ] [ text offer.title ]
                    , if offer.units == 0 && offer.trackStock then
                        p [ class "px-3 text-xl text-red" ]
                            [ text (translators.t "shop.out_of_stock")
                            ]

                      else
                        p [ class "px-3" ]
                            [ span [ class "text-xl text-green font-semibold" ] [ text <| String.fromFloat offer.price ]
                            , br [] []
                            , span [ class "text-gray-900 text-sm" ]
                                [ text <| Eos.symbolToSymbolCodeString symbol
                                ]
                            ]
                    ]
                ]
    in
    ul [ class "flex flex-wrap mt-6 mb-8 mx-2 justify-left" ]
        (List.map viewOffer offers)


viewMembers : Translators -> List Profile.Minimal -> Html Msg
viewMembers { t } members =
    let
        viewMember member =
            div [ class "bg-white rounded flex flex-col p-4 space-y-4 justify-between" ]
                [ div [ class "grid grid-cols-3 px-4" ]
                    [ Avatar.view member.avatar "h-20 w-20 my-auto"
                    , div [ class "flex flex-col col-span-2" ]
                        [ span [ class "text-lg font-bold capitalize" ] [ text (member.name |> Maybe.withDefault "") ]
                        , span [ class "text-sm text-gray-900" ] [ text (member.email |> Maybe.withDefault "") ]
                        , span [ class "text-sm text-gray-900" ] [ text (Eos.Account.nameToString member.account) ]
                        ]
                    ]
                , a
                    [ class "w-full button button-secondary cursor-pointer"
                    , onClick FoundItemClicked
                    , Route.href (Route.Profile member.account)
                    ]
                    [ text (t "all_analysis.more_details") ]
                ]
    in
    ul [ class "grid grid-cols-1 md:grid-cols-2 lg:grid-cols-3 gap-4 mt-6 mb-8 mx-2" ]
        (List.map viewMember members)



-- SUBSCRIPTION


subscriptions : Sub Msg
subscriptions =
    Sub.batch
        [ Ports.gotRecentSearches GotRecentSearches
        , Utils.escSubscription CancelClicked
        ]



-- HELPERS


isActive : Model -> Bool
isActive model =
    case model.state of
        Inactive ->
            False

        _ ->
            True


closeSearch : Model -> Model
closeSearch model =
    { model | state = Inactive, currentQuery = "" }


closeMsg : Msg
closeMsg =
    CancelClicked


isOpenMsg : Msg -> Bool
isOpenMsg msg =
    case msg of
        InputFocused ->
            True

        _ ->
            False<|MERGE_RESOLUTION|>--- conflicted
+++ resolved
@@ -28,11 +28,7 @@
 import Graphql.OptionalArgument exposing (OptionalArgument(..))
 import Graphql.SelectionSet as SelectionSet exposing (SelectionSet, with)
 import Html exposing (Html, a, br, button, div, h3, img, li, p, span, strong, text, ul)
-<<<<<<< HEAD
-import Html.Attributes exposing (autocomplete, class, classList, minlength, required, src, type_)
-=======
 import Html.Attributes exposing (autocomplete, class, classList, disabled, minlength, required, src, tabindex, type_)
->>>>>>> 97cb118e
 import Html.Events exposing (onClick, onFocus, onSubmit)
 import Icons
 import Json.Decode as Decode exposing (list, string)
@@ -324,22 +320,17 @@
                     "text-indigo-500"
 
         viewClearSearchIcon =
-            case model.state of
-                Inactive ->
-                    text ""
-
-                _ ->
-                    if String.isEmpty model.currentQuery then
-                        text ""
-
-                    else
-                        button
-                            [ class "absolute right-3 flex items-center top-1/2 -translate-y-1/2 focus-ring focus-visible:ring-red focus-visible:ring-opacity-50 rounded-full group"
-                            , onClick ClearSearchIconClicked
-                            , type_ "button"
-                            ]
-                            [ Icons.clearInput "fill-current text-gray-400 hover:text-red group-focus:text-red"
-                            ]
+            if isSearchOpen && not (String.isEmpty model.currentQuery) then
+                button
+                    [ class "absolute right-3 flex items-center top-1/2 -translate-y-1/2 focus-ring focus-visible:ring-red focus-visible:ring-opacity-50 rounded-full group"
+                    , onClick ClearSearchIconClicked
+                    , type_ "button"
+                    ]
+                    [ Icons.clearInput "fill-current text-gray-400 hover:text-red group-focus:text-red"
+                    ]
+
+            else
+                text ""
 
         isSearchOpen =
             case model.state of
@@ -347,25 +338,16 @@
                     False
 
                 _ ->
-<<<<<<< HEAD
                     True
 
         viewCancel =
             button
-                [ class "text-orange-300 ml-3 lowercase focus:underline hover:underline"
+                [ class "text-orange-300 ml-3 lowercase focus:underline hover:underline focus:outline-none focus:underline"
                 , classList [ ( "hidden", not isSearchOpen ) ]
                 , onClick CancelClicked
                 , type_ "button"
                 ]
                 [ text (t "menu.cancel") ]
-=======
-                    button
-                        [ class "text-orange-300 ml-3 leading-10 cursor-pointer lowercase hover:underline focus:outline-none focus:underline"
-                        , type_ "button"
-                        , onClick CancelClicked
-                        ]
-                        [ text (t "menu.cancel") ]
->>>>>>> 97cb118e
     in
     Html.form
         (class "flex items-center"
@@ -474,23 +456,14 @@
 viewRecentQueries { t } recentQueries =
     let
         viewItem q =
-<<<<<<< HEAD
-            li
-                [ class "hover:text-orange-500 cursor-pointer"
-                , onClick (RecentQueryClicked q)
-                ]
-                [ Icons.clock "inline-block align-middle mr-3 fill-current text-gray-900"
-                , span [ class "inline align-middle" ] [ text q ]
-=======
             li []
                 [ button
-                    [ class "w-full text-left leading-10 hover:text-orange-500 focus:text-orange-500 focus:outline-none cursor-pointer"
+                    [ class "flex items-center w-full hover:text-orange-500 focus:text-orange-500 focus:outline-none"
                     , onClick (RecentQueryClicked q)
                     ]
-                    [ Icons.clock "inline-block align-middle mr-3 fill-current"
-                    , span [ class "inline align-middle" ] [ text q ]
-                    ]
->>>>>>> 97cb118e
+                    [ Icons.clock "mr-3 fill-current"
+                    , span [] [ text q ]
+                    ]
                 ]
     in
     div [ class "w-full p-4 bg-white" ]
@@ -509,27 +482,16 @@
                 count =
                     List.length foundItems
             in
-<<<<<<< HEAD
-            li
-                [ class "rounded-sm flex-1 text-center cursor-pointer capitalize py-3"
-                , classList
-                    [ ( "bg-orange-300 text-white font-bold", activeTab == tabKind )
-                    , ( "bg-gray-100 hover:bg-gray-200", activeTab /= tabKind )
-                    ]
-                , if count > 0 then
-                    onClick clickMsg
-=======
             li [ class "w-full" ]
                 [ button
-                    [ class "rounded-sm flex-1 text-center cursor-pointer capitalize w-full focus:outline-none focus:ring focus:ring-gray-300"
+                    [ class "rounded-sm text-center capitalize w-full py-3 focus-ring focus-visible:ring-gray-300"
                     , classList
-                        [ ( "bg-orange-300 text-white", activeTab == tabKind )
+                        [ ( "bg-orange-300 text-white font-bold", activeTab == tabKind )
                         , ( "bg-gray-100 hover:bg-gray-200 focus:bg-gray-200", activeTab /= tabKind )
                         , ( "cursor-not-allowed text-gray-300", count <= 0 )
                         ]
                     , if count > 0 then
                         onClick clickMsg
->>>>>>> 97cb118e
 
                       else
                         tabindex -1
