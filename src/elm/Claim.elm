module Claim exposing
    ( Check
    , ClaimId
    , ClaimProfileSummaries
    , ClaimStatus(..)
    , ModalStatus(..)
    , Model
    , Msg(..)
    , Paginated
    , claimPaginatedSelectionSet
    , encodeVerification
    , initClaimProfileSummaries
    , isOpenForVotes
    , isValidated
    , isVotable
    , paginatedPageInfo
    , paginatedToList
    , selectionSet
    , updateClaimModalStatus
    , updateProfileSummaries
    , viewClaimCard
    , viewPhotoModal
    , viewVoteClaimModal
    , viewVotingProgress
    )

import Action exposing (Action)
import Api.Relay as Relay
import Cambiatus.Enum.ClaimStatus as ClaimStatus
import Cambiatus.Object
import Cambiatus.Object.Check as Check
import Cambiatus.Object.Claim as Claim
import Cambiatus.Object.ClaimConnection
import Cambiatus.Object.ClaimEdge
import Cambiatus.Scalar exposing (DateTime(..))
import Date
import Eos
import Eos.Account as Eos
import Graphql.OptionalArgument exposing (OptionalArgument(..))
import Graphql.SelectionSet as SelectionSet exposing (SelectionSet, with)
import Html exposing (Html, a, button, div, label, p, span, strong, text)
import Html.Attributes exposing (class, classList, disabled, href, id, style, target)
import Html.Events exposing (onClick)
import Icons
import Iso8601
import Json.Encode as Encode
import List.Extra as List
import Profile
import Profile.Summary
import Route
import Session.LoggedIn as LoggedIn
<<<<<<< HEAD
import Session.Shared exposing (Translators)
=======
import Session.Shared exposing (Shared, Translators)
import Strftime
>>>>>>> b74b160e
import Time
import Utils
import View.Components
import View.Modal as Modal


type alias Model =
    { id : ClaimId
    , status : ClaimStatus
    , claimer : Profile.Minimal
    , action : Action
    , checks : List Check
    , createdAt : DateTime
    , proofPhoto : Maybe String
    , proofCode : Maybe String
    }


type ModalStatus
    = Loading ClaimId Bool
    | VoteConfirmationModal ClaimId Bool
    | PhotoModal Model
    | Closed


type ClaimStatus
    = Approved
    | Rejected
    | Pending


type alias ClaimId =
    Int


type alias Check =
    { isApproved : Bool
    , validator : Profile.Minimal
    }


isValidated : Model -> Eos.Name -> Bool
isValidated claim user =
    claim.status /= Pending || List.any (\c -> c.validator.account == user) claim.checks


isValidator : Eos.Name -> Model -> Bool
isValidator accountName claim =
    claim.action.validators
        |> List.any
            (\v -> v.account == accountName)


isVotable : Model -> Eos.Name -> Time.Posix -> Bool
isVotable claim accountName now =
    isValidator accountName claim
        && not (isValidated claim accountName)
        && not (Action.isClosed claim.action now)
        && not claim.action.isCompleted


isOpenForVotes : Time.Posix -> Model -> Bool
isOpenForVotes now claim =
    let
        isOpen =
            case claim.status of
                Pending ->
                    True

                _ ->
                    False
    in
    not (Action.isClosed claim.action now)
        && not claim.action.isCompleted
        && isOpen


pendingValidators : Model -> List Profile.Minimal
pendingValidators claim =
    List.filter
        (\validator ->
            List.map (\c -> c.validator.account) claim.checks
                |> List.member validator.account
                |> not
        )
        claim.action.validators


encodeVerification : ClaimId -> Eos.Name -> Bool -> Encode.Value
encodeVerification claimId validator vote =
    let
        encodedClaimId : Encode.Value
        encodedClaimId =
            Encode.int claimId

        encodedVerifier : Encode.Value
        encodedVerifier =
            Eos.encodeName validator

        encodedVote : Encode.Value
        encodedVote =
            vote
                |> Eos.boolToEosBool
                |> Eos.encodeEosBool
    in
    Encode.object
        [ ( "claim_id", encodedClaimId )
        , ( "verifier", encodedVerifier )
        , ( "vote", encodedVote )
        ]



-- GraphQL


type alias Paginated =
    { edges : Maybe (List (Maybe (Relay.Edge Model)))
    , pageInfo : Relay.PageInfo
    , count : Maybe Int
    }


claimPaginatedSelectionSet : SelectionSet Paginated Cambiatus.Object.ClaimConnection
claimPaginatedSelectionSet =
    SelectionSet.succeed Paginated
        |> with (Cambiatus.Object.ClaimConnection.edges claimEdgeSelectionSet)
        |> with (Cambiatus.Object.ClaimConnection.pageInfo Relay.pageInfoSelectionSet)
        |> with Cambiatus.Object.ClaimConnection.count


claimEdgeSelectionSet : SelectionSet (Relay.Edge Model) Cambiatus.Object.ClaimEdge
claimEdgeSelectionSet =
    SelectionSet.succeed Relay.Edge
        |> with Cambiatus.Object.ClaimEdge.cursor
        |> with (Cambiatus.Object.ClaimEdge.node selectionSet)


selectionSet : SelectionSet Model Cambiatus.Object.Claim
selectionSet =
    SelectionSet.succeed Model
        |> with Claim.id
        |> with (SelectionSet.map claimStatusMap Claim.status)
        |> with (Claim.claimer Profile.minimalSelectionSet)
        |> with (Claim.action Action.selectionSet)
        |> with (Claim.checks (\_ -> { input = Absent }) checkSelectionSet)
        |> with Claim.createdAt
        |> with (SelectionSet.map emptyStringToNothing Claim.proofPhoto)
        |> with (SelectionSet.map emptyStringToNothing Claim.proofCode)


emptyStringToNothing : Maybe String -> Maybe String
emptyStringToNothing s =
    case s of
        Just "" ->
            Nothing

        Just nonEmpty ->
            Just nonEmpty

        Nothing ->
            Nothing


claimStatusMap : ClaimStatus.ClaimStatus -> ClaimStatus
claimStatusMap v =
    case v of
        ClaimStatus.Approved ->
            Approved

        ClaimStatus.Rejected ->
            Rejected

        ClaimStatus.Pending ->
            Pending


checkSelectionSet : SelectionSet Check Cambiatus.Object.Check
checkSelectionSet =
    SelectionSet.succeed Check
        |> with Check.isVerified
        |> with (Check.validator Profile.minimalSelectionSet)


paginatedToList : Maybe Paginated -> List Model
paginatedToList maybeObj =
    let
        toMaybeEdges : Maybe Paginated -> Maybe (List (Maybe (Relay.Edge Model)))
        toMaybeEdges maybeConn =
            Maybe.andThen
                (\a -> a.edges)
                maybeConn

        toEdges : Maybe (List (Maybe (Relay.Edge Model))) -> List (Maybe (Relay.Edge Model))
        toEdges maybeEdges =
            Maybe.withDefault
                []
                maybeEdges

        toMaybeNodes : List (Maybe (Relay.Edge Model)) -> List (Maybe Model)
        toMaybeNodes edges =
            List.map
                (\a ->
                    Maybe.andThen
                        (\b -> b.node)
                        a
                )
                edges

        toNodes : List (Maybe Model) -> List Model
        toNodes maybeNodes =
            List.filterMap identity maybeNodes
    in
    maybeObj
        |> toMaybeEdges
        |> toEdges
        |> toMaybeNodes
        |> toNodes


paginatedPageInfo : Maybe Paginated -> Maybe Relay.PageInfo
paginatedPageInfo maybePaginated =
    Maybe.map
        (\a -> a.pageInfo)
        maybePaginated



-- CLAIM CARD


type alias ClaimProfileSummaries =
    { cardSummary : Profile.Summary.Model
    , topModalSummary : Profile.Summary.Model
    , votersSummaries : List Profile.Summary.Model
    , pendingSummaries : List Profile.Summary.Model
    , showClaimModal : Bool
    }


initClaimProfileSummaries : Model -> ClaimProfileSummaries
initClaimProfileSummaries claim =
    { cardSummary = Profile.Summary.init False
    , topModalSummary = Profile.Summary.init True
    , votersSummaries =
        List.length claim.checks
            |> Profile.Summary.initMany False
    , pendingSummaries =
        List.length (pendingValidators claim)
            |> Profile.Summary.initMany False
    , showClaimModal = False
    }


type ProfileSummaryKind
    = CardSummary
    | TopModalSummary
    | VotersSummaries Int
    | PendingSummaries Int


type alias VoteClaimModalOptions msg =
    { voteMsg : ClaimId -> Bool -> msg
    , closeMsg : msg
    , claimId : ClaimId
    , isApproving : Bool
    , isInProgress : Bool
    }


type Msg
    = OpenVoteModal ClaimId Bool
    | CloseClaimModals
    | OpenPhotoModal Model
    | GotExternalMsg ExternalMsg


type ExternalMsg
    = OpenClaimModal
    | CloseClaimModal
    | GotProfileSummaryMsg ProfileSummaryKind Profile.Summary.Msg


updateClaimModalStatus : Msg -> { m | claimModalStatus : ModalStatus } -> { m | claimModalStatus : ModalStatus }
updateClaimModalStatus msg model =
    case msg of
        OpenVoteModal claimId vote ->
            { model | claimModalStatus = VoteConfirmationModal claimId vote }

        CloseClaimModals ->
            { model | claimModalStatus = Closed }

        OpenPhotoModal claimId ->
            { model | claimModalStatus = PhotoModal claimId }

        GotExternalMsg _ ->
            model


updateProfileSummaries : ExternalMsg -> ClaimProfileSummaries -> ClaimProfileSummaries
updateProfileSummaries externalMsg claimProfileSummaries =
    case externalMsg of
        OpenClaimModal ->
            { claimProfileSummaries | showClaimModal = True }

        CloseClaimModal ->
            { claimProfileSummaries | showClaimModal = False }

        GotProfileSummaryMsg profileSummaryKind subMsg ->
            case profileSummaryKind of
                CardSummary ->
                    { claimProfileSummaries | cardSummary = Profile.Summary.update subMsg claimProfileSummaries.cardSummary }

                TopModalSummary ->
                    { claimProfileSummaries | topModalSummary = Profile.Summary.update subMsg claimProfileSummaries.topModalSummary }

                VotersSummaries index ->
                    { claimProfileSummaries | votersSummaries = List.updateAt index (Profile.Summary.update subMsg) claimProfileSummaries.votersSummaries }

                PendingSummaries index ->
                    { claimProfileSummaries | pendingSummaries = List.updateAt index (Profile.Summary.update subMsg) claimProfileSummaries.pendingSummaries }


{-| Claim card with a short claim overview. Used on Dashboard and Analysis pages.
-}
viewClaimCard : LoggedIn.Model -> ClaimProfileSummaries -> Model -> Html Msg
viewClaimCard loggedIn profileSummaries claim =
    let
        { t, tr } =
            loggedIn.shared.translators

<<<<<<< HEAD
        ( claimStatus, textColor ) =
            case claim.status of
                Approved ->
                    ( t "all_analysis.approved", "text-green" )
=======
        date dateTime =
            Just dateTime
                |> Utils.posixDateTime
                |> Strftime.format "%d %b %Y" Time.utc

        completionStatus =
            { approved =
                List.filter .isApproved claim.checks
                    |> List.length
            , disapproved =
                List.filter (not << .isApproved) claim.checks
                    |> List.length
            , verifications =
                claim.action.verifications
            , claimStatus = claim.status
            }
>>>>>>> b74b160e

        claimAging =
            let
                createdAtDate =
                    case claim.createdAt of
                        DateTime dt ->
                            Iso8601.toTime dt |> Result.map (Date.fromPosix Time.utc)
            in
            case createdAtDate of
                Ok d ->
                    loggedIn.shared.now |> Date.fromPosix Time.utc |> Date.diff Date.Days d

                Err _ ->
                    -1

        claimAgingText =
            if claimAging < 1 then
                ""

            else if claimAging == 1 then
                tr "claim.day_ago" [ ( "day_count", String.fromInt claimAging ) ]

            else
                tr "claim.days_ago" [ ( "day_count", String.fromInt claimAging ) ]
    in
    div [ class "w-full sm:w-1/2 lg:w-1/3 xl:w-1/4 px-2" ]
        [ viewClaimModal loggedIn profileSummaries claim
        , div
            [ class "flex flex-col p-4 my-2 rounded-lg bg-white hover:shadow cursor-pointer"
            , id ("claim" ++ String.fromInt claim.id)
            , Utils.onClickNoBubble (GotExternalMsg OpenClaimModal)
            ]
            [ div
                [ class "flex mb-8"
                , case claim.proofPhoto of
                    Just _ ->
                        class "justify-between"

                    Nothing ->
                        class "justify-center"
                ]
                [ Profile.Summary.view loggedIn.shared loggedIn.accountName claim.claimer profileSummaries.cardSummary
                    |> Html.map (GotProfileSummaryMsg CardSummary >> GotExternalMsg)
                , case claim.proofPhoto of
                    Just url ->
                        div [ class "claim-photo-thumb" ]
                            [ View.Components.pdfViewer
                                [ Utils.onClickNoBubble (OpenPhotoModal claim)
                                , class "w-full h-full rounded-sm"
                                ]
                                { url = url
                                , childClass = "max-w-full max-h-full"
                                , maybeTranslators = Nothing
                                }
                            ]

                    Nothing ->
                        text ""
                ]
            , div [ class "mb-6" ]
                [ p [ class "text-body overflow-ellipsis overflow-hidden mb-2" ]
                    [ text claim.action.description ]
<<<<<<< HEAD
                , View.Components.dateViewer [ class "text-gray-900 text-caption uppercase" ]
                    identity
                    loggedIn.shared
                    (Utils.fromDateTime claim.createdAt)
=======
                , div [ class "flex w-full" ]
                    [ p
                        [ class "text-gray-900 text-caption uppercase" ]
                        [ text (date claim.createdAt) ]
                    , p
                        [ class "ml-auto text-purple-500 text-caption uppercase" ]
                        [ text claimAgingText ]
                    ]
>>>>>>> b74b160e
                ]
            , viewVotingProgress loggedIn.shared completionStatus
            , if
                isValidated claim loggedIn.accountName
                    || not (isValidator loggedIn.accountName claim)
                    || claim.action.isCompleted
                    || Action.isClosed claim.action loggedIn.shared.now
                    || Action.isPastDeadline claim.action loggedIn.shared.now
              then
                button
                    [ class "button button-secondary w-full font-medium mb-2"
                    , Utils.onClickNoBubble (GotExternalMsg OpenClaimModal)
                    ]
                    [ text (t "all_analysis.more_details") ]

              else
                div [ class "flex justify-between space-x-4" ]
                    [ button
                        [ class "button button-danger"
                        , Utils.onClickNoBubble (OpenVoteModal claim.id False)
                        ]
                        [ text (t "dashboard.reject") ]
                    , button
                        [ class "button button-primary"
                        , Utils.onClickNoBubble (OpenVoteModal claim.id True)
                        ]
                        [ text (t "dashboard.verify") ]
                    ]
            ]
        ]


type alias CompletionStatus =
    { approved : Int
    , disapproved : Int
    , verifications : Int
    , claimStatus : ClaimStatus
    }


viewVotingProgress : Shared -> CompletionStatus -> Html msg
viewVotingProgress shared completionStatus =
    let
        { t } =
            shared.translators

        totalVotes =
            toFloat completionStatus.verifications

        approvedWidth =
            (toFloat completionStatus.approved / totalVotes) * 100

        disapprovedWidth =
            (toFloat completionStatus.disapproved / totalVotes) * 100

        votingLeft =
            completionStatus.verifications - completionStatus.approved - completionStatus.disapproved

        voteNumberTitleConditional compStatus =
            if compStatus == 1 then
                text (t "claim.vote")

            else
                text (t "claim.votes")

        viewVotesBar =
            case completionStatus.claimStatus of
                Pending ->
                    div []
                        [ div
                            [ class "flex" ]
                            [ p
                                [ class "w-full text-right text-gray-600" ]
                                [ text (t "claim.pending") ]
                            ]
                        , div [ class "w-full h-2 bg-gray-500 flex rounded-full my-2" ]
                            [ div
                                [ class "flex rounded-full overflow-hidden h-2"
                                , style "width" (String.fromFloat (approvedWidth + disapprovedWidth) ++ "%")
                                ]
                                [ div [ class "bg-green", style "width" (String.fromFloat (toFloat completionStatus.approved / toFloat (completionStatus.approved + completionStatus.disapproved) * 100) ++ "%") ] []
                                , div
                                    [ class "bg-red"
                                    , style "width" (String.fromFloat (toFloat completionStatus.disapproved / toFloat (completionStatus.approved + completionStatus.disapproved) * 100) ++ "%")
                                    ]
                                    []
                                ]
                            ]
                        ]

                Approved ->
                    div []
                        [ p
                            [ class "w-full text-right text-green" ]
                            [ text (t "claim.approved") ]
                        , div [ class "w-full h-2 bg-green flex rounded-full my-2" ]
                            []
                        ]

                Rejected ->
                    div []
                        [ p
                            [ class "w-full text-right text-red" ]
                            [ text (t "claim.disapproved") ]
                        , div [ class "w-full h-2 bg-red flex rounded-full my-2" ]
                            []
                        ]
    in
    div
        [ class "flex flex-col mb-4" ]
        [ viewVotesBar
        , case completionStatus.claimStatus of
            Approved ->
                p
                    [ class "ml-auto text-green text-right" ]
                    [ span [ class "font-bold mr-2" ]
                        [ text (String.fromInt completionStatus.approved)
                        ]
                    , span []
                        [ voteNumberTitleConditional completionStatus.approved ]
                    ]

            Rejected ->
                p
                    [ class "ml-auto text-red text-right" ]
                    [ span [ class "font-bold mr-2" ]
                        [ text (String.fromInt completionStatus.disapproved)
                        ]
                    , span []
                        [ voteNumberTitleConditional completionStatus.disapproved ]
                    ]

            Pending ->
                div [ class "flex" ]
                    [ if completionStatus.approved == 0 then
                        text ""

                      else
                        p
                            [ style "width" (String.fromFloat approvedWidth ++ "%") ]
                            [ span [ class "font-bold text-green" ]
                                [ text (String.fromInt completionStatus.approved)
                                ]
                            ]
                    , if completionStatus.disapproved == 0 then
                        text ""

                      else
                        p
                            [ style "width" (String.fromFloat disapprovedWidth ++ "%") ]
                            [ span [ class "font-bold text-red" ]
                                [ text (String.fromInt completionStatus.disapproved)
                                ]
                            ]
                    , p
                        [ class "ml-auto text-gray-600 text-right" ]
                        [ span [ class "font-bold mr-2" ]
                            [ text (String.fromInt votingLeft)
                            ]
                        , span []
                            [ voteNumberTitleConditional votingLeft ]
                        ]
                    ]
        ]


viewClaimModal : LoggedIn.Model -> ClaimProfileSummaries -> Model -> Html Msg
viewClaimModal { shared, accountName } profileSummaries claim =
    let
        { t, tr } =
            shared.translators

        greenTextTitleClass =
            "uppercase text-green text-xs"

        claimVerifiersSectionClass =
            "block my-6 h-auto space-y-4"

        claimVerifiersProfileListContainerClass =
            "grid grid-cols-3 md:flex md:flex-wrap md:space-x-6 py-2"

        claimVerifiersFewerProfiles =
            "flex flex-wrap space-x-6"

        profileSummaryEmpty =
            div [ class claimVerifiersFewerProfiles ]
                [ div [ class "mb-10" ] [ Profile.viewEmpty shared ]
                ]

        viewProfileSummary profile_ profileSummary_ =
            profileSummary_
                |> Profile.Summary.withPreventScrolling View.Components.PreventScrollAlways
                |> Profile.Summary.withRelativeSelector ".modal-content"
                |> Profile.Summary.withScrollSelector ".modal-body-lg"
                |> Profile.Summary.view shared accountName profile_

        viewClaimerProfileSummary =
            viewProfileSummary claim.claimer profileSummaries.topModalSummary
                |> Html.map (GotProfileSummaryMsg TopModalSummary >> GotExternalMsg)

        viewClaimDateAndState =
            let
                ( claimStatusPhrase, claimStatus, textColor ) =
                    case claim.status of
                        Approved ->
                            ( t "claim.title_approved.1", t "claim.approved", "text-2xl font-bold lowercase text-green" )

                        Rejected ->
                            ( t "claim.title_rejected.1", t "claim.disapproved", "text-2xl font-bold lowercase text-red" )

                        Pending ->
                            if claim.action.isCompleted then
                                ( t "claim.title_under_review.1", t "community.actions.completed", "text-black" )

                            else
                                ( t "claim.title_under_review.1", t "claim.pending", "text-2xl font-bold lowercase text-gray-600" )
            in
            div [ class "block" ]
                [ View.Components.dateViewer [ class "text-xs uppercase block" ]
                    (\translations ->
                        { translations
                            | today = t "claim.claimed_today"
                            , yesterday = t "claim.claimed_yesterday"
                            , other = t "claim.claimed_on"
                        }
                    )
                    shared
                    (Utils.fromDateTime claim.createdAt)
                , label [ class "text-2xl font-bold" ]
                    [ text claimStatusPhrase
                    ]
                , div [ class textColor ] [ text claimStatus ]
                ]

        viewRewardInfo =
            let
                rewardTxtClass =
                    "my-2 font-bold text-lg"

                makeAsset float =
                    { amount = float
                    , symbol = claim.action.objective.community.symbol
                    }
            in
            div
                [ class "text-center flex justify-center bg-gray-100 rounded-md p-4 space-x-16" ]
                [ div
                    []
                    [ p [ class rewardTxtClass ] [ text (Eos.assetToString (makeAsset claim.action.reward)) ]
                    , p [ class greenTextTitleClass ] [ text (t "community.actions.reward") ]
                    ]
                , div []
                    [ p [ class rewardTxtClass ] [ text (Eos.assetToString (makeAsset claim.action.verifierReward)) ]
                    , p [ class greenTextTitleClass ] [ text (t "claim.analyst_reward") ]
                    ]
                ]

        viewApprovedByProfileSummaryList =
            let
                cls =
                    if List.length claim.checks > 3 then
                        claimVerifiersProfileListContainerClass

                    else
                        claimVerifiersFewerProfiles
            in
            div
                [ class claimVerifiersSectionClass ]
                [ p [ class greenTextTitleClass ] [ text (t "claim.approved_by") ]
                , div []
                    [ if List.isEmpty claim.checks then
                        profileSummaryEmpty

                      else
                        div [ class cls ]
                            (List.map3
                                (\profileSummary index c ->
                                    if c.isApproved then
                                        div [ class "mb-4" ]
                                            [ viewProfileSummary c.validator profileSummary
                                                |> Html.map (GotProfileSummaryMsg (VotersSummaries index) >> GotExternalMsg)
                                            ]

                                    else
                                        text ""
                                )
                                profileSummaries.votersSummaries
                                (List.range 0 (List.length profileSummaries.votersSummaries))
                                claim.checks
                            )
                    ]
                ]

        viewDisapprovedByProfileSummaryList =
            let
                cls =
                    if List.length claim.checks > 3 then
                        claimVerifiersProfileListContainerClass

                    else
                        claimVerifiersFewerProfiles
            in
            div
                [ class claimVerifiersSectionClass ]
                [ p [ class greenTextTitleClass ] [ text (t "claim.disapproved_by") ]
                , div []
                    [ if List.filter (\check -> check.isApproved == False) claim.checks |> List.isEmpty then
                        profileSummaryEmpty

                      else
                        div [ class cls ]
                            (List.map3
                                (\profileSummary index c ->
                                    if not c.isApproved then
                                        div [ class "mb-4" ]
                                            [ viewProfileSummary c.validator profileSummary
                                                |> Html.map (GotProfileSummaryMsg (VotersSummaries index) >> GotExternalMsg)
                                            ]

                                    else
                                        text ""
                                )
                                profileSummaries.votersSummaries
                                (List.range 0 (List.length profileSummaries.votersSummaries))
                                claim.checks
                            )
                    ]
                ]

        viewPendingVotersProfileSummaryList =
            let
                cls =
                    if List.length profileSummaries.pendingSummaries > 3 then
                        claimVerifiersProfileListContainerClass

                    else
                        claimVerifiersFewerProfiles
            in
            div
                [ class claimVerifiersSectionClass ]
                [ p [ class greenTextTitleClass ] [ text (t "claim.pending_vote") ]
                , div []
                    [ if List.length claim.checks == claim.action.verifications then
                        profileSummaryEmpty

                      else
                        div [ class cls ]
                            (pendingValidators claim
                                |> List.map3
                                    (\profileSummary index v ->
                                        div [ class "mb-4" ]
                                            [ viewProfileSummary v profileSummary
                                                |> Html.map (GotProfileSummaryMsg (PendingSummaries index) >> GotExternalMsg)
                                            ]
                                    )
                                    profileSummaries.pendingSummaries
                                    (List.range 0 (List.length profileSummaries.pendingSummaries))
                            )
                    ]
                ]

        viewActionDetails =
            let
                proofCode =
                    case claim.proofCode of
                        Just code ->
                            code

                        Nothing ->
                            ""
            in
            div
                [ class "block mt-6" ]
                [ p [ class greenTextTitleClass ] [ text (t "claim.action") ]
                , p [ class "text-left mt-2 mb-6 text-lg w-full" ] [ text claim.action.description ]
                , case claim.proofPhoto of
                    Just url ->
                        div
                            [ class "relative h-auto w-auto text-center text-white"
                            , Utils.onClickNoBubble (OpenPhotoModal claim)
                            ]
                            [ div
                                [ class "z-10 absolute bottom-1 left-1 bg-black bg-opacity-60 p-4" ]
                                [ p [ class "text-xs text-left w-full uppercase" ] [ text (t "community.actions.form.verification_code") ]
                                , p [ class "text-base font-bold font-normal text-left w-full" ] [ text proofCode ]
                                ]
                            , View.Components.pdfViewer
                                [ Utils.onClickNoBubble (OpenPhotoModal claim)
                                , class "w-full h-full min-h-48 rounded-sm bg-gray-300"
                                ]
                                { url = url
                                , childClass = "max-w-full max-h-full"
                                , maybeTranslators = Nothing
                                }
                            ]

                    Nothing ->
                        text ""
                ]

        header =
            div [ class "flex mt-12 space-x-8 justify-center" ]
                [ viewClaimerProfileSummary
                , viewClaimDateAndState
                ]

        completionStatus =
            { approved =
                List.filter .isApproved claim.checks
                    |> List.length
            , disapproved =
                List.filter (not << .isApproved) claim.checks
                    |> List.length
            , verifications =
                claim.action.verifications
            , claimStatus = claim.status
            }

        body =
            div
                [ class "block" ]
                [ viewVotingProgress shared completionStatus
                , viewRewardInfo
                , viewApprovedByProfileSummaryList
                , viewDisapprovedByProfileSummaryList
                , viewPendingVotersProfileSummaryList
                , viewActionDetails
                ]

        claimRoute =
            Route.Claim
                claim.action.objective.id
                claim.action.id
                claim.id

        claimDetailsButton =
            a
                [ class "button button-primary w-full mt-4"
                , target "_blank"
                , Route.href claimRoute
                ]
                [ text (t "claim.modal.view_details")
                , Icons.externalLink "inline-block ml-4 h-3 fill-current"
                ]

        footer =
            div [ class "block w-full my-4 sm:w-1/2 sm:mx-auto" ]
                [ if isVotable claim accountName shared.now then
                    div [ class "flex space-x-4" ]
                        [ button
                            [ class "w-full button button-danger"
                            , onClick (OpenVoteModal claim.id False)
                            ]
                            [ text (t "dashboard.reject") ]
                        , button
                            [ class "w-full button button-primary"
                            , onClick (OpenVoteModal claim.id True)
                            ]
                            [ text (t "dashboard.verify") ]
                        ]

                  else
                    text ""
                , claimDetailsButton
                ]
    in
    div
        []
        [ Modal.initWith
            { closeMsg = GotExternalMsg CloseClaimModal
            , isVisible = profileSummaries.showClaimModal
            }
            |> Modal.withBody
                [ div
                    [ class "block space-y-6 "
                    ]
                    [ header
                    , body
                    ]
                ]
            |> Modal.withFooter [ footer ]
            |> Modal.withSize Modal.Large
            |> Modal.toHtml
        ]


viewPhotoModal : LoggedIn.Model -> Model -> Html Msg
viewPhotoModal loggedIn claim =
    let
        { t } =
            loggedIn.shared.translators

        body =
            [ div [ class "md:flex md:justify-start md:space-x-4" ]
                [ case claim.proofPhoto of
                    Just url ->
                        div [ class "sm:w-1/2" ]
                            [ View.Components.pdfViewer
                                [ class "min-h-[100px] max-h-[42vh] rounded-sm" ]
                                { url = url
                                , childClass = "max-w-full max-h-full"
                                , maybeTranslators = Just loggedIn.shared.translators
                                }
                            , a
                                [ class "underline inline-block py-1 text-gray"
                                , href url
                                , target "_blank"
                                ]
                                [ text (t "community.actions.proof.upload_full")
                                , Icons.externalLink "inline-block ml-1 h-3 fill-current"
                                ]
                            ]

                    Nothing ->
                        text ""
                , case claim.proofCode of
                    Just proofCode ->
                        div []
                            [ label [ class "mt-4 md:mt-0 input-label md:text-xl block" ]
                                [ text (t "community.actions.form.verification_code")
                                ]
                            , strong [ class "text-xl md:text-3xl" ] [ text proofCode ]
                            ]

                    Nothing ->
                        text ""
                ]
            ]

        withPhotoModalFooter =
            if isVotable claim loggedIn.accountName loggedIn.shared.now then
                Modal.withFooter
                    [ button
                        [ class "modal-cancel"
                        , onClick (OpenVoteModal claim.id False)
                        ]
                        [ text <| t "dashboard.reject" ]
                    , button
                        [ class "modal-accept"
                        , onClick (OpenVoteModal claim.id True)
                        ]
                        [ text <| t "dashboard.verify" ]
                    ]

            else
                -- Don't show footer if the Claim is already validated by the current user
                -- or if current user is not a validator.
                identity
    in
    Modal.initWith
        { closeMsg = CloseClaimModals
        , isVisible = True
        }
        |> Modal.withHeader (t "dashboard.claim")
        |> Modal.withBody body
        |> withPhotoModalFooter
        |> Modal.toHtml


viewVoteClaimModal : Translators -> VoteClaimModalOptions msg -> Html msg
viewVoteClaimModal { t } { voteMsg, closeMsg, claimId, isApproving, isInProgress } =
    let
        text_ s =
            text (t s)

        body =
            [ if isApproving then
                text_ "claim.modal.message_approve"

              else
                text_ "claim.modal.message_disapprove"
            ]

        footer =
            [ button
                [ class "modal-cancel"
                , onClick closeMsg
                , classList [ ( "button-disabled", isInProgress ) ]
                , disabled isInProgress
                ]
                [ text_ "claim.modal.secondary" ]
            , button
                [ class "modal-accept"
                , classList [ ( "button-disabled", isInProgress ) ]
                , disabled isInProgress
                , onClick (voteMsg claimId isApproving)
                ]
                [ if isApproving then
                    text_ "claim.modal.primary_approve"

                  else
                    text_ "claim.modal.primary_disapprove"
                ]
            ]
    in
    Modal.initWith
        { closeMsg = closeMsg
        , isVisible = True
        }
        |> Modal.withHeader (t "claim.modal.title")
        |> Modal.withBody body
        |> Modal.withFooter footer
        |> Modal.toHtml<|MERGE_RESOLUTION|>--- conflicted
+++ resolved
@@ -42,19 +42,13 @@
 import Html.Attributes exposing (class, classList, disabled, href, id, style, target)
 import Html.Events exposing (onClick)
 import Icons
-import Iso8601
 import Json.Encode as Encode
 import List.Extra as List
 import Profile
 import Profile.Summary
 import Route
 import Session.LoggedIn as LoggedIn
-<<<<<<< HEAD
-import Session.Shared exposing (Translators)
-=======
 import Session.Shared exposing (Shared, Translators)
-import Strftime
->>>>>>> b74b160e
 import Time
 import Utils
 import View.Components
@@ -386,17 +380,10 @@
         { t, tr } =
             loggedIn.shared.translators
 
-<<<<<<< HEAD
-        ( claimStatus, textColor ) =
-            case claim.status of
-                Approved ->
-                    ( t "all_analysis.approved", "text-green" )
-=======
-        date dateTime =
-            Just dateTime
-                |> Utils.posixDateTime
-                |> Strftime.format "%d %b %Y" Time.utc
-
+        -- date dateTime =
+        --     Just dateTime
+        --         |> Utils.posixDateTime
+        --         |> Strftime.format "%d %b %Y" Time.utc
         completionStatus =
             { approved =
                 List.filter .isApproved claim.checks
@@ -408,21 +395,16 @@
                 claim.action.verifications
             , claimStatus = claim.status
             }
->>>>>>> b74b160e
 
         claimAging =
             let
                 createdAtDate =
-                    case claim.createdAt of
-                        DateTime dt ->
-                            Iso8601.toTime dt |> Result.map (Date.fromPosix Time.utc)
+                    Utils.fromDateTime claim.createdAt
+                        |> Date.fromPosix loggedIn.shared.timezone
             in
-            case createdAtDate of
-                Ok d ->
-                    loggedIn.shared.now |> Date.fromPosix Time.utc |> Date.diff Date.Days d
-
-                Err _ ->
-                    -1
+            loggedIn.shared.now
+                |> Date.fromPosix loggedIn.shared.timezone
+                |> Date.diff Date.Days createdAtDate
 
         claimAgingText =
             if claimAging < 1 then
@@ -471,21 +453,15 @@
             , div [ class "mb-6" ]
                 [ p [ class "text-body overflow-ellipsis overflow-hidden mb-2" ]
                     [ text claim.action.description ]
-<<<<<<< HEAD
-                , View.Components.dateViewer [ class "text-gray-900 text-caption uppercase" ]
-                    identity
-                    loggedIn.shared
-                    (Utils.fromDateTime claim.createdAt)
-=======
                 , div [ class "flex w-full" ]
-                    [ p
-                        [ class "text-gray-900 text-caption uppercase" ]
-                        [ text (date claim.createdAt) ]
+                    [ View.Components.dateViewer [ class "text-gray-900 text-caption uppercase" ]
+                        identity
+                        loggedIn.shared
+                        (Utils.fromDateTime claim.createdAt)
                     , p
                         [ class "ml-auto text-purple-500 text-caption uppercase" ]
                         [ text claimAgingText ]
                     ]
->>>>>>> b74b160e
                 ]
             , viewVotingProgress loggedIn.shared completionStatus
             , if
