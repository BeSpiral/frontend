module Claim exposing
    ( ClaimId
    , ClaimStatus(..)
    , ModalStatus(..)
    , Model
    , Msg(..)
    , Paginated
    , claimPaginatedSelectionSet
    , encodeVerification
    , isValidated
    , isValidator
    , isVotable
    , paginatedPageInfo
    , paginatedToList
    , selectionSet
    , updateClaimModalStatus
    , viewClaimCard
    , viewPhotoModal
    , viewVoteClaimModal
    )

import Action exposing (Action, isClosed)
import Api.Relay exposing (Edge, PageConnection)
import Cambiatus.Enum.ClaimStatus as ClaimStatus
import Cambiatus.Object
import Cambiatus.Object.Check as Check
import Cambiatus.Object.Claim as Claim
import Cambiatus.Object.ClaimConnection
import Cambiatus.Object.ClaimEdge
import Cambiatus.Scalar exposing (DateTime(..))
import Eos
import Eos.Account as Eos
import Graphql.OptionalArgument exposing (OptionalArgument(..))
import Graphql.SelectionSet as SelectionSet exposing (SelectionSet, with)
import Html exposing (Html, a, button, div, img, label, p, strong, text)
import Html.Attributes exposing (class, classList, disabled, href, id, src, style, target)
import Html.Events exposing (onClick)
import Icons
import Json.Encode as Encode
import Profile
import Route exposing (Route)
import Session.LoggedIn as LoggedIn
import Session.Shared exposing (Translators)
import Strftime
import Time
import Utils
import View.Modal as Modal


type alias Model =
    { id : ClaimId
    , status : ClaimStatus
    , claimer : Profile.Minimal
    , action : Action
    , checks : List Check
    , createdAt : DateTime
    , proofPhoto : Maybe String
    , proofCode : Maybe String
    }


type ModalStatus
    = Loading ClaimId Bool
    | VoteConfirmationModal ClaimId Bool
    | PhotoModal Model
    | Closed


type ClaimStatus
    = Approved
    | Rejected
    | Pending


type alias ClaimId =
    Int


type alias Check =
    { isApproved : Bool
    , validator : Profile.Minimal
    }


isValidated : Model -> Eos.Name -> Bool
isValidated claim user =
    claim.status /= Pending || List.any (\c -> c.validator.account == user) claim.checks


isValidator : Eos.Name -> Model -> Bool
isValidator accountName claim =
    claim.action.validators
        |> List.any
            (\v -> v.account == accountName)


isVotable : Model -> Eos.Name -> Time.Posix -> Bool
isVotable claim accountName now =
    isValidator accountName claim
        && not (isValidated claim accountName)
        && not (isClosed claim.action now)
        && not claim.action.isCompleted


encodeVerification : ClaimId -> Eos.Name -> Bool -> Encode.Value
encodeVerification claimId validator vote =
    let
        encodedClaimId : Encode.Value
        encodedClaimId =
            Encode.int claimId

        encodedVerifier : Encode.Value
        encodedVerifier =
            Eos.encodeName validator

        encodedVote : Encode.Value
        encodedVote =
            vote
                |> Eos.boolToEosBool
                |> Eos.encodeEosBool
    in
    Encode.object
        [ ( "claim_id", encodedClaimId )
        , ( "verifier", encodedVerifier )
        , ( "vote", encodedVote )
        ]



-- GraphQL


type alias Paginated =
    PageConnection Model


claimPaginatedSelectionSet : SelectionSet Paginated Cambiatus.Object.ClaimConnection
claimPaginatedSelectionSet =
    SelectionSet.succeed PageConnection
        |> with (Cambiatus.Object.ClaimConnection.edges claimEdgeSelectionSet)
        |> with (Cambiatus.Object.ClaimConnection.pageInfo Api.Relay.pageInfoSelectionSet)


claimEdgeSelectionSet : SelectionSet (Edge Model) Cambiatus.Object.ClaimEdge
claimEdgeSelectionSet =
    SelectionSet.succeed Edge
        |> with Cambiatus.Object.ClaimEdge.cursor
        |> with (Cambiatus.Object.ClaimEdge.node selectionSet)


selectionSet : SelectionSet Model Cambiatus.Object.Claim
selectionSet =
    SelectionSet.succeed Model
        |> with Claim.id
        |> with (SelectionSet.map claimStatusMap Claim.status)
        |> with (Claim.claimer Profile.minimalSelectionSet)
        |> with (Claim.action Action.selectionSet)
        |> with (Claim.checks (\_ -> { input = Absent }) checkSelectionSet)
        |> with Claim.createdAt
        |> with (SelectionSet.map emptyStringToNothing Claim.proofPhoto)
        |> with (SelectionSet.map emptyStringToNothing Claim.proofCode)


emptyStringToNothing : Maybe String -> Maybe String
emptyStringToNothing s =
    case s of
        Just "" ->
            Nothing

        Just nonEmpty ->
            Just nonEmpty

        Nothing ->
            Nothing


claimStatusMap : ClaimStatus.ClaimStatus -> ClaimStatus
claimStatusMap v =
    case v of
        ClaimStatus.Approved ->
            Approved

        ClaimStatus.Rejected ->
            Rejected

        ClaimStatus.Pending ->
            Pending


checkSelectionSet : SelectionSet Check Cambiatus.Object.Check
checkSelectionSet =
    SelectionSet.succeed Check
        |> with Check.isVerified
        |> with (Check.validator Profile.minimalSelectionSet)


paginatedToList : Maybe Paginated -> List Model
paginatedToList maybeObj =
    let
        toMaybeEdges : Maybe Paginated -> Maybe (List (Maybe (Edge Model)))
        toMaybeEdges maybeConn =
            Maybe.andThen
                (\a -> a.edges)
                maybeConn

        toEdges : Maybe (List (Maybe (Edge Model))) -> List (Maybe (Edge Model))
        toEdges maybeEdges =
            Maybe.withDefault
                []
                maybeEdges

        toMaybeNodes : List (Maybe (Edge Model)) -> List (Maybe Model)
        toMaybeNodes edges =
            List.map
                (\a ->
                    Maybe.andThen
                        (\b -> b.node)
                        a
                )
                edges

        toNodes : List (Maybe Model) -> List Model
        toNodes maybeNodes =
            List.filterMap identity maybeNodes
    in
    maybeObj
        |> toMaybeEdges
        |> toEdges
        |> toMaybeNodes
        |> toNodes


paginatedPageInfo : Maybe Paginated -> Maybe Api.Relay.PageInfo
paginatedPageInfo maybePaginated =
    Maybe.map
        (\a -> a.pageInfo)
        maybePaginated



-- CLAIM CARD


type alias VoteClaimModalOptions msg =
    { voteMsg : ClaimId -> Bool -> msg
    , closeMsg : msg
    , claimId : ClaimId
    , isApproving : Bool
    , isInProgress : Bool
    }


type Msg
    = OpenVoteModal ClaimId Bool
    | CloseClaimModals
    | OpenPhotoModal Model
    | RouteOpened Route


updateClaimModalStatus : Msg -> { m | claimModalStatus : ModalStatus } -> { m | claimModalStatus : ModalStatus }
updateClaimModalStatus msg model =
    case msg of
        OpenVoteModal claimId vote ->
            { model | claimModalStatus = VoteConfirmationModal claimId vote }

        CloseClaimModals ->
            { model | claimModalStatus = Closed }

        OpenPhotoModal claimId ->
            { model | claimModalStatus = PhotoModal claimId }

        RouteOpened _ ->
            model


{-| Claim card with a short claim overview. Used on Dashboard and Analysis pages.
-}
viewClaimCard : LoggedIn.Model -> Model -> Html Msg
viewClaimCard { shared, accountName } claim =
    let
        { t } =
            shared.translators

        date dateTime =
            Just dateTime
                |> Utils.posixDateTime
                |> Strftime.format "%d %b %Y" Time.utc

        ( claimStatus, textColor ) =
            case claim.status of
                Approved ->
                    ( t "all_analysis.approved", "text-green" )

                Rejected ->
                    ( t "all_analysis.disapproved", "text-red" )

                Pending ->
                    ( t "all_analysis.pending", "text-black" )

        claimRoute =
            Route.Claim
                claim.action.objective.id
                claim.action.id
                claim.id
    in
    div [ class "w-full sm:w-1/2 lg:w-1/3 xl:w-1/4 px-2" ]
        [ div
            [ class "flex flex-col p-4 my-2 rounded-lg bg-white hover:shadow cursor-pointer"
            , id ("claim" ++ String.fromInt claim.id)

            -- We can't just use `a` with `href` here because there are other `a`-nodes inside.
            , onClick <| RouteOpened claimRoute
            ]
            [ div
                [ class "flex mb-8"
                , case claim.proofPhoto of
                    Just _ ->
                        class "justify-between"

                    Nothing ->
                        class "justify-center"
                ]
                [ Profile.view shared accountName claim.claimer
                , case claim.proofPhoto of
                    Just url ->
                        div [ class "claim-photo-thumb" ]
                            [ img
                                [ Utils.onClickNoBubble (OpenPhotoModal claim)
                                , src url
                                ]
                                []
                            ]

                    Nothing ->
                        text ""
                ]
            , a [ Route.href claimRoute ]
                [ div [ class "bg-gray-100 flex items-center justify-center h-6 w-32 mb-2" ]
                    [ p
                        [ class ("text-caption uppercase " ++ textColor) ]
                        [ text claimStatus ]
                    ]
                , div [ class "mb-6" ]
                    [ p [ class "text-body overflow-ellipsis overflow-hidden" ]
                        [ text claim.action.description ]
                    , p
                        [ class "text-gray-900 text-caption uppercase" ]
                        [ text (date claim.createdAt) ]
                    ]
                ]
            , if
                isValidated claim accountName
                    || not (isValidator accountName claim)
<<<<<<< HEAD
                    || (Action.isClosed claim.action shared.now || Action.isPastDeadline claim.action shared.now)
=======
                    || claim.action.isCompleted
                    || Action.isClosed claim.action now
                    || Action.isPastDeadline claim.action now
>>>>>>> a880fea8
              then
                a
                    [ class "button button-secondary w-full font-medium mb-2"
                    , Route.href claimRoute
                    ]
                    [ text (t "all_analysis.more_details") ]

              else
                div [ class "flex justify-between space-x-4" ]
                    [ button
                        [ class "button button-danger"
                        , Utils.onClickNoBubble (OpenVoteModal claim.id False)
                        ]
                        [ text (t "dashboard.reject") ]
                    , button
                        [ class "button button-primary"
                        , Utils.onClickNoBubble (OpenVoteModal claim.id True)
                        ]
                        [ text (t "dashboard.verify") ]
                    ]
            ]
        ]


viewPhotoModal : LoggedIn.Model -> Model -> Html Msg
viewPhotoModal loggedIn claim =
    let
        { t } =
            loggedIn.shared.translators

        body =
            [ div [ class "md:flex md:justify-start md:space-x-4" ]
                [ case claim.proofPhoto of
                    Just url ->
                        div [ class "sm:w-1/2" ]
                            [ img
                                [ style "max-height" "42vh"
                                , src url
                                ]
                                []
                            , a
                                [ class "underline inline-block py-1 text-gray"
                                , href url
                                , target "_blank"
                                ]
                                [ text (t "community.actions.proof.photo_full")
                                , Icons.externalLink "inline-block ml-1 h-3 fill-current"
                                ]
                            ]

                    Nothing ->
                        text ""
                , case claim.proofCode of
                    Just proofCode ->
                        div []
                            [ label [ class "mt-4 md:mt-0 input-label md:text-xl block" ]
                                [ text (t "community.actions.form.verification_code")
                                ]
                            , strong [ class "text-xl md:text-3xl" ] [ text proofCode ]
                            ]

                    Nothing ->
                        text ""
                ]
            ]

        withPhotoModalFooter =
            if isVotable claim loggedIn.accountName loggedIn.shared.now then
                Modal.withFooter
                    [ button
                        [ class "modal-cancel"
                        , onClick (OpenVoteModal claim.id False)
                        ]
                        [ text <| t "dashboard.reject" ]
                    , button
                        [ class "modal-accept"
                        , onClick (OpenVoteModal claim.id True)
                        ]
                        [ text <| t "dashboard.verify" ]
                    ]

            else
                -- Don't show footer if the Claim is already validated by the current user
                -- or if current user is not a validator.
                identity
    in
    Modal.initWith
        { closeMsg = CloseClaimModals
        , isVisible = True
        }
        |> Modal.withHeader (t "dashboard.claim")
        |> Modal.withBody body
        |> withPhotoModalFooter
        |> Modal.toHtml


viewVoteClaimModal : Translators -> VoteClaimModalOptions msg -> Html msg
viewVoteClaimModal { t } { voteMsg, closeMsg, claimId, isApproving, isInProgress } =
    let
        text_ s =
            text (t s)

        body =
            [ if isApproving then
                text_ "claim.modal.message_approve"

              else
                text_ "claim.modal.message_disapprove"
            ]

        footer =
            [ button
                [ class "modal-cancel"
                , onClick closeMsg
                , classList [ ( "button-disabled", isInProgress ) ]
                , disabled isInProgress
                ]
                [ text_ "claim.modal.secondary" ]
            , button
                [ class "modal-accept"
                , classList [ ( "button-disabled", isInProgress ) ]
                , disabled isInProgress
                , onClick (voteMsg claimId isApproving)
                ]
                [ if isApproving then
                    text_ "claim.modal.primary_approve"

                  else
                    text_ "claim.modal.primary_disapprove"
                ]
            ]
    in
    Modal.initWith
        { closeMsg = closeMsg
        , isVisible = True
        }
        |> Modal.withHeader (t "claim.modal.title")
        |> Modal.withBody body
        |> Modal.withFooter footer
        |> Modal.toHtml<|MERGE_RESOLUTION|>--- conflicted
+++ resolved
@@ -351,13 +351,9 @@
             , if
                 isValidated claim accountName
                     || not (isValidator accountName claim)
-<<<<<<< HEAD
-                    || (Action.isClosed claim.action shared.now || Action.isPastDeadline claim.action shared.now)
-=======
                     || claim.action.isCompleted
-                    || Action.isClosed claim.action now
-                    || Action.isPastDeadline claim.action now
->>>>>>> a880fea8
+                    || Action.isClosed claim.action shared.now
+                    || Action.isPastDeadline claim.action shared.now
               then
                 a
                     [ class "button button-secondary w-full font-medium mb-2"
