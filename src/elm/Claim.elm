--- conflicted
+++ resolved
@@ -10,13 +10,9 @@
     , paginatedPageInfo
     , paginatedToList
     , selectionSet
-<<<<<<< HEAD
     , updateClaimModalStatus
     , viewClaimCard
     , viewPhotoModal
-=======
-    , viewClaimCard
->>>>>>> 5c560805
     , viewVoteClaimModal
     )
 
@@ -35,13 +31,8 @@
 import Eos.Account
 import Graphql.OptionalArgument exposing (OptionalArgument(..))
 import Graphql.SelectionSet as SelectionSet exposing (SelectionSet, with)
-<<<<<<< HEAD
 import Html exposing (Html, a, button, div, img, label, p, strong, text)
-import Html.Attributes exposing (class, classList, id, src, style)
-=======
-import Html exposing (Html, a, button, div, p, text)
-import Html.Attributes exposing (class, classList, disabled, id)
->>>>>>> 5c560805
+import Html.Attributes exposing (class, classList, disabled, id, src, style)
 import Html.Events exposing (onClick)
 import Json.Encode as Encode
 import Profile exposing (Profile)
@@ -65,7 +56,7 @@
 
 
 type ModalStatus
-    = Loading
+    = Loading Int Bool
     | VoteModal Int Bool
     | PhotoModal
     | Closed
@@ -244,7 +235,7 @@
     , closeMsg : msg
     , claimId : Int
     , isApproving : Bool
-<<<<<<< HEAD
+    , isInProgress : Bool
     }
 
 
@@ -271,16 +262,6 @@
 -}
 viewClaimCard : LoggedIn.Model -> (Int -> Bool -> msg) -> msg -> Model -> Html msg
 viewClaimCard { selectedCommunity, shared, accountName } openConfirmationModalMsg openPhotoMsg claim =
-=======
-    , isInProgress : Bool
-    }
-
-
-{-| Claim card with a short claim overview. Used on Dashboard and Analysis pages.
--}
-viewClaimCard : LoggedIn.Model -> (Int -> Bool -> msg) -> Model -> Html msg
-viewClaimCard { selectedCommunity, shared, accountName } openConfirmationModalMsg claim =
->>>>>>> 5c560805
     let
         { t } =
             shared.translators
@@ -307,20 +288,16 @@
                 claim.action.objective.id
                 claim.action.id
                 claim.id
-<<<<<<< HEAD
 
         hasPhotoProof =
             -- TODO: replace this placeholder with the real data
             claim.id == 17
-=======
->>>>>>> 5c560805
     in
     div [ class "w-full sm:w-1/2 lg:w-1/3 xl:w-1/4 px-2 mb-4" ]
         [ div
             [ class "flex flex-col p-4 my-2 rounded-lg bg-white hover:shadow"
             , id ("claim" ++ String.fromInt claim.id)
             ]
-<<<<<<< HEAD
             [ -- a [ Route.href claimRoute ]
               div []
                 [ div
@@ -345,11 +322,6 @@
                       else
                         text ""
                     ]
-=======
-            [ a [ Route.href claimRoute ]
-                [ div [ class "flex justify-center mb-8" ]
-                    [ Profile.view shared accountName claim.claimer ]
->>>>>>> 5c560805
                 , div [ class "bg-gray-100 flex items-center justify-center h-6 w-32 mb-2" ]
                     [ p
                         [ class ("text-caption uppercase " ++ textColor) ]
@@ -387,7 +359,6 @@
         ]
 
 
-<<<<<<< HEAD
 viewPhotoModal : Translators -> Html Msg
 viewPhotoModal { t } =
     let
@@ -424,11 +395,7 @@
 
 
 viewVoteClaimModal : Translators -> VoteClaimModalOptions msg -> Html msg
-viewVoteClaimModal { t } { voteMsg, closeMsg, claimId, isApproving } =
-=======
-viewVoteClaimModal : Translators -> VoteClaimModalOptions msg -> Html msg
 viewVoteClaimModal { t } { voteMsg, closeMsg, claimId, isApproving, isInProgress } =
->>>>>>> 5c560805
     let
         text_ s =
             text (t s)
@@ -442,11 +409,6 @@
             ]
 
         footer =
-<<<<<<< HEAD
-            [ button [ class "modal-cancel", onClick closeMsg ]
-                [ text_ "claim.modal.secondary" ]
-            , button [ class "modal-accept", onClick (voteMsg claimId isApproving) ]
-=======
             [ button
                 [ class "modal-cancel"
                 , onClick closeMsg
@@ -460,7 +422,6 @@
                 , disabled isInProgress
                 , onClick (voteMsg claimId isApproving)
                 ]
->>>>>>> 5c560805
                 [ if isApproving then
                     text_ "claim.modal.primary_approve"
 
