--- conflicted
+++ resolved
@@ -281,17 +281,12 @@
 
         GotProfileSummaryMsg _ ->
             model
-
-
 {-| Claim card with a short claim overview. Used on Dashboard and Analysis pages.
 -}
-<<<<<<< HEAD
-viewClaimCard : LoggedIn.Model -> Model -> Bool -> Html Msg
-viewClaimCard loggedIn claim showClaimModal =
-=======
-viewClaimCard : LoggedIn.Model -> Profile.Summary.Model -> Model -> Html Msg
-viewClaimCard { shared, accountName } profileSummary claim =
->>>>>>> 717c820a
+
+
+viewClaimCard : LoggedIn.Model -> Profile.Summary.Model -> Model -> Bool -> Html Msg
+viewClaimCard loggedIn profileSummary claim showClaimModal =
     let
         t =
             loggedIn.shared.translators.t
@@ -310,21 +305,12 @@
                     ( t "all_analysis.disapproved", "text-red" )
 
                 Pending ->
-<<<<<<< HEAD
-                    ( t "all_analysis.pending", "text-black" )
-=======
                     if claim.action.isCompleted then
                         ( t "community.actions.completed", "text-black" )
 
                     else
                         ( t "all_analysis.pending", "text-black" )
 
-        claimRoute =
-            Route.Claim
-                claim.action.objective.id
-                claim.action.id
-                claim.id
->>>>>>> 717c820a
     in
     div [ class "w-full sm:w-1/2 lg:w-1/3 xl:w-1/4 px-2" ]
         [ viewClaimModal loggedIn claim showClaimModal
@@ -342,14 +328,10 @@
                     Nothing ->
                         class "justify-center"
                 ]
-<<<<<<< HEAD
-                [ Profile.view loggedIn.shared loggedIn.accountName claim.claimer
-=======
                 [ div [ class "flex items-center justify-center" ]
-                    [ Profile.Summary.view shared accountName claim.claimer profileSummary
+                    [ Profile.Summary.view loggedIn.shared loggedIn.accountName claim.claimer profileSummary
                         |> Html.map GotProfileSummaryMsg
                     ]
->>>>>>> 717c820a
                 , case claim.proofPhoto of
                     Just url ->
                         div [ class "claim-photo-thumb" ]
