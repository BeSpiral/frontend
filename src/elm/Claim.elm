--- conflicted
+++ resolved
@@ -8,11 +8,8 @@
     , Paginated
     , claimPaginatedSelectionSet
     , encodeVerification
-<<<<<<< HEAD
+    , initClaimProfileSummaries
     , isOpenForVotes
-=======
-    , initClaimProfileSummaries
->>>>>>> 760d6e96
     , isValidated
     , isVotable
     , paginatedPageInfo
@@ -111,7 +108,6 @@
         && not claim.action.isCompleted
 
 
-<<<<<<< HEAD
 isOpenForVotes : Time.Posix -> Model -> Bool
 isOpenForVotes now claim =
     let
@@ -126,7 +122,8 @@
     not (Action.isClosed claim.action now)
         && not claim.action.isCompleted
         && isOpen
-=======
+
+
 pendingValidators : Model -> List Profile.Minimal
 pendingValidators claim =
     List.filter
@@ -136,7 +133,6 @@
                 |> not
         )
         claim.action.validators
->>>>>>> 760d6e96
 
 
 encodeVerification : ClaimId -> Eos.Name -> Bool -> Encode.Value
