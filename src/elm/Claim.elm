module Claim exposing
<<<<<<< HEAD
    ( Check
    , ClaimId
=======
    ( ClaimId
    , ClaimProfileSummaries
>>>>>>> e404038b
    , ClaimStatus(..)
    , ModalStatus(..)
    , Model
    , Msg(..)
    , Paginated
    , claimPaginatedSelectionSet
    , encodeVerification
    , initClaimProfileSummaries
    , isValidated
    , isVotable
    , paginatedPageInfo
    , paginatedToList
    , selectionSet
    , updateClaimModalStatus
    , updateProfileSummaries
    , viewClaimCard
    , viewPhotoModal
    , viewVoteClaimModal
    )

import Action exposing (Action)
import Api.Relay exposing (Edge, PageConnection)
import Cambiatus.Enum.ClaimStatus as ClaimStatus
import Cambiatus.Object
import Cambiatus.Object.Check as Check
import Cambiatus.Object.Claim as Claim
import Cambiatus.Object.ClaimConnection
import Cambiatus.Object.ClaimEdge
import Cambiatus.Scalar exposing (DateTime(..))
import Eos
import Eos.Account as Eos
import Graphql.OptionalArgument exposing (OptionalArgument(..))
import Graphql.SelectionSet as SelectionSet exposing (SelectionSet, with)
import Html exposing (Html, a, button, div, label, p, strong, text)
import Html.Attributes exposing (class, classList, disabled, href, id, target)
import Html.Events exposing (onClick)
import Icons
import Json.Encode as Encode
import List.Extra as List
import Profile
import Profile.Summary
import Route
import Session.LoggedIn as LoggedIn
import Session.Shared exposing (Translators)
import Strftime
import Time
import Utils
import View.Components
import View.Modal as Modal


type alias Model =
    { id : ClaimId
    , status : ClaimStatus
    , claimer : Profile.Minimal
    , action : Action
    , checks : List Check
    , createdAt : DateTime
    , proofPhoto : Maybe String
    , proofCode : Maybe String
    }


type ModalStatus
    = Loading ClaimId Bool
    | VoteConfirmationModal ClaimId Bool
    | PhotoModal Model
    | Closed


type ClaimStatus
    = Approved
    | Rejected
    | Pending


type alias ClaimId =
    Int


type alias Check =
    { isApproved : Bool
    , validator : Profile.Minimal
    }


isValidated : Model -> Eos.Name -> Bool
isValidated claim user =
    claim.status /= Pending || List.any (\c -> c.validator.account == user) claim.checks


isValidator : Eos.Name -> Model -> Bool
isValidator accountName claim =
    claim.action.validators
        |> List.any
            (\v -> v.account == accountName)


isVotable : Model -> Eos.Name -> Time.Posix -> Bool
isVotable claim accountName now =
    isValidator accountName claim
        && not (isValidated claim accountName)
        && not (Action.isClosed claim.action now)
        && not claim.action.isCompleted


pendingValidators : Model -> List Profile.Minimal
pendingValidators claim =
    List.filter
        (\validator ->
            List.map (\c -> c.validator.account) claim.checks
                |> List.member validator.account
                |> not
        )
        claim.action.validators


encodeVerification : ClaimId -> Eos.Name -> Bool -> Encode.Value
encodeVerification claimId validator vote =
    let
        encodedClaimId : Encode.Value
        encodedClaimId =
            Encode.int claimId

        encodedVerifier : Encode.Value
        encodedVerifier =
            Eos.encodeName validator

        encodedVote : Encode.Value
        encodedVote =
            vote
                |> Eos.boolToEosBool
                |> Eos.encodeEosBool
    in
    Encode.object
        [ ( "claim_id", encodedClaimId )
        , ( "verifier", encodedVerifier )
        , ( "vote", encodedVote )
        ]



-- GraphQL


type alias Paginated =
    PageConnection Model


claimPaginatedSelectionSet : SelectionSet Paginated Cambiatus.Object.ClaimConnection
claimPaginatedSelectionSet =
    SelectionSet.succeed PageConnection
        |> with (Cambiatus.Object.ClaimConnection.edges claimEdgeSelectionSet)
        |> with (Cambiatus.Object.ClaimConnection.pageInfo Api.Relay.pageInfoSelectionSet)


claimEdgeSelectionSet : SelectionSet (Edge Model) Cambiatus.Object.ClaimEdge
claimEdgeSelectionSet =
    SelectionSet.succeed Edge
        |> with Cambiatus.Object.ClaimEdge.cursor
        |> with (Cambiatus.Object.ClaimEdge.node selectionSet)


selectionSet : SelectionSet Model Cambiatus.Object.Claim
selectionSet =
    SelectionSet.succeed Model
        |> with Claim.id
        |> with (SelectionSet.map claimStatusMap Claim.status)
        |> with (Claim.claimer Profile.minimalSelectionSet)
        |> with (Claim.action Action.selectionSet)
        |> with (Claim.checks (\_ -> { input = Absent }) checkSelectionSet)
        |> with Claim.createdAt
        |> with (SelectionSet.map emptyStringToNothing Claim.proofPhoto)
        |> with (SelectionSet.map emptyStringToNothing Claim.proofCode)


emptyStringToNothing : Maybe String -> Maybe String
emptyStringToNothing s =
    case s of
        Just "" ->
            Nothing

        Just nonEmpty ->
            Just nonEmpty

        Nothing ->
            Nothing


claimStatusMap : ClaimStatus.ClaimStatus -> ClaimStatus
claimStatusMap v =
    case v of
        ClaimStatus.Approved ->
            Approved

        ClaimStatus.Rejected ->
            Rejected

        ClaimStatus.Pending ->
            Pending


checkSelectionSet : SelectionSet Check Cambiatus.Object.Check
checkSelectionSet =
    SelectionSet.succeed Check
        |> with Check.isVerified
        |> with (Check.validator Profile.minimalSelectionSet)


paginatedToList : Maybe Paginated -> List Model
paginatedToList maybeObj =
    let
        toMaybeEdges : Maybe Paginated -> Maybe (List (Maybe (Edge Model)))
        toMaybeEdges maybeConn =
            Maybe.andThen
                (\a -> a.edges)
                maybeConn

        toEdges : Maybe (List (Maybe (Edge Model))) -> List (Maybe (Edge Model))
        toEdges maybeEdges =
            Maybe.withDefault
                []
                maybeEdges

        toMaybeNodes : List (Maybe (Edge Model)) -> List (Maybe Model)
        toMaybeNodes edges =
            List.map
                (\a ->
                    Maybe.andThen
                        (\b -> b.node)
                        a
                )
                edges

        toNodes : List (Maybe Model) -> List Model
        toNodes maybeNodes =
            List.filterMap identity maybeNodes
    in
    maybeObj
        |> toMaybeEdges
        |> toEdges
        |> toMaybeNodes
        |> toNodes


paginatedPageInfo : Maybe Paginated -> Maybe Api.Relay.PageInfo
paginatedPageInfo maybePaginated =
    Maybe.map
        (\a -> a.pageInfo)
        maybePaginated



-- CLAIM CARD


type alias ClaimProfileSummaries =
    { cardSummary : Profile.Summary.Model
    , topModalSummary : Profile.Summary.Model
    , votersSummaries : List Profile.Summary.Model
    , pendingSummaries : List Profile.Summary.Model
    , showClaimModal : Bool
    }


initClaimProfileSummaries : Model -> ClaimProfileSummaries
initClaimProfileSummaries claim =
    { cardSummary = Profile.Summary.init False
    , topModalSummary = Profile.Summary.init True
    , votersSummaries =
        List.length claim.checks
            |> Profile.Summary.initMany False
    , pendingSummaries =
        List.length (pendingValidators claim)
            |> Profile.Summary.initMany False
    , showClaimModal = False
    }


type ProfileSummaryKind
    = CardSummary
    | TopModalSummary
    | VotersSummaries Int
    | PendingSummaries Int


type alias VoteClaimModalOptions msg =
    { voteMsg : ClaimId -> Bool -> msg
    , closeMsg : msg
    , claimId : ClaimId
    , isApproving : Bool
    , isInProgress : Bool
    }


type Msg
    = OpenVoteModal ClaimId Bool
    | CloseClaimModals
    | OpenPhotoModal Model
    | GotExternalMsg ExternalMsg


type ExternalMsg
    = OpenClaimModal
    | CloseClaimModal
    | GotProfileSummaryMsg ProfileSummaryKind Profile.Summary.Msg


updateClaimModalStatus : Msg -> { m | claimModalStatus : ModalStatus } -> { m | claimModalStatus : ModalStatus }
updateClaimModalStatus msg model =
    case msg of
        OpenVoteModal claimId vote ->
            { model | claimModalStatus = VoteConfirmationModal claimId vote }

        CloseClaimModals ->
            { model | claimModalStatus = Closed }

        OpenPhotoModal claimId ->
            { model | claimModalStatus = PhotoModal claimId }

        GotExternalMsg _ ->
            model


updateProfileSummaries : ExternalMsg -> ClaimProfileSummaries -> ClaimProfileSummaries
updateProfileSummaries externalMsg claimProfileSummaries =
    case externalMsg of
        OpenClaimModal ->
            { claimProfileSummaries | showClaimModal = True }

        CloseClaimModal ->
            { claimProfileSummaries | showClaimModal = False }

        GotProfileSummaryMsg profileSummaryKind subMsg ->
            case profileSummaryKind of
                CardSummary ->
                    { claimProfileSummaries | cardSummary = Profile.Summary.update subMsg claimProfileSummaries.cardSummary }

                TopModalSummary ->
                    { claimProfileSummaries | topModalSummary = Profile.Summary.update subMsg claimProfileSummaries.topModalSummary }

                VotersSummaries index ->
                    { claimProfileSummaries | votersSummaries = List.updateAt index (Profile.Summary.update subMsg) claimProfileSummaries.votersSummaries }

                PendingSummaries index ->
                    { claimProfileSummaries | pendingSummaries = List.updateAt index (Profile.Summary.update subMsg) claimProfileSummaries.pendingSummaries }


{-| Claim card with a short claim overview. Used on Dashboard and Analysis pages.
-}
viewClaimCard : LoggedIn.Model -> ClaimProfileSummaries -> Model -> Html Msg
viewClaimCard loggedIn profileSummaries claim =
    let
        { t } =
            loggedIn.shared.translators

        date dateTime =
            Just dateTime
                |> Utils.posixDateTime
                |> Strftime.format "%d %b %Y" Time.utc

        ( claimStatus, textColor ) =
            case claim.status of
                Approved ->
                    ( t "all_analysis.approved", "text-green" )

                Rejected ->
                    ( t "all_analysis.disapproved", "text-red" )

                Pending ->
                    if claim.action.isCompleted then
                        ( t "community.actions.completed", "text-black" )

                    else
                        ( t "all_analysis.pending", "text-black" )
    in
    div [ class "w-full sm:w-1/2 lg:w-1/3 xl:w-1/4 px-2" ]
        [ viewClaimModal loggedIn profileSummaries claim
        , div
            [ class "flex flex-col p-4 my-2 rounded-lg bg-white hover:shadow cursor-pointer"
            , id ("claim" ++ String.fromInt claim.id)
            , Utils.onClickNoBubble (GotExternalMsg OpenClaimModal)
            ]
            [ div
                [ class "flex mb-8"
                , case claim.proofPhoto of
                    Just _ ->
                        class "justify-between"

                    Nothing ->
                        class "justify-center"
                ]
                [ Profile.Summary.view loggedIn.shared loggedIn.accountName claim.claimer profileSummaries.cardSummary
                    |> Html.map (GotProfileSummaryMsg CardSummary >> GotExternalMsg)
                , case claim.proofPhoto of
                    Just url ->
                        div [ class "claim-photo-thumb" ]
                            [ View.Components.pdfViewer
                                [ Utils.onClickNoBubble (OpenPhotoModal claim)
                                , class "w-full h-full rounded-sm"
                                ]
                                { url = url
                                , childClass = "max-w-full max-h-full"
                                , maybeTranslators = Nothing
                                }
                            ]

                    Nothing ->
                        text ""
                ]
            , div [ class "bg-gray-100 flex items-center justify-center h-6 w-32 mb-2" ]
                [ p
                    [ class ("text-caption uppercase " ++ textColor) ]
                    [ text claimStatus ]
                ]
            , div [ class "mb-6" ]
                [ p [ class "text-body overflow-ellipsis overflow-hidden" ]
                    [ text claim.action.description ]
                , p
                    [ class "text-gray-900 text-caption uppercase" ]
                    [ text (date claim.createdAt) ]
                ]
            , if
                isValidated claim loggedIn.accountName
                    || not (isValidator loggedIn.accountName claim)
                    || claim.action.isCompleted
                    || Action.isClosed claim.action loggedIn.shared.now
                    || Action.isPastDeadline claim.action loggedIn.shared.now
              then
                button
                    [ class "button button-secondary w-full font-medium mb-2"
                    , Utils.onClickNoBubble (GotExternalMsg OpenClaimModal)
                    ]
                    [ text (t "all_analysis.more_details") ]

              else
                div [ class "flex justify-between space-x-4" ]
                    [ button
                        [ class "button button-danger"
                        , Utils.onClickNoBubble (OpenVoteModal claim.id False)
                        ]
                        [ text (t "dashboard.reject") ]
                    , button
                        [ class "button button-primary"
                        , Utils.onClickNoBubble (OpenVoteModal claim.id True)
                        ]
                        [ text (t "dashboard.verify") ]
                    ]
            ]
        ]


viewClaimModal : LoggedIn.Model -> ClaimProfileSummaries -> Model -> Html Msg
viewClaimModal { shared, accountName } profileSummaries claim =
    let
        { t, tr } =
            shared.translators

        greenTextTitleClass =
            "uppercase text-green text-xs"

        claimVerifiersSectionClass =
            "block my-6 h-auto space-y-4"

        claimVerifiersProfileListContainerClass =
            "grid grid-cols-3 md:flex md:flex-wrap md:space-x-6 py-2"

        claimVerifiersFewerProfiles =
            "flex flex-wrap space-x-6"

        profileSummaryEmpty =
            div [ class claimVerifiersFewerProfiles ]
                [ div [ class "mb-10" ] [ Profile.viewEmpty shared ]
                ]

        viewProfileSummary profile_ profileSummary_ =
            profileSummary_
                |> Profile.Summary.withRelativeSelector ".modal-content"
                |> Profile.Summary.withScrollSelector ".modal-body"
                |> Profile.Summary.view shared accountName profile_

        viewClaimerProfileSummary =
            viewProfileSummary claim.claimer profileSummaries.topModalSummary
                |> Html.map (GotProfileSummaryMsg TopModalSummary >> GotExternalMsg)

        viewClaimDateAndState =
            let
                date datetime =
                    Just datetime
                        |> Utils.posixDateTime
                        |> Strftime.format "%d %b %Y" Time.utc

                ( claimStatusPhrase, claimStatus, textColor ) =
                    case claim.status of
                        Approved ->
                            ( t "claim.title_approved.1", t "claim.approved", "text-2xl font-bold lowercase text-green" )

                        Rejected ->
                            ( t "claim.title_rejected.1", t "claim.disapproved", "text-2xl font-bold lowercase text-red" )

                        Pending ->
                            if claim.action.isCompleted then
                                ( t "claim.title_under_review.1", t "community.actions.completed", "text-black" )

                            else
                                ( t "claim.title_under_review.1", t "claim.pending", "text-2xl font-bold lowercase text-gray-600" )

                claimDate =
                    tr "claim.claimed_on" [ ( "claim_date", date claim.createdAt ) ]
            in
            div [ class "block" ]
                [ p [ class "text-xs uppercase" ] [ text claimDate ]
                , label [ class "text-2xl font-bold" ]
                    [ text claimStatusPhrase
                    ]
                , div [ class textColor ] [ text claimStatus ]
                ]

        viewRewardInfo =
            let
                rewardTxtClass =
                    "my-2 font-bold text-lg"

                makeAsset float =
                    { amount = float
                    , symbol = claim.action.objective.community.symbol
                    }
            in
            div
                [ class "text-center flex justify-center bg-gray-100 rounded-md p-4 space-x-16" ]
                [ div
                    []
                    [ p [ class rewardTxtClass ] [ text (Eos.assetToString (makeAsset claim.action.reward)) ]
                    , p [ class greenTextTitleClass ] [ text (t "community.actions.reward") ]
                    ]
                , div []
                    [ p [ class rewardTxtClass ] [ text (Eos.assetToString (makeAsset claim.action.verifierReward)) ]
                    , p [ class greenTextTitleClass ] [ text (t "claim.analyst_reward") ]
                    ]
                ]

        viewApprovedByProfileSummaryList =
            let
                cls =
                    if List.length claim.checks > 3 then
                        claimVerifiersProfileListContainerClass

                    else
                        claimVerifiersFewerProfiles
            in
            div
                [ class claimVerifiersSectionClass ]
                [ p [ class greenTextTitleClass ] [ text (t "claim.approved_by") ]
                , div []
                    [ if List.isEmpty claim.checks then
                        profileSummaryEmpty

                      else
                        div [ class cls ]
                            (List.map3
                                (\profileSummary index c ->
                                    if c.isApproved then
                                        div [ class "mb-4" ]
                                            [ viewProfileSummary c.validator profileSummary
                                                |> Html.map (GotProfileSummaryMsg (VotersSummaries index) >> GotExternalMsg)
                                            ]

                                    else
                                        text ""
                                )
                                profileSummaries.votersSummaries
                                (List.range 0 (List.length profileSummaries.votersSummaries))
                                claim.checks
                            )
                    ]
                ]

        viewDisapprovedByProfileSummaryList =
            let
                cls =
                    if List.length claim.checks > 3 then
                        claimVerifiersProfileListContainerClass

                    else
                        claimVerifiersFewerProfiles
            in
            div
                [ class claimVerifiersSectionClass ]
                [ p [ class greenTextTitleClass ] [ text (t "claim.disapproved_by") ]
                , div []
                    [ if List.filter (\check -> check.isApproved == False) claim.checks |> List.isEmpty then
                        profileSummaryEmpty

                      else
                        div [ class cls ]
                            (List.map3
                                (\profileSummary index c ->
                                    if not c.isApproved then
                                        div [ class "mb-4" ]
                                            [ viewProfileSummary c.validator profileSummary
                                                |> Html.map (GotProfileSummaryMsg (VotersSummaries index) >> GotExternalMsg)
                                            ]

                                    else
                                        text ""
                                )
                                profileSummaries.votersSummaries
                                (List.range 0 (List.length profileSummaries.votersSummaries))
                                claim.checks
                            )
                    ]
                ]

        viewPendingVotersProfileSummaryList =
            let
                cls =
                    if List.length profileSummaries.pendingSummaries > 3 then
                        claimVerifiersProfileListContainerClass

                    else
                        claimVerifiersFewerProfiles
            in
            div
                [ class claimVerifiersSectionClass ]
                [ p [ class greenTextTitleClass ] [ text (t "claim.pending_vote") ]
                , div []
                    [ if List.length claim.checks == claim.action.verifications then
                        profileSummaryEmpty

                      else
                        div [ class cls ]
                            (pendingValidators claim
                                |> List.map3
                                    (\profileSummary index v ->
                                        div [ class "mb-4" ]
                                            [ viewProfileSummary v profileSummary
                                                |> Html.map (GotProfileSummaryMsg (PendingSummaries index) >> GotExternalMsg)
                                            ]
                                    )
                                    profileSummaries.pendingSummaries
                                    (List.range 0 (List.length profileSummaries.pendingSummaries))
                            )
                    ]
                ]

        viewActionDetails =
            let
                proofCode =
                    case claim.proofCode of
                        Just code ->
                            code

                        Nothing ->
                            ""
            in
            div
                [ class "block mt-6" ]
                [ p [ class greenTextTitleClass ] [ text (t "claim.action") ]
                , p [ class "text-left mt-2 text-lg w-full" ] [ text claim.action.description ]
                , case claim.proofPhoto of
                    Just url ->
                        div
                            [ class "relative h-auto w-auto text-center text-white"
                            , Utils.onClickNoBubble (OpenPhotoModal claim)
                            ]
                            [ div
                                [ class "z-10 absolute bottom-1 left-1 bg-black bg-opacity-60 p-4" ]
                                [ p [ class "text-xs text-left w-full uppercase" ] [ text (t "community.actions.form.verification_code") ]
                                , p [ class "text-base font-bold font-normal text-left w-full" ] [ text proofCode ]
                                ]
                            , View.Components.pdfViewer
                                [ Utils.onClickNoBubble (OpenPhotoModal claim)
                                , class "w-full h-full min-h-48 rounded-sm bg-gray-300"
                                ]
                                { url = url
                                , childClass = "max-w-full max-h-full"
                                , maybeTranslators = Nothing
                                }
                            ]

                    Nothing ->
                        text ""
                ]

        header =
            div [ class "flex mt-12 space-x-8 justify-center" ]
                [ viewClaimerProfileSummary
                , viewClaimDateAndState
                ]

        body =
            div
                [ class "block" ]
                [ viewRewardInfo
                , viewApprovedByProfileSummaryList
                , viewDisapprovedByProfileSummaryList
                , viewPendingVotersProfileSummaryList
                , viewActionDetails
                ]

        footer =
            let
                claimRoute =
                    Route.Claim
                        claim.action.objective.id
                        claim.action.id
                        claim.id
            in
            if isVotable claim accountName shared.now then
                div [ class "block" ]
                    [ div [ class "flex justify-between space-x-4 mt-4 object-bottom" ]
                        [ button
                            [ class "button button-danger"
                            , onClick (OpenVoteModal claim.id False)
                            ]
                            [ text (t "dashboard.reject") ]
                        , button
                            [ class "button button-primary"
                            , onClick (OpenVoteModal claim.id True)
                            ]
                            [ text (t "dashboard.verify") ]
                        ]
                    , a
                        [ class "button button-primary mt-4 w-full"
                        , target "_blank"
                        , Route.href claimRoute
                        ]
                        [ text (t "claim.modal.view_details")
                        , Icons.externalLink "inline-block ml-4 h-3 fill-current"
                        ]
                    ]

            else
                text ""
    in
    div
        []
        [ Modal.initWith
            { closeMsg = GotExternalMsg CloseClaimModal
            , isVisible = profileSummaries.showClaimModal
            }
            |> Modal.withBody
                [ div
                    [ class "block space-y-6 "
                    ]
                    [ header
                    , body
                    ]
                ]
            |> Modal.withFooter [ footer ]
            |> Modal.withSize Modal.Large
            |> Modal.toHtml
        ]


viewPhotoModal : LoggedIn.Model -> Model -> Html Msg
viewPhotoModal loggedIn claim =
    let
        { t } =
            loggedIn.shared.translators

        body =
            [ div [ class "md:flex md:justify-start md:space-x-4" ]
                [ case claim.proofPhoto of
                    Just url ->
                        div [ class "sm:w-1/2" ]
                            [ View.Components.pdfViewer
                                [ class "min-h-[100px] max-h-[42vh] rounded-sm" ]
                                { url = url
                                , childClass = "max-w-full max-h-full"
                                , maybeTranslators = Just loggedIn.shared.translators
                                }
                            , a
                                [ class "underline inline-block py-1 text-gray"
                                , href url
                                , target "_blank"
                                ]
                                [ text (t "community.actions.proof.upload_full")
                                , Icons.externalLink "inline-block ml-1 h-3 fill-current"
                                ]
                            ]

                    Nothing ->
                        text ""
                , case claim.proofCode of
                    Just proofCode ->
                        div []
                            [ label [ class "mt-4 md:mt-0 input-label md:text-xl block" ]
                                [ text (t "community.actions.form.verification_code")
                                ]
                            , strong [ class "text-xl md:text-3xl" ] [ text proofCode ]
                            ]

                    Nothing ->
                        text ""
                ]
            ]

        withPhotoModalFooter =
            if isVotable claim loggedIn.accountName loggedIn.shared.now then
                Modal.withFooter
                    [ button
                        [ class "modal-cancel"
                        , onClick (OpenVoteModal claim.id False)
                        ]
                        [ text <| t "dashboard.reject" ]
                    , button
                        [ class "modal-accept"
                        , onClick (OpenVoteModal claim.id True)
                        ]
                        [ text <| t "dashboard.verify" ]
                    ]

            else
                -- Don't show footer if the Claim is already validated by the current user
                -- or if current user is not a validator.
                identity
    in
    Modal.initWith
        { closeMsg = CloseClaimModals
        , isVisible = True
        }
        |> Modal.withHeader (t "dashboard.claim")
        |> Modal.withBody body
        |> withPhotoModalFooter
        |> Modal.toHtml


viewVoteClaimModal : Translators -> VoteClaimModalOptions msg -> Html msg
viewVoteClaimModal { t } { voteMsg, closeMsg, claimId, isApproving, isInProgress } =
    let
        text_ s =
            text (t s)

        body =
            [ if isApproving then
                text_ "claim.modal.message_approve"

              else
                text_ "claim.modal.message_disapprove"
            ]

        footer =
            [ button
                [ class "modal-cancel"
                , onClick closeMsg
                , classList [ ( "button-disabled", isInProgress ) ]
                , disabled isInProgress
                ]
                [ text_ "claim.modal.secondary" ]
            , button
                [ class "modal-accept"
                , classList [ ( "button-disabled", isInProgress ) ]
                , disabled isInProgress
                , onClick (voteMsg claimId isApproving)
                ]
                [ if isApproving then
                    text_ "claim.modal.primary_approve"

                  else
                    text_ "claim.modal.primary_disapprove"
                ]
            ]
    in
    Modal.initWith
        { closeMsg = closeMsg
        , isVisible = True
        }
        |> Modal.withHeader (t "claim.modal.title")
        |> Modal.withBody body
        |> Modal.withFooter footer
        |> Modal.toHtml<|MERGE_RESOLUTION|>--- conflicted
+++ resolved
@@ -1,11 +1,7 @@
 module Claim exposing
-<<<<<<< HEAD
     ( Check
     , ClaimId
-=======
-    ( ClaimId
     , ClaimProfileSummaries
->>>>>>> e404038b
     , ClaimStatus(..)
     , ModalStatus(..)
     , Model
