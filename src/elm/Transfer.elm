--- conflicted
+++ resolved
@@ -314,12 +314,7 @@
                     text ""
 
                 Just memo ->
-<<<<<<< HEAD
-                    p [ class "text-sm text-gray-900 break-all" ]
-                        [ text <| t memo ]
-=======
-                    View.MarkdownEditor.viewReadOnly [ class "text-xs text-gray-900 break-all" ]
+                    View.MarkdownEditor.viewReadOnly [ class "text-sm text-gray-900 break-all" ]
                         (t memo)
->>>>>>> 37b3e373
             ]
         ]