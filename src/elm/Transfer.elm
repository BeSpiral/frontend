<<<<<<< HEAD
module Transfer exposing (ConnectionTransfer, QueryTransfers, Transfer, communityFilter, encodeEosActionData, getTotalCount, getTransfers, metadataConnectionSelectionSet, transferConnectionSelectionSet, transferItemSelectionSet, transferQuery, transfersQuery, userFilter)
=======
module Transfer exposing (ConnectionTransfer, QueryTransfers, Transfer, TransferUser, communityFilter, encodeEosActionData, getTotalCount, getTransfers, metadataConnectionSelectionSet, transferConnectionSelectionSet, transferItemSelectionSet, transferQuery, transfersQuery, userFilter)
>>>>>>> 53dc06b5

import Api.Relay exposing (Edge, MetadataConnection, PageConnection, PageInfo, PaginationArgs, pageInfoSelectionSet)
import Avatar exposing (Avatar)
import Bespiral.Object
import Bespiral.Object.Community
import Bespiral.Object.Profile
import Bespiral.Object.Transfer
import Bespiral.Object.TransferConnection
import Bespiral.Object.TransferEdge
import Bespiral.Query
import Bespiral.Scalar exposing (DateTime(..))
import Eos exposing (Symbol)
import Eos.Account as Eos
import Graphql.Operation exposing (RootQuery)
import Graphql.OptionalArgument exposing (OptionalArgument(..))
import Graphql.SelectionSet as SelectionSet exposing (SelectionSet, with)
import Json.Encode as Encode exposing (Value)
import User exposing (User)


type TransferFilter
    = RegularUser Eos.Name
    | Community Symbol


userFilter : Eos.Name -> TransferFilter
userFilter name =
    RegularUser name


communityFilter : Symbol -> TransferFilter
communityFilter sym =
    Community sym


type alias ProfileArgs =
    { input :
        { account : OptionalArgument String
        }
    }


type alias CommunityArgs =
    { symbol : OptionalArgument String
    }


type alias Transfer =
    { id : Int
<<<<<<< HEAD
    , to : User
    , from : User
=======
    , to : TransferUser
    , from : TransferUser
>>>>>>> 53dc06b5
    , value : Float
    , memo : Maybe String
    , symbol : Symbol
    , community : Cmm
    , blockTime : DateTime
    }

type alias Cmm =
    { name : String
    }

type alias TransferUser =
    { avatar : Avatar
    , userName : Maybe String
    , account : Eos.Name
    }


type alias Cmm =
    { name : String
    }


type alias EdgeTransfer =
    Edge Transfer


type alias ConnectionTransfer =
    PageConnection Transfer


type alias QueryTransfers =
    { transfers : Maybe ConnectionTransfer
    }


type alias EosActionData =
    { from : Eos.Name
    , to : Eos.Name
    , value : Eos.Asset
    , memo : String
    }


encodeEosActionData : EosActionData -> Value
encodeEosActionData data =
    Encode.object
        [ ( "from", Eos.encodeName data.from )
        , ( "to", Eos.encodeName data.to )
        , ( "quantity", Eos.encodeAsset data.value )
        , ( "memo", Encode.string data.memo )
        ]



-- GRAPHQL API


profileNameSelectionSet : SelectionSet (Maybe String) typeLock -> SelectionSet (Maybe String) typeLock
profileNameSelectionSet =
    SelectionSet.map (\t -> t)


transferItemSelectionSet : SelectionSet Transfer Bespiral.Object.Transfer
transferItemSelectionSet =
    SelectionSet.succeed Transfer
        |> with Bespiral.Object.Transfer.id
<<<<<<< HEAD
        |> with (Bespiral.Object.Transfer.to User.selectionSet)
        |> with (Bespiral.Object.Transfer.from User.selectionSet)
=======
        |> with
            (Bespiral.Object.Transfer.to
                (SelectionSet.succeed TransferUser
                    |> with (Avatar.selectionSet Bespiral.Object.Profile.avatar)
                    |> with (profileNameSelectionSet Bespiral.Object.Profile.name)
                    |> with (Eos.nameSelectionSet Bespiral.Object.Profile.account)
                )
            )
        |> with
            (Bespiral.Object.Transfer.from
                (SelectionSet.succeed TransferUser
                    |> with (Avatar.selectionSet Bespiral.Object.Profile.avatar)
                    |> with (profileNameSelectionSet Bespiral.Object.Profile.name)
                    |> with (Eos.nameSelectionSet Bespiral.Object.Profile.account)
                )
            )
>>>>>>> 53dc06b5
        |> with Bespiral.Object.Transfer.amount
        |> with Bespiral.Object.Transfer.memo
        |> with (Eos.symbolSelectionSet Bespiral.Object.Transfer.communityId)
        |> with
<<<<<<< HEAD
            (Bespiral.Object.Transfer.community
                (SelectionSet.succeed Cmm
                    |> with Bespiral.Object.Community.name
                )
            )
=======
           (Bespiral.Object.Transfer.community
                (SelectionSet.succeed Cmm
                    |> with Bespiral.Object.Community.name
                )
           )
>>>>>>> 53dc06b5
        |> with Bespiral.Object.Transfer.createdAt


transferEdgeSelectionSet : SelectionSet EdgeTransfer Bespiral.Object.TransferEdge
transferEdgeSelectionSet =
    SelectionSet.succeed Edge
        |> with Bespiral.Object.TransferEdge.cursor
        |> with (Bespiral.Object.TransferEdge.node transferItemSelectionSet)


transferConnectionSelectionSet : SelectionSet ConnectionTransfer Bespiral.Object.TransferConnection
transferConnectionSelectionSet =
    SelectionSet.succeed PageConnection
        |> with (Bespiral.Object.TransferConnection.edges transferEdgeSelectionSet)
        |> with (Bespiral.Object.TransferConnection.pageInfo pageInfoSelectionSet)


metadataConnectionSelectionSet : SelectionSet MetadataConnection Bespiral.Object.TransferConnection
metadataConnectionSelectionSet =
    SelectionSet.succeed MetadataConnection
        |> with Bespiral.Object.TransferConnection.totalCount
        |> with Bespiral.Object.TransferConnection.fetchedCount


profileTransfersSelectionSet : (PaginationArgs -> PaginationArgs) -> SelectionSet QueryTransfers Bespiral.Object.Profile
profileTransfersSelectionSet paginateArgs =
    let
        transfers =
            Bespiral.Object.Profile.transfers
                paginateArgs
                transferConnectionSelectionSet
    in
    SelectionSet.succeed QueryTransfers
        |> with transfers


communityTransfersSelectionSet : (PaginationArgs -> PaginationArgs) -> SelectionSet QueryTransfers Bespiral.Object.Community
communityTransfersSelectionSet paginateArgs =
    let
        transfers =
            Bespiral.Object.Community.transfers
                paginateArgs
                transferConnectionSelectionSet
    in
    SelectionSet.succeed QueryTransfers
        |> with transfers


transfersQuery : TransferFilter -> (PaginationArgs -> PaginationArgs) -> SelectionSet (Maybe QueryTransfers) RootQuery
transfersQuery input paginateArgs =
    case input of
        RegularUser name ->
            profileTransfersSelectionSet paginateArgs
                |> Bespiral.Query.profile { input = { account = Present (Eos.nameToString name) } }

        Community symbol ->
            communityTransfersSelectionSet paginateArgs
                |> Bespiral.Query.community { symbol = Eos.symbolToString symbol }


getTransfers : Maybe { t | transfers : Maybe ConnectionTransfer } -> List Transfer
getTransfers maybeObj =
    let
        toMaybeConn : Maybe { t | transfers : Maybe ConnectionTransfer } -> Maybe ConnectionTransfer
        toMaybeConn maybeObj_ =
            Maybe.andThen
                (\a -> a.transfers)
                maybeObj_

        toMaybeEdges : Maybe ConnectionTransfer -> Maybe (List (Maybe EdgeTransfer))
        toMaybeEdges maybeConn =
            Maybe.andThen
                (\a -> a.edges)
                maybeConn

        toEdges : Maybe (List (Maybe EdgeTransfer)) -> List (Maybe EdgeTransfer)
        toEdges maybeEdges =
            Maybe.withDefault
                []
                maybeEdges

        toMaybeNodes : List (Maybe EdgeTransfer) -> List (Maybe Transfer)
        toMaybeNodes edges =
            List.map
                (\a ->
                    Maybe.andThen
                        (\b ->
                            b.node
                        )
                        a
                )
                edges

        toNodes : List (Maybe Transfer) -> List Transfer
        toNodes maybeNodes =
            List.filterMap
                identity
                maybeNodes
    in
    maybeObj
        |> toMaybeConn
        |> toMaybeEdges
        |> toEdges
        |> toMaybeNodes
        |> toNodes


getTotalCount : Maybe { t | transfers : Maybe MetadataConnection } -> Maybe Int
getTotalCount maybeObj =
    let
        toMaybeConn : Maybe { t | transfers : Maybe MetadataConnection } -> Maybe MetadataConnection
        toMaybeConn maybeObj_ =
            Maybe.andThen
                (\obj ->
                    obj.transfers
                )
                maybeObj_

        toMaybeTotal : Maybe MetadataConnection -> Maybe Int
        toMaybeTotal maybeConn =
            case maybeConn of
                Just conn ->
                    conn.totalCount

                Nothing ->
                    Nothing
    in
    maybeObj
        |> toMaybeConn
        |> toMaybeTotal


transferQuery : Int -> SelectionSet (Maybe Transfer) RootQuery
transferQuery tID =
    let
        args =
            { input = { id = tID } }
    in
    Bespiral.Query.transfer args transferItemSelectionSet<|MERGE_RESOLUTION|>--- conflicted
+++ resolved
@@ -1,8 +1,4 @@
-<<<<<<< HEAD
 module Transfer exposing (ConnectionTransfer, QueryTransfers, Transfer, communityFilter, encodeEosActionData, getTotalCount, getTransfers, metadataConnectionSelectionSet, transferConnectionSelectionSet, transferItemSelectionSet, transferQuery, transfersQuery, userFilter)
-=======
-module Transfer exposing (ConnectionTransfer, QueryTransfers, Transfer, TransferUser, communityFilter, encodeEosActionData, getTotalCount, getTransfers, metadataConnectionSelectionSet, transferConnectionSelectionSet, transferItemSelectionSet, transferQuery, transfersQuery, userFilter)
->>>>>>> 53dc06b5
 
 import Api.Relay exposing (Edge, MetadataConnection, PageConnection, PageInfo, PaginationArgs, pageInfoSelectionSet)
 import Avatar exposing (Avatar)
@@ -52,13 +48,8 @@
 
 type alias Transfer =
     { id : Int
-<<<<<<< HEAD
     , to : User
     , from : User
-=======
-    , to : TransferUser
-    , from : TransferUser
->>>>>>> 53dc06b5
     , value : Float
     , memo : Maybe String
     , symbol : Symbol
@@ -66,9 +57,11 @@
     , blockTime : DateTime
     }
 
+
 type alias Cmm =
     { name : String
     }
+
 
 type alias TransferUser =
     { avatar : Avatar
@@ -126,44 +119,17 @@
 transferItemSelectionSet =
     SelectionSet.succeed Transfer
         |> with Bespiral.Object.Transfer.id
-<<<<<<< HEAD
         |> with (Bespiral.Object.Transfer.to User.selectionSet)
         |> with (Bespiral.Object.Transfer.from User.selectionSet)
-=======
-        |> with
-            (Bespiral.Object.Transfer.to
-                (SelectionSet.succeed TransferUser
-                    |> with (Avatar.selectionSet Bespiral.Object.Profile.avatar)
-                    |> with (profileNameSelectionSet Bespiral.Object.Profile.name)
-                    |> with (Eos.nameSelectionSet Bespiral.Object.Profile.account)
-                )
-            )
-        |> with
-            (Bespiral.Object.Transfer.from
-                (SelectionSet.succeed TransferUser
-                    |> with (Avatar.selectionSet Bespiral.Object.Profile.avatar)
-                    |> with (profileNameSelectionSet Bespiral.Object.Profile.name)
-                    |> with (Eos.nameSelectionSet Bespiral.Object.Profile.account)
-                )
-            )
->>>>>>> 53dc06b5
         |> with Bespiral.Object.Transfer.amount
         |> with Bespiral.Object.Transfer.memo
         |> with (Eos.symbolSelectionSet Bespiral.Object.Transfer.communityId)
         |> with
-<<<<<<< HEAD
             (Bespiral.Object.Transfer.community
                 (SelectionSet.succeed Cmm
                     |> with Bespiral.Object.Community.name
                 )
             )
-=======
-           (Bespiral.Object.Transfer.community
-                (SelectionSet.succeed Cmm
-                    |> with Bespiral.Object.Community.name
-                )
-           )
->>>>>>> 53dc06b5
         |> with Bespiral.Object.Transfer.createdAt
 
 
