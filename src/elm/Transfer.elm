--- conflicted
+++ resolved
@@ -305,17 +305,12 @@
                     , ( "text-indigo-500", not isFromUser )
                     ]
                 ]
-<<<<<<< HEAD
-                [ span [ class "font-bold text-lg" ] [ text <| Eos.formatSymbolAmount transfer.community.symbol transfer.value ]
-=======
-                [ span [ class "font-bold text-heading" ]
-                    [ text
-                        (Eos.formatSymbolAmount loggedIn.shared.translators
+                [ span [ class "font-bold text-lg" ]
+                    [ text <|
+                        Eos.formatSymbolAmount loggedIn.shared.translators
                             transfer.community.symbol
                             transfer.value
-                        )
-                    ]
->>>>>>> 97cb118e
+                    ]
                 , text " "
                 , span [ class "text-sm" ] [ text <| Eos.symbolToSymbolCodeString transfer.community.symbol ]
                 ]
