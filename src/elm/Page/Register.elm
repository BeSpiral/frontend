module Page.Register exposing (Model, Msg, init, jsAddressToMsg, msgToString, update, view)

<<<<<<< HEAD
import Address
import Api.Graphql
import Cambiatus.Enum.SignUpStatus as SignUpStatus
import Cambiatus.InputObject as InputObject
import Cambiatus.Mutation as Mutation
import Cambiatus.Object.SignUp
import Community exposing (Invite)
import Eos.Account as Eos
import Graphql.Http
import Graphql.SelectionSet exposing (with)
import Html exposing (Html, a, button, div, img, input, label, p, span, strong, text)
import Html.Attributes exposing (checked, class, disabled, for, id, src, style, type_, value)
import Html.Events exposing (onCheck, onClick, onSubmit)
import Json.Decode as Decode exposing (Decoder, Value)
import Json.Decode.Pipeline as Decode
import Json.Encode as Encode
import Page.Register.DefaultForm as DefaultForm
import Page.Register.JuridicalForm as JuridicalForm
import Page.Register.NaturalForm as NaturalForm
import Route
import Session.Guest as Guest exposing (External(..))
import Session.Shared exposing (Shared, Translators)
import UpdateResult as UR
import Validate
=======
import Api.Graphql
import Auth exposing (SignUpResult, viewFieldLabel)
import Char
import Eos.Account as Eos
import Graphql.Http
import Html exposing (Attribute, Html, a, button, div, img, input, label, li, p, span, strong, text, ul)
import Html.Attributes exposing (attribute, checked, class, disabled, id, maxlength, placeholder, src, style, type_, value)
import Html.Events exposing (onCheck, onClick, onInput, onSubmit)
import Json.Decode as Decode exposing (Decoder, Value)
import Json.Decode.Pipeline as Decode
import Json.Encode as Encode
import Route
import Session.Guest as Guest exposing (External(..))
import Session.Shared exposing (Translators)
import UpdateResult as UR
import Validate exposing (ifBlank, ifFalse, ifInvalidEmail, ifTrue, validate)
>>>>>>> 8de6a72a



-- INIT


queries : Maybe String -> Shared -> Cmd Msg
queries maybeInvitationId shared =
    case maybeInvitationId of
        Just invitation ->
            Cmd.batch
                [ Api.Graphql.query shared (Community.inviteQuery invitation) CompletedLoadInvite
                , Api.Graphql.query shared (Address.countryQuery "Costa Rica") CompletedLoadCountry
                ]

<<<<<<< HEAD
        Nothing ->
            Cmd.none


init : Maybe String -> Guest.Model -> ( Model, Cmd Msg )
init maybeInvitationId guest =
    ( initModel maybeInvitationId guest
    , queries maybeInvitationId guest.shared
    )



=======
>>>>>>> 8de6a72a
-- MODEL


type alias Model =
    { accountKeys : Maybe AccountKeys
    , hasAgreedToSavePassphrase : Bool
    , isPassphraseCopiedToClipboard : Bool
    , serverError : Maybe String
    , status : Status
    , maybeInvitationId : Maybe String
    , selectedForm : FormType
    , country : Maybe Address.Country
    }


type AccountType
    = NaturalAccount
    | JuridicalAccount


type FormType
    = None
    | Natural NaturalForm.Model
    | Juridical JuridicalForm.Model
    | Default DefaultForm.Model


initModel : Maybe String -> Guest.Model -> Model
initModel maybeInvitationId _ =
    { accountKeys = Nothing
    , hasAgreedToSavePassphrase = False
    , isPassphraseCopiedToClipboard = False
    , serverError = Nothing
    , status =
        case maybeInvitationId of
            Just _ ->
                Loading

            Nothing ->
                LoadedDefaultCommunity
    , maybeInvitationId = maybeInvitationId
    , selectedForm =
        case maybeInvitationId of
            Just _ ->
                None

            Nothing ->
                Default DefaultForm.init
    , country = Nothing
    }



---- ACCOUNT KEYS


type alias AccountKeys =
    { ownerKey : String
    , activeKey : String
    , accountName : Eos.Name
    , words : String
    , privateKey : String
    }


decodeAccount : Decoder AccountKeys
decodeAccount =
    Decode.succeed AccountKeys
        |> Decode.required "ownerKey" Decode.string
        |> Decode.required "activeKey" Decode.string
        |> Decode.required "accountName" Eos.nameDecoder
        |> Decode.required "words" Decode.string
        |> Decode.required "privateKey" Decode.string


decodeAvailabilityResponse : Decoder (Result String Bool)
decodeAvailabilityResponse =
    let
        toDecoder : Bool -> String -> Decoder (Result String Bool)
        toDecoder isAvailable error =
            if String.length error < 0 then
                Decode.succeed (Result.Ok isAvailable)

            else
                Decode.succeed (Result.Err error)
    in
    Decode.succeed toDecoder
        |> Decode.required "isAvailable" Decode.bool
        |> Decode.required "error" Decode.string
        |> Decode.resolve



-- VIEW


view : Guest.Model -> Model -> { title : String, content : Html Msg }
view guest model =
    let
        shared =
            guest.shared

        { t } =
            shared.translators
    in
    { title =
        t "register.registerTab"
    , content =
        viewCreateAccount guest.shared.translators model
    }


viewAccountGenerated : Translators -> Model -> AccountKeys -> Html Msg
viewAccountGenerated ({ t } as translators) model keys =
    let
        name =
            Eos.nameToString keys.accountName

        passphraseTextId =
            "passphraseText"

        passphraseInputId =
            -- Passphrase text is duplicated in `input:text` to be able to copy via Browser API
            "passphraseWords"
    in
    div
        [ class "flex-grow bg-purple-500 flex md:block"
        ]
        [ div
            [ class "sf-wrapper"
            , class "px-4 md:max-w-sm md:mx-auto md:pt-20 md:px-0 text-white text-body"
            ]
            [ div [ class "sf-content" ]
                [ viewTitleForStep translators 2
                , p
                    [ class "text-xl mb-3" ]
                    [ text (t "register.account_created.greet")
                    , text " "
                    , strong [] [ text name ]
                    , text ", "
                    , text (t "register.account_created.last_step")
                    ]
                , p [ class "mb-3" ]
                    [ text (t "register.account_created.instructions")
                    ]
                , div [ class "w-1/4 m-auto relative left-1" ]
                    [ img [ src "images/reg-passphrase-boy.svg" ]
                        []
                    , img
                        [ class "absolute w-1/4 -mt-2 -ml-10"
                        , src "images/reg-passphrase-boy-hand.svg"
                        ]
                        []
                    ]
                , div [ class "bg-white text-black text-2xl mb-12 p-4 rounded-lg" ]
                    [ p [ class "input-label" ]
                        [ text (t "register.account_created.twelve_words")
                        , if model.isPassphraseCopiedToClipboard then
                            strong [ class "uppercase ml-1" ]
                                [ text (t "register.account_created.words_copied")
                                , text " ✔"
                                ]

                          else
                            text ""
                        ]
                    , p
                        [ class "pb-2 leading-tight" ]
                        [ span [ id passphraseTextId ] [ text keys.words ]
                        , input
                            -- We use `HTMLInputElement.select()` method in port to select and copy the text. This method
                            -- works only with `input` and `textarea` elements which has to be presented in DOM (e.g. we can't
                            -- hide it with `display: hidden`), so we hide it using position and opacity.
                            [ type_ "text"
                            , class "absolute opacity-0"
                            , style "left" "-9999em"
                            , id passphraseInputId
                            , value keys.words
                            ]
                            []
                        ]
                    , button
                        [ class "button m-auto button-primary button-sm"
                        , onClick <| CopyToClipboard passphraseInputId
                        ]
                        [ text (t "register.account_created.copy") ]
                    ]
                ]
            , div [ class "sf-footer" ]
                [ div [ class "my-4" ]
                    [ label [ class "form-label block" ]
                        [ input
                            [ type_ "checkbox"
                            , class "form-checkbox mr-2 p-1"
                            , checked model.hasAgreedToSavePassphrase
                            , onCheck AgreedToSave12Words
                            ]
                            []
                        , text (t "register.account_created.i_saved_words")
                        , text " 💜"
                        ]
                    ]
                , button
                    [ onClick <| DownloadPdf (pdfData keys)
                    , class "button button-primary w-full mb-8"
                    , disabled (not model.hasAgreedToSavePassphrase)
                    , class <|
                        if model.hasAgreedToSavePassphrase then
                            ""

                        else
                            "button-disabled text-gray-600"
                    ]
<<<<<<< HEAD
                    [ text (t "register.account_created.download") ]
                ]
            ]
        ]
=======
                    [ div [ class "sf-content" ]
                        [ viewTitleForStep 2
                        , p
                            [ class "text-xl mb-3" ]
                            [ text (t "register.account_created.greet")
                            , text " "
                            , strong [] [ text name ]
                            , text ", "
                            , text (t "register.account_created.last_step")
                            ]
                        , p [ class "mb-3" ]
                            [ text (t "register.account_created.instructions")
                            ]
                        , div [ class "w-1/4 m-auto relative left-1" ]
                            [ img [ src "/images/reg-passphrase-boy.svg" ]
                                []
                            , img
                                [ class "absolute w-1/4 -mt-2 -ml-10"
                                , src "/images/reg-passphrase-boy-hand.svg"
                                ]
                                []
                            ]
                        , div [ class "bg-white text-black text-2xl mb-12 p-4 rounded-lg" ]
                            [ p [ class "input-label" ]
                                [ text (t "register.account_created.twelve_words")
                                , if model.isPassphraseCopiedToClipboard then
                                    strong [ class "uppercase ml-1" ]
                                        [ text (t "register.account_created.words_copied")
                                        , text " ✔"
                                        ]
>>>>>>> 8de6a72a


viewCreateAccount : Translators -> Model -> Html Msg
viewCreateAccount translators model =
    let
        formElement element =
            div [ class "flex justify-center flex-grow bg-white" ]
                [ Html.form
                    [ class "flex flex-grow flex-col bg-white px-4 px-0 md:max-w-sm sf-wrapper"
                    , onSubmit (ValidateForm model.selectedForm)
                    ]
                    (viewServerError model.serverError :: element)
                ]

        defaultForm =
            case model.selectedForm of
                Default form ->
                    formElement [ DefaultForm.view translators form |> Html.map DefaultFormMsg1, viewFooter translators ]

                _ ->
                    div [] []
    in
    case model.status of
        LoadedAll invitation _ ->
            if invitation.community.hasKyc == True then
                formElement [ viewKycRegister translators model, viewFooter translators ]

            else
                defaultForm

        LoadedDefaultCommunity ->
            defaultForm

        Loading ->
            Session.Shared.viewFullLoading

        Generated keys ->
            viewAccountGenerated translators model keys

        LoadedInvite _ ->
            Session.Shared.viewFullLoading

        LoadedCountry _ ->
            Session.Shared.viewFullLoading

        FailedInvite _ ->
            Debug.todo "Implement error"

        FailedCountry _ ->
            Debug.todo "Implement error"

        NotFound ->
            Debug.todo "Implement not found"


viewServerError : Maybe String -> Html msg
viewServerError error =
    case error of
        Just message ->
            div [ class "bg-red border-lg rounded p-4 mt-2 text-white" ] [ text message ]

        Nothing ->
            text ""


viewFooter : Translators -> Html msg
viewFooter translators =
    div [ class "mt-auto flex flex-col justify-between items-center h-32" ]
        [ span []
            [ text (translators.t "register.login")
            , a [ class "underline text-orange-300", Route.href (Route.Login Nothing) ] [ text (translators.t "register.authLink") ]
            ]
        , viewSubmitButton translators
        ]


viewKycRegister : Translators -> Model -> Html Msg
viewKycRegister translators model =
    div []
        [ viewFormTypeSelector translators model
        , div [ class "sf-content" ]
            (case model.maybeInvitationId of
                Just _ ->
                    let
                        selectedForm =
                            case model.selectedForm of
                                Natural form ->
                                    [ NaturalForm.view translators form |> Html.map NaturalFormMsg ]

                                Juridical form ->
                                    [ JuridicalForm.view translators form |> Html.map JuridicalFormMsg ]

                                Default form ->
                                    [ DefaultForm.view translators form |> Html.map DefaultFormMsg ]

                                None ->
                                    []
                    in
                    case model.status of
                        LoadedAll _ _ ->
                            selectedForm

                        LoadedDefaultCommunity ->
                            selectedForm

                        LoadedInvite _ ->
                            [ Session.Shared.viewFullLoading ]

                        LoadedCountry _ ->
                            [ Session.Shared.viewFullLoading ]

                        Loading ->
                            [ Session.Shared.viewFullLoading ]

                        FailedCountry _ ->
                            Debug.todo "Implement error"

                        FailedInvite _ ->
                            Debug.todo "Implement error"

                        NotFound ->
                            Debug.todo "Implement not found"

                        Generated _ ->
                            Debug.todo "Account Generated page"

                Nothing ->
                    []
            )
            |> Html.map FormMsg
        ]


viewSubmitButton : Translators -> Html msg
viewSubmitButton translators =
    button [ class "button button-primary w-full mb-4" ] [ text (translators.t "auth.login.continue") ]


viewFormTypeSelector : Translators -> Model -> Html Msg
viewFormTypeSelector translators model =
    div [ class "flex w-full justify-center" ]
        [ viewFormTypeRadio
            { type_ = NaturalAccount
            , label = translators.t "register.form.types.natural"
            , styles = ""
            , isSelected =
                case model.selectedForm of
                    Natural _ ->
                        True

                    _ ->
                        False
            , onClick = AccountTypeSelected
            }
        , viewFormTypeRadio
            { type_ = JuridicalAccount
            , label = translators.t "register.form.types.juridical"
            , styles = "ml-4"
            , isSelected =
                case model.selectedForm of
                    Juridical _ ->
                        True

                    _ ->
                        False
            , onClick = AccountTypeSelected
            }
        ]


type alias FormTypeRadioOptions a =
    { type_ : AccountType
    , label : String
    , styles : String
    , isSelected : Bool
    , onClick : AccountType -> a
    }


viewFormTypeRadio : FormTypeRadioOptions Msg -> Html Msg
viewFormTypeRadio options =
    let
        defaultClasses =
            "w-40 h-10 rounded-sm flex justify-center items-center cursor-pointer "

        ifSelectedClasses =
            "bg-orange-300 text-white "

        unselectedClasses =
            "bg-gray-100 text-black "

        finalClasses =
            defaultClasses
                ++ (if options.isSelected then
                        ifSelectedClasses

                    else
                        unselectedClasses
                   )

        id =
            case options.type_ of
                NaturalAccount ->
                    "natural"

                JuridicalAccount ->
                    "juridical"
    in
    div [ class (finalClasses ++ options.styles), onClick (options.onClick options.type_) ]
        [ label [ class "cursor-pointer", for id ] [ text options.label ]
        , input [ class "hidden", type_ "radio", checked options.isSelected, onClick (options.onClick options.type_) ] []
        ]


viewTitleForStep : Translators -> Int -> Html msg
viewTitleForStep translators s =
    let
        { t, tr } =
            translators

        step =
            String.fromInt s
    in
    p
        [ class "py-4 mb-4 text-body border-b border-dotted text-grey border-grey-500" ]
        [ text (tr "register.form.step" [ ( "stepNum", step ) ])
        , text " / "
        , strong
            [ class <|
                if s == 1 then
                    "text-black"

                else
                    "text-white"
            ]
            [ text <| t ("register.form.step" ++ step ++ "_title") ]
        ]


pdfData : AccountKeys -> PdfData
pdfData keys =
    { passphrase = keys.words
    , accountName = Eos.nameToString keys.accountName
    }



-- UPDATE


type alias UpdateResult =
    UR.UpdateResult Model Msg External


type Msg
<<<<<<< HEAD
    = ValidateForm FormType
    | GotAccountAvailabilityResponse (Result String Bool)
    | AccountGenerated (Result Decode.Error AccountKeys)
=======
    = UpdateForm FormInputMsg
    | ValidateForm Form
    | GotAccountAvailabilityResponse Bool
    | KeysGenerated (Result Decode.Error AccountKeys)
    | CompletedSignUp AccountKeys (Result (Graphql.Http.Error (Maybe SignUpResult)) (Maybe SignUpResult))
>>>>>>> 8de6a72a
    | AgreedToSave12Words Bool
    | DownloadPdf PdfData
    | PdfDownloaded
    | CopyToClipboard String
    | CopiedToClipboard
    | CompletedLoadInvite (Result (Graphql.Http.Error (Maybe Invite)) (Maybe Invite))
    | CompletedLoadCountry (Result (Graphql.Http.Error (Maybe Address.Country)) (Maybe Address.Country))
    | AccountTypeSelected AccountType
    | FormMsg EitherFormMsg
    | DefaultFormMsg1 DefaultForm.Msg
    | CompletedSignUp (Result (Graphql.Http.Error (Maybe SignUpResponse)) (Maybe SignUpResponse))


type EitherFormMsg
    = JuridicalFormMsg JuridicalForm.Msg
    | NaturalFormMsg NaturalForm.Msg
    | DefaultFormMsg DefaultForm.Msg


type Status
    = LoadedInvite Invite
    | LoadedCountry Address.Country
    | LoadedAll Invite Address.Country
    | Loading
    | FailedInvite (Graphql.Http.Error (Maybe Invite))
    | FailedCountry (Graphql.Http.Error (Maybe Address.Country))
    | NotFound
    | LoadedDefaultCommunity
    | Generated AccountKeys


type alias PdfData =
    { passphrase : String
    , accountName : String
    }


update : Maybe String -> Msg -> Model -> Guest.Model -> UpdateResult
update maybeInvitation msg model guest =
    let
        { t } =
            guest.shared.translators
    in
    case msg of
        ValidateForm formType ->
            let
                validateForm validator form =
                    case Validate.validate validator form of
                        Ok _ ->
                            form.problems

                        Err err ->
                            err

                account =
                    case formType of
                        Juridical form ->
                            Just form.account

                        Natural form ->
                            Just form.account

                        Default form ->
                            Just form.account

                        None ->
                            Nothing
            in
            { model
                | selectedForm =
                    let
                        translators =
                            guest.shared.translators
                    in
                    case formType of
                        Juridical form ->
                            Juridical
                                { form
                                    | problems = validateForm (JuridicalForm.validator translators) form
                                }

<<<<<<< HEAD
                        Natural form ->
                            Natural
                                { form
                                    | problems = validateForm (NaturalForm.validator translators) form
                                }
=======
                Err problems ->
                    { model | problems = problems }
                        |> UR.init

        GotAccountAvailabilityResponse isAvailable ->
            if isAvailable then
                UR.init
                    { model
                        | isLoading = True
                        , problems = []
                        , isCheckingAccount = False
                    }
                    |> UR.addPort
                        { responseAddress = GotAccountAvailabilityResponse False
                        , responseData = Encode.null
                        , data =
                            Encode.object
                                [ ( "name", Encode.string "generateKeys" )
                                , ( "invitationId"
                                  , case maybeInvitation of
                                        Nothing ->
                                            Encode.null

                                        Just invitationId ->
                                            Encode.string invitationId
                                  )
                                , ( "account", Encode.string model.form.account )
                                ]
                        }
>>>>>>> 8de6a72a

                        Default form ->
                            Default
                                { form
                                    | problems = validateForm (DefaultForm.validator translators) form
                                }

                        None ->
                            None
            }
                |> UR.init
                |> UR.addPort
                    { responseAddress = ValidateForm formType
                    , responseData = Encode.null
                    , data =
                        Encode.object
                            [ ( "name", Encode.string "checkAccountAvailability" )
                            , ( "account", Encode.string (Maybe.withDefault "" account) )
                            ]
                    }

<<<<<<< HEAD
        FormMsg formMsg ->
            case formMsg of
                JuridicalFormMsg innerMsg ->
                    case model.selectedForm of
                        Juridical form ->
                            UR.init { model | selectedForm = Juridical (JuridicalForm.update innerMsg form) }

                        _ ->
                            UR.init model

                NaturalFormMsg innerMsg ->
                    case model.selectedForm of
                        Natural form ->
                            UR.init { model | selectedForm = Natural (NaturalForm.update innerMsg form) }

                        _ ->
                            UR.init model

                DefaultFormMsg innerMsg ->
                    case model.selectedForm of
                        Default form ->
                            UR.init { model | selectedForm = Default (DefaultForm.update innerMsg form) }

                        _ ->
                            UR.init model

        DefaultFormMsg1 formMsg ->
            case model.selectedForm of
                Default form ->
                    UR.init { model | selectedForm = Default (DefaultForm.update formMsg form) }

                _ ->
                    UR.init model

        AccountTypeSelected type_ ->
=======
        KeysGenerated (Ok accountKeys) ->
>>>>>>> 8de6a72a
            UR.init
                { model
                    | selectedForm =
                        case ( type_, model.status ) of
                            ( NaturalAccount, _ ) ->
                                Natural NaturalForm.init

                            ( JuridicalAccount, LoadedAll _ country ) ->
                                Juridical (JuridicalForm.init country)

                            _ ->
                                model.selectedForm
                }
<<<<<<< HEAD

        GotAccountAvailabilityResponse response ->
            case response of
                Ok isAvailable ->
                    if isAvailable == True then
                        model
                            |> UR.init
                            |> UR.addPort
                                { responseAddress = GotAccountAvailabilityResponse (Result.Ok False)
                                , responseData = Encode.null
                                , data =
                                    Encode.object
                                        [ ( "name", Encode.string "generateAccount" )
                                        , ( "invitationId"
                                          , case maybeInvitation of
                                                Nothing ->
                                                    Encode.null

                                                Just invitationId ->
                                                    Encode.string invitationId
                                          )
                                        , ( "account"
                                          , Encode.string
                                                (case model.selectedForm of
                                                    Juridical form ->
                                                        form.account

                                                    Natural form ->
                                                        form.account

                                                    Default form ->
                                                        form.account

                                                    None ->
                                                        ""
                                                )
                                          )
                                        ]
                                }

                    else
                        UR.init
                            { model
                                | selectedForm =
                                    case model.selectedForm of
                                        Juridical form ->
                                            Juridical { form | problems = ( JuridicalForm.Account, t "error.alreadyTaken" ) :: form.problems }

                                        Natural form ->
                                            Natural { form | problems = ( NaturalForm.Account, t "error.alreadyTaken" ) :: form.problems }

                                        Default form ->
                                            Default { form | problems = ( DefaultForm.Account, t "error.alreadyTaken" ) :: form.problems }

                                        None ->
                                            model.selectedForm
                            }

                Err _ ->
                    UR.init
                        { model
                            | serverError = Just (t "error.unknown")
                        }
=======
                |> UR.addCmd
                    (case maybeInvitation of
                        Nothing ->
                            Api.Graphql.mutation guest.shared
                                (Auth.signUp accountKeys.accountName
                                    model.form.username
                                    model.form.email
                                    accountKeys.ownerKey
                                    Nothing
                                )
                                (CompletedSignUp accountKeys)

                        Just invitationId ->
                            Api.Graphql.mutation guest.shared
                                (Auth.signUp accountKeys.accountName
                                    model.form.username
                                    model.form.email
                                    accountKeys.ownerKey
                                    (Just invitationId)
                                )
                                (CompletedSignUp accountKeys)
                    )
>>>>>>> 8de6a72a

        KeysGenerated (Err v) ->
            UR.init
<<<<<<< HEAD
                model
                |> UR.logDecodeError msg v

        AccountGenerated (Ok account) ->
            { model | status = Generated account }
                |> UR.init
=======
                { model
                    | isLoading = False
                    , problems = ServerError "Key generation failed" :: model.problems
                }
                |> UR.logDecodeError msg v

        CompletedSignUp _ (Ok _) ->
            { model | accountGenerated = True }
                |> UR.init

        CompletedSignUp _ (Err err) ->
            { model | problems = ServerError "Auth failed" :: model.problems }
                |> UR.init
                |> UR.logGraphqlError msg err
>>>>>>> 8de6a72a

        AgreedToSave12Words val ->
            { model | hasAgreedToSavePassphrase = val }
                |> UR.init

        CopyToClipboard elementId ->
            model
                |> UR.init
                |> UR.addPort
                    { responseAddress = CopiedToClipboard
                    , responseData = Encode.null
                    , data =
                        Encode.object
                            [ ( "id", Encode.string elementId )
                            , ( "name", Encode.string "copyToClipboard" )
                            ]
                    }

        CopiedToClipboard ->
            { model | isPassphraseCopiedToClipboard = True }
                |> UR.init

        DownloadPdf { passphrase, accountName } ->
            model
                |> UR.init
                |> UR.addPort
                    { responseAddress = PdfDownloaded
                    , responseData = Encode.null
                    , data =
                        Encode.object
                            [ ( "name", Encode.string "downloadAuthPdfFromRegistration" )
                            , ( "accountName", Encode.string accountName )
                            , ( "passphrase", Encode.string passphrase )
                            ]
                    }

        PdfDownloaded ->
            model
                |> UR.init
                |> UR.addCmd
                    (case model.status of
                        Generated keys ->
                            formTypeToCmd guest.shared keys.ownerKey model.selectedForm

<<<<<<< HEAD
                        _ ->
                            Cmd.none
                    )

        CompletedSignUp (Ok _) ->
            model
                |> UR.init
                |> UR.addCmd
                    -- Go to login page after downloading PDF
                    (Route.replaceUrl guest.shared.navKey (Route.Login Nothing))

        CompletedSignUp (Err _) ->
            UR.init { model | serverError = Just "Server error" }
=======
                Just _ ->
                    model
                        |> UR.init
                        |> UR.addCmd
                            -- Go to login page after downloading PDF
                            (Route.replaceUrl guest.shared.navKey (Route.Login Nothing))

>>>>>>> 8de6a72a

        CompletedLoadInvite (Ok (Just invitation)) ->
            UR.init
                { model
                    | status =
                        case model.status of
                            LoadedCountry country ->
                                LoadedAll invitation country

                            NotFound ->
                                NotFound

                            _ ->
                                LoadedInvite invitation
                }

        CompletedLoadInvite (Ok Nothing) ->
            UR.init { model | status = NotFound }

        CompletedLoadInvite (Err error) ->
            { model | status = FailedInvite error }
                |> UR.init
                |> UR.logGraphqlError msg error

        CompletedLoadCountry (Ok (Just country)) ->
            { model
                | status =
                    case model.status of
                        LoadedInvite invitation ->
                            LoadedAll invitation country

                        NotFound ->
                            NotFound

                        _ ->
                            LoadedCountry country
            }
                |> UR.init

        CompletedLoadCountry (Ok Nothing) ->
            UR.init { model | status = NotFound }

        CompletedLoadCountry (Err error) ->
            { model | status = FailedCountry error }
                |> UR.init
                |> UR.logGraphqlError msg error


type alias SignUpResponse =
    { reason : String
    , status : SignUpStatus.SignUpStatus
    }


formTypeToCmd : Shared -> String -> FormType -> Cmd Msg
formTypeToCmd shared key formType =
    let
        cmd obj =
            Api.Graphql.mutation shared
                (Mutation.signUp
                    { input =
                        InputObject.buildSignUpInput
                            obj
                            (\x -> x)
                    }
                    (Graphql.SelectionSet.succeed SignUpResponse
                        |> with Cambiatus.Object.SignUp.reason
                        |> with Cambiatus.Object.SignUp.status
                    )
                )
                CompletedSignUp
    in
    case formType of
        Juridical form ->
            cmd { account = form.account, email = form.email, name = form.name, publicKey = key }

        Natural form ->
            cmd { account = form.account, email = form.email, name = form.name, publicKey = key }

        Default form ->
            cmd { account = form.account, email = form.email, name = form.name, publicKey = key }

        None ->
            Cmd.none



--
-- Model functions
--


jsAddressToMsg : List String -> Value -> Maybe Msg
jsAddressToMsg addr val =
    case addr of
        "ValidateForm" :: [] ->
            Decode.decodeValue decodeAvailabilityResponse val
                |> Result.map GotAccountAvailabilityResponse
                |> Result.toMaybe

        "GotAccountAvailabilityResponse" :: _ ->
            Decode.decodeValue (Decode.field "data" decodeAccount) val
                |> KeysGenerated
                |> Just

        "PdfDownloaded" :: _ ->
            Just PdfDownloaded

        "CopiedToClipboard" :: _ ->
            Just CopiedToClipboard

        _ ->
            Nothing


msgToString : Msg -> List String
msgToString msg =
    case msg of
        FormMsg _ ->
            [ "FormMsg" ]

        ValidateForm _ ->
            [ "ValidateForm" ]

        GotAccountAvailabilityResponse _ ->
            [ "GotAccountAvailabilityResponse" ]

        KeysGenerated r ->
            [ "KeysGenerated", UR.resultToString r ]

<<<<<<< HEAD
=======
        CompletedSignUp _ _ ->
            [ "CompletedSignUp" ]

>>>>>>> 8de6a72a
        AgreedToSave12Words _ ->
            [ "AgreedToSave12Words" ]

        CopyToClipboard _ ->
            [ "CopyToClipboard" ]

        CopiedToClipboard ->
            [ "CopiedToClipboard" ]

        DownloadPdf _ ->
            [ "DownloadPdf" ]

        PdfDownloaded ->
<<<<<<< HEAD
            [ "PdfDownloaded" ]

        CompletedLoadInvite _ ->
            [ "CompletedLoadInvite" ]

        AccountTypeSelected _ ->
            [ "AccountTypeSelected" ]

        DefaultFormMsg1 _ ->
            [ "DefaultFormMsg1" ]

        CompletedSignUp _ ->
            [ "CompletedSignUp" ]

        CompletedLoadCountry _ ->
            [ "CompletedLoadCountry" ]
=======
            [ "PdfDownloaded" ]
>>>>>>> 8de6a72a
<|MERGE_RESOLUTION|>--- conflicted
+++ resolved
@@ -1,6 +1,5 @@
 module Page.Register exposing (Model, Msg, init, jsAddressToMsg, msgToString, update, view)
 
-<<<<<<< HEAD
 import Address
 import Api.Graphql
 import Cambiatus.Enum.SignUpStatus as SignUpStatus
@@ -25,24 +24,6 @@
 import Session.Shared exposing (Shared, Translators)
 import UpdateResult as UR
 import Validate
-=======
-import Api.Graphql
-import Auth exposing (SignUpResult, viewFieldLabel)
-import Char
-import Eos.Account as Eos
-import Graphql.Http
-import Html exposing (Attribute, Html, a, button, div, img, input, label, li, p, span, strong, text, ul)
-import Html.Attributes exposing (attribute, checked, class, disabled, id, maxlength, placeholder, src, style, type_, value)
-import Html.Events exposing (onCheck, onClick, onInput, onSubmit)
-import Json.Decode as Decode exposing (Decoder, Value)
-import Json.Decode.Pipeline as Decode
-import Json.Encode as Encode
-import Route
-import Session.Guest as Guest exposing (External(..))
-import Session.Shared exposing (Translators)
-import UpdateResult as UR
-import Validate exposing (ifBlank, ifFalse, ifInvalidEmail, ifTrue, validate)
->>>>>>> 8de6a72a
 
 
 
@@ -58,7 +39,6 @@
                 , Api.Graphql.query shared (Address.countryQuery "Costa Rica") CompletedLoadCountry
                 ]
 
-<<<<<<< HEAD
         Nothing ->
             Cmd.none
 
@@ -71,8 +51,6 @@
 
 
 
-=======
->>>>>>> 8de6a72a
 -- MODEL
 
 
@@ -286,43 +264,10 @@
                         else
                             "button-disabled text-gray-600"
                     ]
-<<<<<<< HEAD
                     [ text (t "register.account_created.download") ]
                 ]
             ]
         ]
-=======
-                    [ div [ class "sf-content" ]
-                        [ viewTitleForStep 2
-                        , p
-                            [ class "text-xl mb-3" ]
-                            [ text (t "register.account_created.greet")
-                            , text " "
-                            , strong [] [ text name ]
-                            , text ", "
-                            , text (t "register.account_created.last_step")
-                            ]
-                        , p [ class "mb-3" ]
-                            [ text (t "register.account_created.instructions")
-                            ]
-                        , div [ class "w-1/4 m-auto relative left-1" ]
-                            [ img [ src "/images/reg-passphrase-boy.svg" ]
-                                []
-                            , img
-                                [ class "absolute w-1/4 -mt-2 -ml-10"
-                                , src "/images/reg-passphrase-boy-hand.svg"
-                                ]
-                                []
-                            ]
-                        , div [ class "bg-white text-black text-2xl mb-12 p-4 rounded-lg" ]
-                            [ p [ class "input-label" ]
-                                [ text (t "register.account_created.twelve_words")
-                                , if model.isPassphraseCopiedToClipboard then
-                                    strong [ class "uppercase ml-1" ]
-                                        [ text (t "register.account_created.words_copied")
-                                        , text " ✔"
-                                        ]
->>>>>>> 8de6a72a
 
 
 viewCreateAccount : Translators -> Model -> Html Msg
@@ -578,17 +523,9 @@
 
 
 type Msg
-<<<<<<< HEAD
     = ValidateForm FormType
     | GotAccountAvailabilityResponse (Result String Bool)
     | AccountGenerated (Result Decode.Error AccountKeys)
-=======
-    = UpdateForm FormInputMsg
-    | ValidateForm Form
-    | GotAccountAvailabilityResponse Bool
-    | KeysGenerated (Result Decode.Error AccountKeys)
-    | CompletedSignUp AccountKeys (Result (Graphql.Http.Error (Maybe SignUpResult)) (Maybe SignUpResult))
->>>>>>> 8de6a72a
     | AgreedToSave12Words Bool
     | DownloadPdf PdfData
     | PdfDownloaded
@@ -670,43 +607,11 @@
                                     | problems = validateForm (JuridicalForm.validator translators) form
                                 }
 
-<<<<<<< HEAD
                         Natural form ->
                             Natural
                                 { form
                                     | problems = validateForm (NaturalForm.validator translators) form
                                 }
-=======
-                Err problems ->
-                    { model | problems = problems }
-                        |> UR.init
-
-        GotAccountAvailabilityResponse isAvailable ->
-            if isAvailable then
-                UR.init
-                    { model
-                        | isLoading = True
-                        , problems = []
-                        , isCheckingAccount = False
-                    }
-                    |> UR.addPort
-                        { responseAddress = GotAccountAvailabilityResponse False
-                        , responseData = Encode.null
-                        , data =
-                            Encode.object
-                                [ ( "name", Encode.string "generateKeys" )
-                                , ( "invitationId"
-                                  , case maybeInvitation of
-                                        Nothing ->
-                                            Encode.null
-
-                                        Just invitationId ->
-                                            Encode.string invitationId
-                                  )
-                                , ( "account", Encode.string model.form.account )
-                                ]
-                        }
->>>>>>> 8de6a72a
 
                         Default form ->
                             Default
@@ -728,7 +633,6 @@
                             ]
                     }
 
-<<<<<<< HEAD
         FormMsg formMsg ->
             case formMsg of
                 JuridicalFormMsg innerMsg ->
@@ -764,9 +668,6 @@
                     UR.init model
 
         AccountTypeSelected type_ ->
-=======
-        KeysGenerated (Ok accountKeys) ->
->>>>>>> 8de6a72a
             UR.init
                 { model
                     | selectedForm =
@@ -780,7 +681,6 @@
                             _ ->
                                 model.selectedForm
                 }
-<<<<<<< HEAD
 
         GotAccountAvailabilityResponse response ->
             case response of
@@ -844,56 +744,15 @@
                         { model
                             | serverError = Just (t "error.unknown")
                         }
-=======
-                |> UR.addCmd
-                    (case maybeInvitation of
-                        Nothing ->
-                            Api.Graphql.mutation guest.shared
-                                (Auth.signUp accountKeys.accountName
-                                    model.form.username
-                                    model.form.email
-                                    accountKeys.ownerKey
-                                    Nothing
-                                )
-                                (CompletedSignUp accountKeys)
-
-                        Just invitationId ->
-                            Api.Graphql.mutation guest.shared
-                                (Auth.signUp accountKeys.accountName
-                                    model.form.username
-                                    model.form.email
-                                    accountKeys.ownerKey
-                                    (Just invitationId)
-                                )
-                                (CompletedSignUp accountKeys)
-                    )
->>>>>>> 8de6a72a
 
         KeysGenerated (Err v) ->
             UR.init
-<<<<<<< HEAD
                 model
                 |> UR.logDecodeError msg v
 
         AccountGenerated (Ok account) ->
             { model | status = Generated account }
                 |> UR.init
-=======
-                { model
-                    | isLoading = False
-                    , problems = ServerError "Key generation failed" :: model.problems
-                }
-                |> UR.logDecodeError msg v
-
-        CompletedSignUp _ (Ok _) ->
-            { model | accountGenerated = True }
-                |> UR.init
-
-        CompletedSignUp _ (Err err) ->
-            { model | problems = ServerError "Auth failed" :: model.problems }
-                |> UR.init
-                |> UR.logGraphqlError msg err
->>>>>>> 8de6a72a
 
         AgreedToSave12Words val ->
             { model | hasAgreedToSavePassphrase = val }
@@ -938,7 +797,6 @@
                         Generated keys ->
                             formTypeToCmd guest.shared keys.ownerKey model.selectedForm
 
-<<<<<<< HEAD
                         _ ->
                             Cmd.none
                     )
@@ -952,15 +810,6 @@
 
         CompletedSignUp (Err _) ->
             UR.init { model | serverError = Just "Server error" }
-=======
-                Just _ ->
-                    model
-                        |> UR.init
-                        |> UR.addCmd
-                            -- Go to login page after downloading PDF
-                            (Route.replaceUrl guest.shared.navKey (Route.Login Nothing))
-
->>>>>>> 8de6a72a
 
         CompletedLoadInvite (Ok (Just invitation)) ->
             UR.init
@@ -1091,12 +940,6 @@
         KeysGenerated r ->
             [ "KeysGenerated", UR.resultToString r ]
 
-<<<<<<< HEAD
-=======
-        CompletedSignUp _ _ ->
-            [ "CompletedSignUp" ]
-
->>>>>>> 8de6a72a
         AgreedToSave12Words _ ->
             [ "AgreedToSave12Words" ]
 
@@ -1110,7 +953,6 @@
             [ "DownloadPdf" ]
 
         PdfDownloaded ->
-<<<<<<< HEAD
             [ "PdfDownloaded" ]
 
         CompletedLoadInvite _ ->
@@ -1126,7 +968,4 @@
             [ "CompletedSignUp" ]
 
         CompletedLoadCountry _ ->
-            [ "CompletedLoadCountry" ]
-=======
-            [ "PdfDownloaded" ]
->>>>>>> 8de6a72a
+            [ "CompletedLoadCountry" ]