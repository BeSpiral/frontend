--- conflicted
+++ resolved
@@ -296,96 +296,6 @@
                     , symbol = sale.symbol
                     }
             in
-<<<<<<< HEAD
-            if isFormValid validatedForm then
-                let
-                    authorization =
-                        { actor = loggedIn.accountName
-                        , permissionName = Eos.samplePermission
-                        }
-
-                    requiredUnits =
-                        case String.toInt model.form.units of
-                            Just rU ->
-                                rU
-
-                            Nothing ->
-                                1
-
-                    value =
-                        { amount = sale.price * toFloat requiredUnits
-                        , symbol = sale.symbol
-                        }
-
-                    unitPrice =
-                        { amount = sale.price
-                        , symbol = sale.symbol
-                        }
-                in
-                { model | isBuyButtonDisabled = True }
-                    |> UR.init
-                    |> UR.addPort
-                        { responseAddress = ClickedTransfer sale
-                        , responseData = Encode.null
-                        , data =
-                            Eos.encodeTransaction
-                                [ { accountName = loggedIn.shared.contracts.token
-                                  , name = "transfer"
-                                  , authorization = authorization
-                                  , data =
-                                        { from = loggedIn.accountName
-                                        , to = sale.creatorId
-                                        , value = value
-                                        , memo = model.form.memo.contents
-                                        }
-                                            |> Transfer.encodeEosActionData
-                                  }
-                                , { accountName = loggedIn.shared.contracts.community
-                                  , name = "transfersale"
-                                  , authorization = authorization
-                                  , data =
-                                        { id = sale.id
-                                        , from = loggedIn.accountName
-                                        , to = sale.creatorId
-                                        , quantity = unitPrice
-                                        , units = requiredUnits
-                                        }
-                                            |> Shop.encodeTransferSale
-                                  }
-                                ]
-                        }
-                    |> LoggedIn.withAuthentication loggedIn
-                        []
-                        model
-                        { successMsg = msg, errorMsg = ClosedAuthModal }
-
-            else
-                { model | form = validatedForm }
-                    |> UR.init
-
-        EnteredUnit u ->
-            case model.status of
-                RemoteData.Success saleItem ->
-                    let
-                        newPrice =
-                            case String.toFloat u of
-                                Just uF ->
-                                    String.fromFloat (uF * saleItem.price)
-
-                                Nothing ->
-                                    "Invalid Units"
-
-                        currentForm =
-                            model.form
-
-                        newForm =
-                            { currentForm | units = u, price = newPrice }
-                    in
-                    { model | form = newForm }
-                        |> UR.init
-
-                _ ->
-=======
             { model | isBuyButtonDisabled = True }
                 |> UR.init
                 |> UR.addPort
@@ -419,7 +329,7 @@
                             ]
                     }
                 |> LoggedIn.withAuthentication loggedIn
->>>>>>> f99f5377
+                    []
                     model
                     { successMsg = msg, errorMsg = ClosedAuthModal }
 
