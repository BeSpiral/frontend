--- conflicted
+++ resolved
@@ -519,24 +519,11 @@
 
                 LoadingBalancesUpdate saleId ->
                     let
-<<<<<<< HEAD
-                        saleFetch =
-                            Api.Graphql.query loggedIn.shared
-                                (Just loggedIn.authToken)
+                        addSaleFetch =
+                            LoggedIn.query loggedIn
                                 (Shop.productQuery saleId)
                                 CompletedSaleLoad
-=======
-                        addSaleFetch =
-                            case String.toInt saleId of
-                                Nothing ->
-                                    identity
-
-                                Just id ->
-                                    LoggedIn.query loggedIn
-                                        (Shop.productQuery id)
-                                        CompletedSaleLoad
-                                        |> UR.addExt
->>>>>>> c0d17268
+                                |> UR.addExt
                     in
                     LoadingSaleUpdate balances
                         |> UR.init
