module Page.Shop.Editor exposing
    ( Model
    , Msg(..)
    , initCreate
    , initUpdate
    , jsAddressToMsg
    , msgToString
    , update
    , view
    )

import Api
import Community exposing (Balance)
import Eos exposing (Symbol)
import Eos.Account as Eos
import Form
import Form.File
import Form.RichText
import Form.Select
import Form.Text
import Form.Validate
import Graphql.Http
import Html exposing (Html, button, div, text)
import Html.Attributes exposing (class, disabled, id, maxlength, type_)
import Html.Events exposing (onClick)
import Http
import Json.Decode as Decode
import Json.Encode as Encode exposing (Value)
import Log
import Markdown exposing (Markdown)
import Page
import RemoteData exposing (RemoteData)
import Result exposing (Result)
import Route
import Session.LoggedIn as LoggedIn exposing (External(..))
import Session.Shared exposing (Shared)
import Shop exposing (Product, ProductId)
import UpdateResult as UR
import View.Feedback as Feedback
import View.Modal as Modal



-- INIT


initCreate : LoggedIn.Model -> ( Model, Cmd Msg )
initCreate loggedIn =
    ( LoadingBalancesCreate
    , Api.getBalances loggedIn.shared loggedIn.accountName CompletedBalancesLoad
    )


initUpdate : ProductId -> LoggedIn.Model -> ( Model, Cmd Msg )
initUpdate productId loggedIn =
    ( LoadingBalancesUpdate productId
    , Api.getBalances loggedIn.shared loggedIn.accountName CompletedBalancesLoad
    )



-- MODEL


type alias Model =
    Status


type
    Status
    -- Create
    = LoadingBalancesCreate
    | EditingCreate (List Balance) (Form.Model FormInput)
    | Creating (List Balance) (Form.Model FormInput)
      -- Update
    | LoadingBalancesUpdate ProductId
    | LoadingSaleUpdate (List Balance)
    | EditingUpdate (List Balance) Product DeleteModalStatus (Form.Model FormInput)
    | Saving (List Balance) Product (Form.Model FormInput)
    | Deleting (List Balance) Product (Form.Model FormInput)
      -- Errors
    | LoadBalancesFailed Http.Error
    | LoadSaleFailed (Graphql.Http.Error (Maybe Product))


type DeleteModalStatus
    = Open
    | Closed


type alias FormInput =
    { image : Form.File.Model
    , title : String
    , description : Form.RichText.Model
    , trackUnits : Bool
    , unitsInStock : String
    , price : String
    }


type alias FormOutput =
    { image : Maybe String
    , title : String
    , description : Markdown
    , unitTracking : UnitTracking
    , price : Float
    }


type UnitTracking
    = TrackUnits Int
    | DontTrackUnits


createForm : LoggedIn.Model -> Form.Form msg FormInput FormOutput
createForm loggedIn =
    let
        ({ t } as translators) =
            loggedIn.shared.translators
    in
    Form.succeed
        (\maybeImage title description trackUnits unitsInStock price ->
            { image = maybeImage
            , title = title
            , description = description
            , unitTracking =
                if trackUnits then
                    TrackUnits unitsInStock

                else
                    DontTrackUnits
            , price = price
            }
        )
        |> Form.with
            (Form.File.init { label = "", id = "image-uploader" }
                |> Form.File.withVariant (Form.File.LargeRectangle Form.File.Gray)
                |> Form.File.withContainerAttrs [ class "mb-10" ]
                |> Form.file
                    { translators = translators
                    , value = .image
                    , update = \image input -> { input | image = image }
                    , externalError = always Nothing
                    }
                |> Form.optional
            )
        |> Form.with
            (Form.Text.init { label = t "shop.what_label", id = "title-input" }
                |> Form.Text.withExtraAttrs [ maxlength 255 ]
                |> Form.textField
                    { parser =
                        Form.Validate.succeed
                            >> Form.Validate.stringShorterThan 255
                            >> Form.Validate.stringLongerThan 3
                            >> Form.Validate.validate translators
                    , value = .title
                    , update = \title input -> { input | title = title }
                    , externalError = always Nothing
                    }
            )
        |> Form.with
            (Form.RichText.init { label = t "shop.description_label" }
                |> Form.RichText.withContainerAttrs [ class "mb-10" ]
                |> Form.richText
                    { parser =
                        Form.Validate.succeed
                            >> Form.Validate.markdownLongerThan 10
                            >> Form.Validate.validate translators
                    , value = .description
                    , update = \description input -> { input | description = description }
                    , externalError = always Nothing
                    }
            )
        |> Form.with
            (Form.Select.init
                { label = t "shop.track_stock_label"
                , id = "track-stock-select"
                , optionToString = boolToString
                }
                |> Form.Select.withOption False (t "shop.track_stock_no")
                |> Form.Select.withOption True (t "shop.track_stock_yes")
                |> Form.Select.withContainerAttrs [ class "mb-10" ]
                |> Form.select (boolFromString >> Maybe.withDefault False)
                    { parser = Ok
                    , value = .trackUnits
                    , update = \trackUnits input -> { input | trackUnits = trackUnits }
                    , externalError = always Nothing
                    }
            )
        |> Form.with
            (Form.introspect
                (\values ->
                    if values.trackUnits then
                        Form.Text.init { label = t "shop.units_label", id = "units-in-stock-input" }
                            |> Form.Text.asNumeric
                            |> Form.Text.withType Form.Text.Number
                            |> Form.Text.withExtraAttrs [ Html.Attributes.min "0" ]
                            |> Form.textField
                                { parser =
                                    Form.Validate.succeed
                                        >> Form.Validate.int
                                        >> Form.Validate.intGreaterThanOrEqualTo 0
                                        >> Form.Validate.intLowerThanOrEqualTo 2000
                                        >> Form.Validate.validate translators
                                , value = .unitsInStock
                                , update = \unitsInStock input -> { input | unitsInStock = unitsInStock }
                                , externalError = always Nothing
                                }

                    else
                        Form.succeed 0
                )
            )
        |> Form.with
            (Form.Text.init { label = t "shop.price_label", id = "price-input" }
                |> (case loggedIn.selectedCommunity of
                        RemoteData.Success community ->
                            Form.Text.withCurrency community.symbol

                        _ ->
                            identity
                   )
                |> Form.Text.withExtraAttrs [ Html.Attributes.min "0" ]
                |> Form.textField
                    { parser =
                        Form.Validate.succeed
                            >> Form.Validate.maskedFloat translators
                            >> Form.Validate.floatGreaterThan 0
                            >> Form.Validate.validate translators
                    , value = .price
                    , update = \price input -> { input | price = price }
                    , externalError = always Nothing
                    }
            )


boolToString : Bool -> String
boolToString bool =
    if bool then
        "True"

    else
        "False"


boolFromString : String -> Maybe Bool
boolFromString bool =
    case bool of
        "True" ->
            Just True

        "False" ->
            Just False

        _ ->
            Nothing


initForm : Form.Model FormInput
initForm =
    Form.init
        { image = Form.File.initModel Nothing
        , title = ""
        , description = Form.RichText.initModel "description-editor" Nothing
        , trackUnits = False
        , unitsInStock = "0"
        , price = "0"
        }


initEditingForm : Product -> Form.Model FormInput
initEditingForm product =
    Form.init
        { image = Form.File.initModel product.image
        , title = product.title
        , description = Form.RichText.initModel "description-editor" (Just product.description)
        , trackUnits = product.trackStock
        , unitsInStock = String.fromInt product.units
        , price = String.fromFloat product.price
        }



-- VIEW


view : LoggedIn.Model -> Model -> { title : String, content : Html Msg }
view loggedIn model =
    let
        shared =
            loggedIn.shared

        t =
            shared.translators.t

        isEdit =
            case model of
                EditingUpdate _ _ _ _ ->
                    True

                Saving _ _ _ ->
                    True

                Deleting _ _ _ ->
                    True

                _ ->
                    False

        title =
            if isEdit then
                t "shop.edit_offer"

            else
                t "shop.create_offer"

        content =
            case model of
                LoadingBalancesCreate ->
                    Page.fullPageLoading shared

                LoadingBalancesUpdate _ ->
                    Page.fullPageLoading shared

                LoadingSaleUpdate _ ->
                    Page.fullPageLoading shared

                LoadBalancesFailed error ->
                    Page.fullPageError (t "shop.title") error

                LoadSaleFailed error ->
                    Page.fullPageGraphQLError (t "shop.title") error

                EditingCreate _ form ->
                    viewForm loggedIn False False Closed form

                Creating _ form ->
                    viewForm loggedIn False True Closed form

                EditingUpdate _ _ confirmDelete form ->
                    viewForm loggedIn True False confirmDelete form

                Saving _ _ form ->
                    viewForm loggedIn True True Closed form

                Deleting _ _ form ->
                    viewForm loggedIn True True Closed form
    in
    { title = title
    , content =
        case RemoteData.map .hasShop loggedIn.selectedCommunity of
            RemoteData.Success True ->
                content

            RemoteData.Success False ->
                Page.fullPageNotFound
                    (t "error.pageNotFound")
                    (t "shop.disabled.description")

            RemoteData.Loading ->
                Page.fullPageLoading shared

            RemoteData.NotAsked ->
                Page.fullPageLoading shared

            RemoteData.Failure e ->
                Page.fullPageGraphQLError (t "community.error_loading") e
    }


viewForm : LoggedIn.Model -> Bool -> Bool -> DeleteModalStatus -> Form.Model FormInput -> Html Msg
viewForm ({ shared } as loggedIn) isEdit isDisabled deleteModal form =
    let
        { t } =
            shared.translators

        ( actionText, pageTitle ) =
            if isEdit then
                ( t "menu.save", t "shop.edit_offer" )

            else
                ( t "menu.create", t "shop.create_offer" )
    in
    div [ class "bg-white" ]
        [ Page.viewHeader loggedIn pageTitle
        , Form.view [ class "container mx-auto px-4" ]
            shared.translators
            (\submitButton ->
                [ div [ class "flex flex-col-reverse sm:flex-row align-center justify-center mb-10" ]
                    [ if isEdit then
                        button
                            [ class "button button-danger w-full mt-4 sm:w-40 sm:mt-0 sm:mr-4"
                            , disabled isDisabled
                            , onClick ClickedDelete
                            , type_ "button"
                            ]
                            [ text (t "shop.delete") ]

                      else
                        text ""
                    , submitButton
                        [ class "button button-primary w-full sm:w-40"
                        , disabled isDisabled
                        ]
                        [ text actionText ]
                    ]
                , if isEdit && deleteModal == Open then
                    viewConfirmDeleteModal t

                  else
                    text ""
                ]
            )
            (createForm loggedIn)
            (Form.withDisabled isDisabled form)
            { toMsg = GotFormMsg
            , onSubmit = ClickedSave
            }
        ]


viewConfirmDeleteModal : (String -> String) -> Html Msg
viewConfirmDeleteModal t =
    Modal.initWith
        { closeMsg = ClickedDeleteCancel
        , isVisible = True
        }
        |> Modal.withHeader (t "shop.delete_modal.title")
        |> Modal.withBody
            [ text (t "shop.delete_modal.body") ]
        |> Modal.withFooter
            [ button
                [ class "modal-cancel"
                , onClick ClickedDeleteCancel
                ]
                [ text (t "shop.delete_modal.cancel") ]
            , button
                [ class "modal-accept"
                , onClick ClickedDeleteConfirm
                ]
                [ text (t "shop.delete_modal.confirm") ]
            ]
        |> Modal.toHtml



-- UPDATE


type alias UpdateResult =
    UR.UpdateResult Model Msg (External Msg)


type Msg
    = CompletedBalancesLoad (Result Http.Error (List Balance))
    | CompletedSaleLoad (RemoteData (Graphql.Http.Error (Maybe Product)) (Maybe Product))
    | GotFormMsg (Form.Msg FormInput)
    | ClickedSave FormOutput
    | ClickedDelete
    | ClickedDeleteConfirm
    | ClickedDeleteCancel
    | GotSaveResponse (Result Value String)
    | GotDeleteResponse (Result Value String)
    | ClosedAuthModal


update : Msg -> Model -> LoggedIn.Model -> UpdateResult
update msg model loggedIn =
    let
        t =
            loggedIn.shared.translators.t
    in
    case msg of
        CompletedBalancesLoad (Ok balances) ->
            case model of
                LoadingBalancesCreate ->
                    initForm
                        |> EditingCreate balances
                        |> UR.init

                LoadingBalancesUpdate saleId ->
                    let
                        addSaleFetch =
                            case String.toInt saleId of
                                Nothing ->
                                    identity

                                Just id ->
                                    LoggedIn.query loggedIn
                                        (Shop.productQuery id)
                                        CompletedSaleLoad
                                        |> UR.addExt
                    in
                    LoadingSaleUpdate balances
                        |> UR.init
                        |> addSaleFetch

                _ ->
                    model
                        |> UR.init
                        |> UR.logImpossible msg
                            "Completed loading balances, but user wasn't creating or updating sale"
                            (Just loggedIn.accountName)
                            { moduleName = "Page.Shop.Editor", function = "update" }
                            []

        CompletedBalancesLoad (Err error) ->
            LoadBalancesFailed error
                |> UR.init
                |> UR.logHttpError msg
                    (Just loggedIn.accountName)
                    "Got an error when loading balances for shop editor"
                    { moduleName = "Page.Shop.Editor", function = "update" }
                    [ Log.contextFromCommunity loggedIn.selectedCommunity ]
                    error

        CompletedSaleLoad (RemoteData.Success maybeSale) ->
            case ( model, maybeSale ) of
                ( LoadingSaleUpdate balances, Just sale ) ->
                    initEditingForm sale
                        |> EditingUpdate balances sale Closed
                        |> UR.init

                ( _, _ ) ->
                    model
                        |> UR.init
                        |> UR.logImpossible msg
                            "Completed loading sale, but sale was unavailable or user wasn't editing sale"
                            (Just loggedIn.accountName)
                            { moduleName = "Page.Shop.Editor", function = "update" }
                            []

        CompletedSaleLoad (RemoteData.Failure error) ->
            LoadSaleFailed error
                |> UR.init
                |> UR.logGraphqlError msg
                    (Just loggedIn.accountName)
                    "Got an error when loading sale"
                    { moduleName = "Page.Shop.Editor", function = "update" }
                    []
                    error

        CompletedSaleLoad _ ->
            UR.init model

        ClickedSave formOutput ->
            case model of
                EditingCreate balances form ->
                    performRequest
                        (ClickedSave formOutput)
                        (Creating balances form)
                        loggedIn
                        "createsale"
                        (encodeCreateForm loggedIn formOutput)
<<<<<<< HEAD
                        |> LoggedIn.withAuthentication loggedIn
                            []
=======
                        |> LoggedIn.withPrivateKey loggedIn
>>>>>>> c0d17268
                            model
                            { successMsg = msg, errorMsg = ClosedAuthModal }

                EditingUpdate balances sale _ form ->
                    case loggedIn.selectedCommunity of
                        RemoteData.Success community ->
                            performRequest
                                (ClickedSave formOutput)
                                (Saving balances sale form)
                                loggedIn
                                "updatesale"
                                (encodeUpdateForm sale formOutput community.symbol)
<<<<<<< HEAD
                                |> LoggedIn.withAuthentication loggedIn
                                    []
=======
                                |> LoggedIn.withPrivateKey loggedIn
>>>>>>> c0d17268
                                    model
                                    { successMsg = msg, errorMsg = ClosedAuthModal }

                        _ ->
                            UR.init model

                _ ->
                    model
                        |> UR.init
                        |> UR.logImpossible msg
                            "Clicked save shop item, but wasn't editing or creating shop offer"
                            (Just loggedIn.accountName)
                            { moduleName = "Page.Shop.Editor", function = "update" }
                            []

        ClickedDelete ->
            case model of
                EditingUpdate balances sale _ form ->
                    EditingUpdate balances sale Open form
                        |> UR.init

                _ ->
                    UR.init model

        ClickedDeleteCancel ->
            case model of
                EditingUpdate balances sale _ form ->
                    EditingUpdate balances sale Closed form
                        |> UR.init

                _ ->
                    UR.init model

        ClickedDeleteConfirm ->
            case model of
                EditingUpdate balances sale _ form ->
                    performRequest
                        ClickedDeleteConfirm
                        (Deleting balances sale form)
                        loggedIn
                        "deletesale"
                        (encodeDeleteForm sale)
<<<<<<< HEAD
                        |> LoggedIn.withAuthentication loggedIn
                            []
=======
                        |> LoggedIn.withPrivateKey loggedIn
>>>>>>> c0d17268
                            model
                            { successMsg = msg, errorMsg = ClosedAuthModal }

                _ ->
                    model
                        |> UR.init
                        |> UR.logImpossible msg
                            "Clicked delete shop item, but wasn't editing or creating shop offer"
                            (Just loggedIn.accountName)
                            { moduleName = "Page.Shop.Editor", function = "update" }
                            []

        GotSaveResponse (Ok _) ->
            UR.init model
                |> UR.addCmd
                    (Route.replaceUrl loggedIn.shared.navKey (Route.Shop Shop.All))
                |> UR.addExt (ShowFeedback Feedback.Success (t "shop.create_offer_success"))

        GotSaveResponse (Err error) ->
            let
                internalError =
                    loggedIn.shared.translators.t "error.unknown"
            in
            case model of
                Creating balances form ->
                    EditingCreate balances form
                        |> UR.init
                        |> UR.addExt (LoggedIn.ShowFeedback Feedback.Failure internalError)
                        |> UR.logJsonValue msg
                            (Just loggedIn.accountName)
                            "Got an error when creating a shop offer"
                            { moduleName = "Page.Shop.Editor", function = "update" }
                            []
                            error

                Saving balances sale form ->
                    EditingUpdate balances sale Closed form
                        |> UR.init
                        |> UR.addExt (LoggedIn.ShowFeedback Feedback.Failure internalError)
                        |> UR.logJsonValue msg
                            (Just loggedIn.accountName)
                            "Got an error when editing a shop offer"
                            { moduleName = "Page.Shop.Editor", function = "update" }
                            []
                            error

                _ ->
                    model
                        |> UR.init
                        |> UR.logImpossible msg
                            "Saved shop item, but wasn't creating or editing"
                            (Just loggedIn.accountName)
                            { moduleName = "Page.Shop.Editor", function = "update" }
                            []

        GotDeleteResponse (Ok _) ->
            model
                |> UR.init
                |> UR.addCmd
                    (Route.replaceUrl loggedIn.shared.navKey (Route.Shop Shop.All))
                |> UR.addExt (ShowFeedback Feedback.Success (t "shop.delete_offer_success"))

        GotDeleteResponse (Err error) ->
            let
                internalError =
                    loggedIn.shared.translators.t "error.unknown"
            in
            case model of
                Deleting balances sale form ->
                    EditingUpdate balances sale Closed form
                        |> UR.init
                        |> UR.addExt (LoggedIn.ShowFeedback Feedback.Failure internalError)
                        |> UR.logJsonValue msg
                            (Just loggedIn.accountName)
                            "Got an error when deleting a shop offer"
                            { moduleName = "Page.Shop.Editor", function = "update" }
                            []
                            error

                _ ->
                    model
                        |> UR.init
                        |> UR.logImpossible msg
                            "Deleted shop item, but wasn't in the state of Deleting"
                            (Just loggedIn.accountName)
                            { moduleName = "Page.Shop.Editor", function = "update" }
                            []

        ClosedAuthModal ->
            case model of
                EditingUpdate balances sale _ form ->
                    EditingUpdate balances sale Closed form
                        |> UR.init

                _ ->
                    UR.init model

        GotFormMsg subMsg ->
            updateForm loggedIn.shared subMsg model


performRequest : Msg -> Status -> LoggedIn.Model -> String -> Value -> UpdateResult
performRequest msg status { shared, accountName } action data =
    status
        |> UR.init
        |> UR.addPort
            { responseAddress = msg
            , responseData = Encode.null
            , data =
                Eos.encodeTransaction
                    [ { accountName = shared.contracts.community
                      , name = action
                      , authorization =
                            { actor = accountName
                            , permissionName = Eos.samplePermission
                            }
                      , data = data
                      }
                    ]
            }


updateForm : Shared -> Form.Msg FormInput -> Model -> UpdateResult
updateForm shared subMsg model =
    let
        maybeFormInfo =
            case model of
                EditingCreate balances form ->
                    Just ( form, EditingCreate balances )

                Creating balances form ->
                    Just ( form, Creating balances )

                EditingUpdate balances product deleteModalStatus form ->
                    Just ( form, EditingUpdate balances product deleteModalStatus )

                Saving balances product form ->
                    Just ( form, Saving balances product )

                Deleting balances product form ->
                    Just ( form, Deleting balances product )

                _ ->
                    Nothing
    in
    case maybeFormInfo of
        Nothing ->
            UR.init model

        Just ( form, updateModel ) ->
            Form.update shared
                subMsg
                form
                |> UR.fromChild updateModel
                    GotFormMsg
                    LoggedIn.addFeedback
                    model


encodeCreateForm : LoggedIn.Model -> FormOutput -> Value
encodeCreateForm loggedIn form =
    let
        creator =
            Eos.encodeName loggedIn.accountName

        image =
            form.image
                |> Maybe.withDefault ""
                |> Encode.string

        title =
            form.title
                |> Encode.string

        description =
            form.description
                |> Markdown.encode

        price =
            form.price

        quantity =
            case
                Maybe.map (\c -> Eos.Asset price c.symbol)
                    (RemoteData.toMaybe loggedIn.selectedCommunity)
            of
                Nothing ->
                    Encode.string ""

                Just asset ->
                    Eos.encodeAsset asset

        trackStock =
            (case form.unitTracking of
                DontTrackUnits ->
                    False

                TrackUnits _ ->
                    True
            )
                |> Eos.boolToEosBool
                |> Eos.encodeEosBool

        units =
            (case form.unitTracking of
                DontTrackUnits ->
                    0

                TrackUnits units_ ->
                    units_
            )
                |> Encode.int
    in
    Encode.object
        [ ( "from", creator )
        , ( "title", title )
        , ( "description", description )
        , ( "quantity", quantity )
        , ( "image", image )
        , ( "track_stock", trackStock )
        , ( "units", units )
        ]


encodeUpdateForm : Product -> FormOutput -> Symbol -> Value
encodeUpdateForm product form selectedCommunity =
    let
        saleId =
            Encode.int product.id

        image =
            Maybe.withDefault "" form.image
                |> Encode.string

        title =
            form.title
                |> Encode.string

        description =
            form.description
                |> Markdown.encode

        price =
            form.price

        quantity =
            Eos.encodeAsset { amount = price, symbol = selectedCommunity }

        trackStock =
            (case form.unitTracking of
                DontTrackUnits ->
                    False

                TrackUnits _ ->
                    True
            )
                |> Eos.boolToEosBool
                |> Eos.encodeEosBool

        units =
            (case form.unitTracking of
                DontTrackUnits ->
                    0

                TrackUnits units_ ->
                    units_
            )
                |> Encode.int
    in
    Encode.object
        [ ( "sale_id", saleId )
        , ( "title", title )
        , ( "description", description )
        , ( "quantity", quantity )
        , ( "image", image )
        , ( "track_stock", trackStock )
        , ( "units", units )
        ]


encodeDeleteForm : Product -> Value
encodeDeleteForm product =
    Encode.object
        [ ( "sale_id", Encode.int product.id )
        ]


jsAddressToMsg : List String -> Value -> Maybe Msg
jsAddressToMsg addr val =
    case addr of
        "ClickedSave" :: [] ->
            Decode.decodeValue
                (Decode.oneOf
                    [ Decode.field "transactionId" Decode.string
                        |> Decode.map Ok
                    , Decode.succeed (Err Encode.null)
                    ]
                )
                val
                |> Result.map (Just << GotSaveResponse)
                |> Result.withDefault Nothing

        "ClickedDeleteConfirm" :: [] ->
            Decode.decodeValue
                (Decode.oneOf
                    [ Decode.field "transactionId" Decode.string
                        |> Decode.map Ok
                    , Decode.succeed (Err Encode.null)
                    ]
                )
                val
                |> Result.map (Just << GotDeleteResponse)
                |> Result.withDefault Nothing

        _ ->
            Nothing


msgToString : Msg -> List String
msgToString msg =
    case msg of
        CompletedBalancesLoad r ->
            [ "CompletedBalancesLoad", UR.resultToString r ]

        CompletedSaleLoad r ->
            [ "CompletedSaleLoad", UR.remoteDataToString r ]

        ClickedSave _ ->
            [ "ClickedSave" ]

        ClickedDelete ->
            [ "ClickedDelete" ]

        ClickedDeleteConfirm ->
            [ "ClickedDeleteConfirm" ]

        ClickedDeleteCancel ->
            [ "ClickedDeleteCancel" ]

        GotSaveResponse r ->
            [ "GotSaveResponse", UR.resultToString r ]

        GotDeleteResponse r ->
            [ "GotDeleteResponse", UR.resultToString r ]

        ClosedAuthModal ->
            [ "ClosedAuthModal" ]

        GotFormMsg subMsg ->
            "GotFormMsg" :: Form.msgToString subMsg<|MERGE_RESOLUTION|>--- conflicted
+++ resolved
@@ -552,12 +552,8 @@
                         loggedIn
                         "createsale"
                         (encodeCreateForm loggedIn formOutput)
-<<<<<<< HEAD
-                        |> LoggedIn.withAuthentication loggedIn
-                            []
-=======
                         |> LoggedIn.withPrivateKey loggedIn
->>>>>>> c0d17268
+                            []
                             model
                             { successMsg = msg, errorMsg = ClosedAuthModal }
 
@@ -570,12 +566,8 @@
                                 loggedIn
                                 "updatesale"
                                 (encodeUpdateForm sale formOutput community.symbol)
-<<<<<<< HEAD
-                                |> LoggedIn.withAuthentication loggedIn
+                                |> LoggedIn.withPrivateKey loggedIn
                                     []
-=======
-                                |> LoggedIn.withPrivateKey loggedIn
->>>>>>> c0d17268
                                     model
                                     { successMsg = msg, errorMsg = ClosedAuthModal }
 
@@ -618,12 +610,8 @@
                         loggedIn
                         "deletesale"
                         (encodeDeleteForm sale)
-<<<<<<< HEAD
-                        |> LoggedIn.withAuthentication loggedIn
-                            []
-=======
                         |> LoggedIn.withPrivateKey loggedIn
->>>>>>> c0d17268
+                            []
                             model
                             { successMsg = msg, errorMsg = ClosedAuthModal }
 
