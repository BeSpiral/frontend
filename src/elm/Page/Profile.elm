--- conflicted
+++ resolved
@@ -29,11 +29,7 @@
 import PushSubscription exposing (PushSubscription)
 import RemoteData exposing (RemoteData)
 import Route
-<<<<<<< HEAD
-import Session.LoggedIn as LoggedIn exposing (External(..), FeedbackStatus(..))
-=======
-import Session.LoggedIn as LoggedIn exposing (External(..), ProfileStatus(..))
->>>>>>> c8cf2622
+import Session.LoggedIn as LoggedIn exposing (External(..))
 import Session.Shared exposing (Shared, Translators)
 import Task
 import UpdateResult as UR
@@ -716,13 +712,8 @@
                 RemoteData.Success _ ->
                     model
                         |> UR.init
-<<<<<<< HEAD
                         |> UR.addExt (LoggedIn.ReloadResource LoggedIn.ProfileResource)
-                        |> UR.addExt (ShowFeedback Success (t "community.kyc.delete.success"))
-=======
-                        |> UR.addCmd reloadProfile
                         |> UR.addExt (ShowFeedback Feedback.Success (t "community.kyc.delete.success"))
->>>>>>> c8cf2622
 
                 RemoteData.Failure err ->
                     model
