module Page.Profile exposing
    ( Model
    , Msg
    , init
    , jsAddressToMsg
    , msgToString
    , receiveBroadcast
    , update
    , view
    )

import Api
import Api.Relay
import Avatar
import Cambiatus.Enum.CurrencyType
import Cambiatus.Object
import Cambiatus.Object.Claim
import Cambiatus.Object.Network
import Cambiatus.Object.Product
import Cambiatus.Object.TransferConnection
import Cambiatus.Object.User as User
import Cambiatus.Query
import Community
import Eos
import Eos.Account as Eos
import Eos.Explorer
import Graphql.Http
import Graphql.Operation exposing (RootQuery)
import Graphql.OptionalArgument as OptionalArgument exposing (OptionalArgument(..))
import Graphql.SelectionSet as SelectionSet exposing (SelectionSet)
import Html exposing (Html, a, br, button, div, li, p, span, text, ul)
import Html.Attributes exposing (class, classList, href, id, tabindex, target)
import Html.Events exposing (onClick)
import Http
import Icons
import Json.Decode as Decode exposing (Value)
import Json.Encode as Encode
import Kyc
import List.Extra as List
import Log
import Markdown
import Maybe.Extra
import Page exposing (Session(..))
import Profile
import Profile.Address
import Profile.Contact as Contact
import Profile.Summary
import RemoteData exposing (RemoteData)
import Route
import Session.LoggedIn as LoggedIn
import Session.Shared exposing (Shared, Translators)
import Time
import Transfer exposing (QueryTransfers)
import UpdateResult as UR
import Utils
import View.Components
import View.Feedback as Feedback
import View.Modal as Modal
import View.Pin as Pin



-- MODEL


type alias Model =
    { profileName : Eos.Name
    , profile : RemoteData (QueryError (Graphql.Http.Error (Maybe Profile.Model))) Profile.Model
    , balance : RemoteData (QueryError Http.Error) Community.Balance
    , graphqlInfo : RemoteData (QueryError (Graphql.Http.Error (Maybe GraphqlInfo))) GraphqlInfo
    , contributionInfo : Maybe ContributionInfo
    , transfersStatus : TransfersStatus
    , isDeleteKycModalVisible : Bool
    , downloadingPdfStatus : DownloadStatus
    , isNewPinModalVisible : Bool
    , pinInputModel : Pin.Model
    , currentPin : Maybe String
    }



-- INIT


init : LoggedIn.Model -> Eos.Name -> UpdateResult
init loggedIn profileName =
    let
        fetchProfile =
            if loggedIn.accountName == profileName then
                UR.addCmd
                    (LoggedIn.maybeInitWith
                        (Just >> RemoteData.Success >> CompletedLoadProfile)
                        .profile
                        loggedIn
                    )

            else
                UR.addExt
                    (LoggedIn.query loggedIn
                        (Profile.query profileName)
                        CompletedLoadProfile
                    )

        ( pinModel, pinCmd ) =
            Pin.init
                { label = "profile.newPin"
                , id = "new-pin-input"
                , withConfirmation = False
                , submitLabel = "profile.pin.button"
                , submittingLabel = "profile.pin.button"
                , pinVisibility = loggedIn.shared.pinVisibility
                }

        model =
            { profileName = profileName
            , profile = RemoteData.Loading
            , balance = RemoteData.Loading
            , graphqlInfo = RemoteData.Loading
            , contributionInfo = Nothing
            , transfersStatus = Loading []
            , isDeleteKycModalVisible = False
            , downloadingPdfStatus = NotDownloading
            , isNewPinModalVisible = False
            , pinInputModel = pinModel
            , currentPin = Nothing
            }
    in
    model
        |> UR.init
        |> fetchProfile
        |> UR.addCmd (Cmd.map GotPinMsg pinCmd)
        |> UR.addCmd (LoggedIn.maybeInitWith CompletedLoadCommunity .selectedCommunity loggedIn)
        |> UR.addExt (LoggedIn.RequestedCommunityField Community.ContributionsField)



-- TYPES


type QueryError error
    = ResultNotFound
    | ResultWithError error


type TransfersStatus
    = Loaded (List ( Transfer.Transfer, Profile.Summary.Model )) (Maybe Api.Relay.PageInfo)
    | Loading (List ( Transfer.Transfer, Profile.Summary.Model ))
    | FailedLoading


type alias GraphqlInfo =
    { totalTransfers : Int
    , totalClaims : Int
    , totalProducts : Int
    , createdDate : Maybe Time.Posix
    }


type alias ContributionInfo =
    { amount : Float
    , currency : Cambiatus.Enum.CurrencyType.CurrencyType
    }


type VerticalAlign
    = Top
    | Center


type alias DeleteResult =
    { result : String
    , status : String
    }


type alias DeleteKycAndAddressResult =
    { deleteKyc : Maybe DeleteResult
    , deleteAddress : Maybe DeleteResult
    }


type alias Network =
    { symbol : Eos.Symbol
    , createdAt : Time.Posix
    }


type DownloadStatus
    = Downloading
    | DownloadWithError
    | NotDownloading


type Msg
    = Ignored
    | CompletedLoadProfile (RemoteData (Graphql.Http.Error (Maybe Profile.Model)) (Maybe Profile.Model))
    | CompletedLoadCommunity Community.Model
    | CompletedLoadContributions (List Community.Contribution)
    | CompletedLoadBalance (Result (QueryError Http.Error) Community.Balance)
    | CompletedLoadGraphqlInfo (RemoteData (Graphql.Http.Error (Maybe GraphqlInfo)) (Maybe GraphqlInfo))
    | CompletedLoadUserTransfers (RemoteData (Graphql.Http.Error (Maybe QueryTransfers)) (Maybe QueryTransfers))
    | ToggleDeleteKycModal
    | DeleteKycAccepted
    | DeleteKycAndAddressCompleted (RemoteData (Graphql.Http.Error DeleteKycAndAddressResult) DeleteKycAndAddressResult)
    | ClickedDownloadPdf
    | DownloadPdfProcessed Bool
    | ClickedClosePdfDownloadError
    | ClickedChangePin
    | ClickedCloseNewPinModal
    | GotPinMsg Pin.Msg
    | SubmittedNewPin String
    | PinChanged String
    | GotTransferCardProfileSummaryMsg Int Profile.Summary.Msg
    | ClickedTransferCard Int
    | RequestedMoreTransfers


type alias UpdateResult =
    UR.UpdateResult Model Msg (LoggedIn.External Msg)



-- UPDATE


update : Msg -> Model -> LoggedIn.Model -> UpdateResult
update msg model loggedIn =
    case msg of
        Ignored ->
            UR.init model

        CompletedLoadProfile (RemoteData.Success (Just profile)) ->
            if profile.account == model.profileName then
                { model | profile = RemoteData.Success profile }
                    |> UR.init

            else
                UR.init model

        CompletedLoadProfile (RemoteData.Success Nothing) ->
            { model | profile = RemoteData.Failure ResultNotFound }
                |> UR.init
                |> UR.logImpossible msg
                    "Profile was not found"
                    (Just loggedIn.accountName)
                    { moduleName = "Page.Profile", function = "update" }
                    []

        CompletedLoadProfile (RemoteData.Failure error) ->
            { model | profile = RemoteData.Failure (ResultWithError error) }
                |> UR.init
                |> UR.logGraphqlError msg
                    (Just loggedIn.accountName)
                    "Got a graphql error when loading profile page"
                    { moduleName = "Page.Profile", function = "update" }
                    []
                    error

        CompletedLoadProfile RemoteData.Loading ->
            UR.init model

        CompletedLoadProfile RemoteData.NotAsked ->
            UR.init model

        CompletedLoadCommunity community ->
            let
                fetchBalance =
                    Api.getBalances loggedIn.shared
                        model.profileName
                        (\balancesResult ->
                            case balancesResult of
                                Ok balances ->
                                    balances
                                        |> List.find (\balance -> balance.asset.symbol == community.symbol)
                                        |> Result.fromMaybe ResultNotFound
                                        |> CompletedLoadBalance

                                Err error ->
                                    CompletedLoadBalance (Err (ResultWithError error))
                        )
            in
            model
                |> UR.init
                |> UR.addCmd fetchBalance
                |> UR.addExt
                    (LoggedIn.query loggedIn
                        (graphqlInfoQuery model.profileName community.symbol)
                        CompletedLoadGraphqlInfo
                    )
                |> UR.addExt (fetchTransfers loggedIn community Nothing)

        CompletedLoadContributions contributions ->
            let
                userContributions =
                    contributions
                        |> List.filter (\contribution -> contribution.user.account == loggedIn.accountName)

                contributionInfo : Maybe ContributionInfo
                contributionInfo =
                    case userContributions of
                        [] ->
                            Nothing

                        first :: rest ->
                            Just
                                { amount = List.map .amount (first :: rest) |> List.sum
                                , currency = first.currency
                                }
            in
            { model | contributionInfo = contributionInfo }
                |> UR.init

        CompletedLoadBalance (Ok balance) ->
            { model
                | balance =
                    { balance
                        | lastActivity =
                            -- Blockchain divides posix values by 1000, so
                            -- we need to multiply it by 1000
                            balance.lastActivity
                                |> Time.posixToMillis
                                |> (*) 1000
                                |> Time.millisToPosix
                    }
                        |> RemoteData.Success
            }
                |> UR.init

        CompletedLoadBalance (Err err) ->
            let
                logError =
                    case err of
                        ResultNotFound ->
                            UR.logImpossible msg
                                "Balance was not found on profile page"
                                (Just loggedIn.accountName)
                                { moduleName = "Page.Profile", function = "update" }
                                []

                        ResultWithError httpError ->
                            UR.logHttpError msg
                                (Just loggedIn.accountName)
                                "Got an HTTP error when loading balance on profile page"
                                { moduleName = "Page.Profile", function = "update" }
                                []
                                httpError
            in
            { model | balance = RemoteData.Failure err }
                |> UR.init
                |> logError

        CompletedLoadGraphqlInfo (RemoteData.Success (Just graphqlInfo)) ->
            let
                reportCreatedDateNotFound =
                    case graphqlInfo.createdDate of
                        Nothing ->
                            UR.logImpossible msg
                                "Profile's createdDate is null"
                                (Just loggedIn.accountName)
                                { moduleName = "Page.Profile", function = "update" }
                                []

                        Just _ ->
                            identity
            in
            { model | graphqlInfo = RemoteData.Success graphqlInfo }
                |> UR.init
                |> reportCreatedDateNotFound

        CompletedLoadGraphqlInfo (RemoteData.Success Nothing) ->
            { model | graphqlInfo = RemoteData.Failure ResultNotFound }
                |> UR.init
                |> UR.logImpossible msg
                    "Profile's graphql info not found"
                    (Just loggedIn.accountName)
                    { moduleName = "Page.Profile", function = "update" }
                    []

        CompletedLoadGraphqlInfo (RemoteData.Failure error) ->
            { model | graphqlInfo = RemoteData.Failure (ResultWithError error) }
                |> UR.init
                |> UR.logGraphqlError msg
                    (Just loggedIn.accountName)
                    "Got an error when loading profile's graphql info"
                    { moduleName = "Page.Profile", function = "update" }
                    []
                    error

        CompletedLoadGraphqlInfo RemoteData.Loading ->
            UR.init model

        CompletedLoadGraphqlInfo RemoteData.NotAsked ->
            UR.init model

        CompletedLoadUserTransfers (RemoteData.Success maybeTransfers) ->
            let
                maybePageInfo : Maybe Api.Relay.PageInfo
                maybePageInfo =
                    maybeTransfers
                        |> Maybe.andThen .transfers
                        |> Maybe.map .pageInfo

                previousTransfers : List ( Transfer.Transfer, Profile.Summary.Model )
                previousTransfers =
                    case model.transfersStatus of
                        Loaded previousTransfers_ _ ->
                            previousTransfers_

                        Loading previousTransfers_ ->
                            previousTransfers_

                        FailedLoading ->
                            []
            in
            { model
                | transfersStatus =
                    Transfer.getTransfers maybeTransfers
                        |> List.map (\transfer -> ( transfer, Profile.Summary.init False ))
                        |> (\transfers -> Loaded (previousTransfers ++ transfers) maybePageInfo)
            }
                |> UR.init

        CompletedLoadUserTransfers (RemoteData.Failure err) ->
            { model | transfersStatus = FailedLoading }
                |> UR.init
                |> UR.logGraphqlError msg
                    (Just loggedIn.accountName)
                    "Got an error when trying to load user's transfers on profile"
                    { moduleName = "Page.Profile", function = "update" }
                    [ Log.contextFromCommunity loggedIn.selectedCommunity ]
                    err

        CompletedLoadUserTransfers RemoteData.Loading ->
            UR.init model

        CompletedLoadUserTransfers RemoteData.NotAsked ->
            UR.init model

        ToggleDeleteKycModal ->
            { model | isDeleteKycModalVisible = not model.isDeleteKycModalVisible }
                |> UR.init

        DeleteKycAccepted ->
            { model | isDeleteKycModalVisible = False }
                |> UR.init
                |> UR.addExt
                    (LoggedIn.mutation loggedIn
                        (Profile.deleteKycAndAddressMutation loggedIn.accountName)
                        DeleteKycAndAddressCompleted
                    )
                |> UR.addExt (LoggedIn.UpdatedLoggedIn { loggedIn | profile = RemoteData.Loading })

        DeleteKycAndAddressCompleted (RemoteData.Success _) ->
            model
                |> UR.init
                |> UR.addExt (LoggedIn.ReloadResource LoggedIn.ProfileResource)
                |> UR.addExt (LoggedIn.ShowFeedback Feedback.Success (loggedIn.shared.translators.t "community.kyc.delete.success"))

        DeleteKycAndAddressCompleted (RemoteData.Failure error) ->
            model
                |> UR.init
                |> UR.logGraphqlError msg
                    (Just loggedIn.accountName)
                    "Got an error when trying to delete KYC and address"
                    { moduleName = "Page.Profile", function = "update" }
                    []
                    error
                |> UR.addExt (LoggedIn.ReloadResource LoggedIn.ProfileResource)

        DeleteKycAndAddressCompleted RemoteData.Loading ->
            model
                |> UR.init

        DeleteKycAndAddressCompleted RemoteData.NotAsked ->
            model
                |> UR.init

        ClickedDownloadPdf ->
            let
                currentPin =
                    model.currentPin
                        |> Maybe.Extra.orElse model.pinInputModel.lastKnownPin
                        |> Maybe.withDefault ""
            in
            { model | downloadingPdfStatus = Downloading }
                |> UR.init
                |> UR.addPort
                    { responseAddress = DownloadPdfProcessed False
                    , responseData = Encode.null
                    , data =
                        Encode.object
                            [ ( "name", Encode.string "downloadAuthPdfFromProfile" )
                            , ( "pin", Encode.string currentPin )
                            ]
                    }
<<<<<<< HEAD
                |> LoggedIn.withAuthentication loggedIn
                    []
=======
                |> LoggedIn.withPrivateKey loggedIn
>>>>>>> c0d17268
                    model
                    { successMsg = msg, errorMsg = Ignored }

        DownloadPdfProcessed downloadStatus ->
            { model
                | downloadingPdfStatus =
                    if downloadStatus then
                        NotDownloading

                    else
                        DownloadWithError
            }
                |> UR.init

        ClickedClosePdfDownloadError ->
            { model | downloadingPdfStatus = NotDownloading }
                |> UR.init

        ClickedChangePin ->
            let
                oldPinInputModel =
                    model.pinInputModel
            in
            { model
                | isNewPinModalVisible = True
                , pinInputModel = { oldPinInputModel | isPinVisible = loggedIn.auth.pinModel.isPinVisible }
            }
                |> UR.init
<<<<<<< HEAD
                |> LoggedIn.withAuthentication loggedIn
                    []
=======
                |> LoggedIn.withPrivateKey loggedIn
>>>>>>> c0d17268
                    model
                    { successMsg = msg, errorMsg = Ignored }

        ClickedCloseNewPinModal ->
            { model | isNewPinModalVisible = False }
                |> UR.init

        GotPinMsg subMsg ->
            Pin.update loggedIn.shared subMsg model.pinInputModel
                |> UR.fromChild (\pinModel -> { model | pinInputModel = pinModel })
                    GotPinMsg
                    (\ext ur ->
                        case ext of
                            Pin.SendFeedback feedback ->
                                UR.addExt (LoggedIn.executeFeedback feedback) ur

                            Pin.SubmitPin pin ->
                                let
                                    ( newShared, submitCmd ) =
                                        Pin.postSubmitAction ur.model.pinInputModel
                                            pin
                                            loggedIn.shared
                                            SubmittedNewPin
                                in
                                ur
                                    |> UR.addCmd submitCmd
                                    |> UR.addExt (LoggedIn.UpdatedLoggedIn { loggedIn | shared = newShared })
                    )
                    model

        SubmittedNewPin newPin ->
            let
                currentPin =
                    model.currentPin
                        |> Maybe.Extra.orElse loggedIn.auth.pinModel.lastKnownPin
                        |> Maybe.withDefault ""
            in
            model
                |> UR.init
                |> UR.addPort
                    { responseAddress = PinChanged newPin
                    , responseData = Encode.null
                    , data =
                        Encode.object
                            [ ( "name", Encode.string "changePin" )
                            , ( "currentPin", Encode.string currentPin )
                            , ( "newPin", Encode.string newPin )
                            ]
                    }
<<<<<<< HEAD
                |> LoggedIn.withAuthentication loggedIn
                    []
=======
                |> LoggedIn.withPrivateKey loggedIn
>>>>>>> c0d17268
                    model
                    { successMsg = msg, errorMsg = Ignored }

        PinChanged newPin ->
            { model
                | isNewPinModalVisible = False
                , currentPin = Just newPin
            }
                |> UR.init
                |> UR.addExt (LoggedIn.ShowFeedback Feedback.Success (loggedIn.shared.translators.t "profile.pin.successMsg"))

        GotTransferCardProfileSummaryMsg transferId subMsg ->
            let
                updateTransfers transfers =
                    transfers
                        |> List.updateIf
                            (\( transfer, _ ) -> transfer.id == transferId)
                            (\( transfer, profileSummary ) ->
                                ( transfer, Profile.Summary.update subMsg profileSummary )
                            )
            in
            case model.transfersStatus of
                Loaded transfers pageInfo ->
                    { model | transfersStatus = Loaded (updateTransfers transfers) pageInfo }
                        |> UR.init

                Loading transfers ->
                    { model | transfersStatus = Loading (updateTransfers transfers) }
                        |> UR.init

                FailedLoading ->
                    model
                        |> UR.init

        ClickedTransferCard transferId ->
            UR.init model
                |> UR.addCmd (Route.pushUrl loggedIn.shared.navKey (Route.ViewTransfer transferId))

        RequestedMoreTransfers ->
            case ( model.transfersStatus, loggedIn.selectedCommunity ) of
                ( Loaded transfers maybePageInfo, RemoteData.Success community ) ->
                    let
                        maybeCursor =
                            Maybe.andThen .endCursor maybePageInfo
                    in
                    { model | transfersStatus = Loading transfers }
                        |> UR.init
                        |> UR.addExt (fetchTransfers loggedIn community maybeCursor)

                _ ->
                    model
                        |> UR.init



-- VIEW


type CombinedErrors
    = ProfileError (QueryError (Graphql.Http.Error (Maybe Profile.Model)))
    | BalanceError (QueryError Http.Error)
    | GraphqlError (QueryError (Graphql.Http.Error (Maybe GraphqlInfo)))


view : LoggedIn.Model -> Model -> { title : String, content : Html Msg }
view loggedIn model =
    let
        { t } =
            loggedIn.shared.translators

        title =
            case model.profile of
                RemoteData.Success profile ->
                    profile.name
                        |> Maybe.withDefault (Eos.nameToString model.profileName)

                _ ->
                    Eos.nameToString model.profileName

        combinedRemoteData =
            RemoteData.map3
                (\profile balance graphqlInfo ->
                    { profile = profile
                    , balance = balance
                    , graphqlInfo = graphqlInfo
                    }
                )
                (RemoteData.mapError ProfileError model.profile)
                (RemoteData.mapError BalanceError model.balance)
                (RemoteData.mapError GraphqlError model.graphqlInfo)

        content =
            case combinedRemoteData of
                RemoteData.Success { profile, balance, graphqlInfo } ->
                    div [ class "flex flex-grow flex-col" ]
                        [ Page.viewHeader loggedIn (t "menu.profile")
                        , view_ loggedIn model profile balance graphqlInfo
                        ]

                RemoteData.Failure error ->
                    case error of
                        ProfileError (ResultWithError graphqlError) ->
                            Page.fullPageGraphQLError (t "error.unknown") graphqlError

                        BalanceError (ResultWithError httpError) ->
                            Page.fullPageError (t "error.unknown") httpError

                        GraphqlError (ResultWithError graphqlError) ->
                            Page.fullPageGraphQLError (t "error.unknown") graphqlError

                        _ ->
                            Page.fullPageNotFound (t "error.unknown") (t "error.pageNotFound")

                RemoteData.NotAsked ->
                    Page.fullPageLoading loggedIn.shared

                RemoteData.Loading ->
                    Page.fullPageLoading loggedIn.shared
    in
    { title = title
    , content = content
    }


view_ : LoggedIn.Model -> Model -> Profile.Model -> Community.Balance -> GraphqlInfo -> Html Msg
view_ loggedIn model profile balance graphqlInfo =
    div [ class "flex flex-grow bg-gray-100 relative", id "transfer-relative-container" ]
        [ div
            [ class "z-10 w-full bg-grey-100 grid md:grid-cols-2 md:container md:mx-auto" ]
            [ viewProfile loggedIn profile
            , viewDetails loggedIn profile balance graphqlInfo model
            ]
        , div [ class "z-0 absolute w-full h-full md:w-1/2 md:bg-white" ] []
        , viewNewPinModal loggedIn.shared model
        , viewDownloadPdfErrorModal loggedIn model
        , viewDeleteKycModal loggedIn.shared.translators model
        ]


viewNewPinModal : Shared -> Model -> Html Msg
viewNewPinModal shared model =
    Modal.initWith
        { closeMsg = ClickedCloseNewPinModal
        , isVisible = model.isNewPinModalVisible
        }
        |> Modal.withHeader (shared.translators.t "profile.changePin")
        |> Modal.withBody
            [ p [ class "text-sm" ]
                [ text (shared.translators.t "profile.changePinPrompt") ]
            , Pin.view shared.translators model.pinInputModel
                |> Html.map GotPinMsg
            ]
        |> Modal.toHtml


viewDownloadPdfErrorModal : LoggedIn.Model -> Model -> Html Msg
viewDownloadPdfErrorModal loggedIn model =
    Modal.initWith
        { closeMsg = ClickedClosePdfDownloadError
        , isVisible =
            case model.downloadingPdfStatus of
                DownloadWithError ->
                    True

                _ ->
                    False
        }
        |> Modal.withHeader "Sorry, we can't find your 12 words"
        |> Modal.withBody
            [ p [ class "my-3" ]
                [ text "Please, check if you have your 12 words saved during the registration process and use them for further signing in." ]
            , p [ class "my-3" ]
                [ text "If you completely lost your 12 words, please, contact us and provide this private key and we will help you to recover:"
                ]
            , case LoggedIn.maybePrivateKey loggedIn of
                Nothing ->
                    text ""

                Just pk ->
                    p [ class "font-bold my-3 text-lg text-center border p-4 rounded-sm bg-gray-100" ]
                        [ text (Eos.privateKeyToString pk)
                        ]
            ]
        |> Modal.toHtml


viewDeleteKycModal : Translators -> Model -> Html Msg
viewDeleteKycModal { t } model =
    Modal.initWith
        { closeMsg = ToggleDeleteKycModal
        , isVisible = model.isDeleteKycModalVisible
        }
        |> Modal.withHeader (t "community.kyc.delete.confirmationHeader")
        |> Modal.withBody [ text (t "community.kyc.delete.confirmationBody") ]
        |> Modal.withFooter
            [ button
                [ class "modal-cancel"
                , onClick ToggleDeleteKycModal
                ]
                [ text (t "community.kyc.delete.cancel") ]
            , button
                [ class "modal-accept"
                , onClick DeleteKycAccepted
                ]
                [ text (t "community.kyc.delete.confirm") ]
            ]
        |> Modal.toHtml


viewProfile : LoggedIn.Model -> Profile.Model -> Html msg
viewProfile loggedIn profile =
    let
        email =
            Maybe.withDefault "" profile.email

        isProfileOwner =
            loggedIn.accountName == profile.account

        text_ =
            text << loggedIn.shared.translators.t

        blockExplorerButton =
            a
                [ class "button w-full mt-4"
                , classList
                    [ ( "button-primary", isProfileOwner )
                    , ( "button-secondary", not isProfileOwner )
                    ]
                , target "_blank"
                , profile.account
                    |> Eos.Explorer.Profile
                    |> Eos.Explorer.link loggedIn.shared.environment
                    |> href
                ]
                [ text_ "block_explorer.see" ]
    in
    div [ class "p-4 bg-white border-white border-r w-full flex md:border-gray-500" ]
        [ div [ class "w-full container mx-auto self-center md:max-w-lg" ]
            (div [ class "pb-4 w-full" ]
                [ div [ class "flex flex-wrap items-center justify-center mb-4" ]
                    [ Avatar.view profile.avatar "w-20 h-20 mr-6 xs-max:w-16 xs-max:h-16 xs-max:mr-3"
                    , div [ class "flex flex-grow items-center justify-between" ]
                        [ ul [ class "text-sm text-gray-900" ]
                            [ li [ class "font-semibold text-body-black text-2xl xs-max:text-xl" ]
                                [ text (Maybe.withDefault "" profile.name) ]
                            , li [] [ a [ href <| "mailto:" ++ email ] [ text email ] ]
                            , li [] [ text (Eos.nameToString profile.account) ]
                            ]
                        ]
                    , if isProfileOwner then
                        a
                            [ class "ml-2 fill-current text-orange-300 hover:text-orange-100"
                            , Route.href Route.ProfileEditor
                            ]
                            [ Icons.edit "" ]

                      else
                        text ""
                    ]
                , case profile.bio of
                    Nothing ->
                        text ""

                    Just bio ->
                        Markdown.view [ class "text-sm text-gray-900" ] bio
                ]
                :: (if isProfileOwner then
                        [ blockExplorerButton ]

                    else
                        [ a
                            [ class "button button-primary w-full mt-4"
                            , Route.href (Route.Transfer (Just profile.account))
                            ]
                            [ text_ "transfer.title" ]
                        , blockExplorerButton
                        , profile.contacts
                            |> List.map
                                (\contact ->
                                    let
                                        { contactType } =
                                            Contact.unwrap contact
                                    in
                                    a
                                        [ class ("button-secondary uppercase bg-gray-100 py-2 flex items-center justify-center border-none hover:bg-gray-200 " ++ Contact.contactTypeTextColor contactType)
                                        , Contact.toHref contact
                                        , target "_blank"
                                        ]
                                        [ Contact.contactTypeToIcon "mr-2 w-6 h-6" True contactType
                                        , text (Contact.contactTypeToString loggedIn.shared.translators contactType)
                                        ]
                                )
                            |> div [ class "flex flex-col space-y-4 mt-4 mb-2" ]
                        ]
                   )
            )
        ]


viewDetails : LoggedIn.Model -> Profile.Model -> Community.Balance -> GraphqlInfo -> Model -> Html Msg
viewDetails loggedIn profile balance graphqlInfo model =
    let
        text_ =
            text << loggedIn.shared.translators.t

        isProfileOwner =
            loggedIn.accountName == profile.account

        isCommunityAdmin =
            case loggedIn.selectedCommunity of
                RemoteData.Success community ->
                    community.creator == loggedIn.accountName

                _ ->
                    False
    in
    div
        [ class "bg-gray-100 w-full md:flex md:flex-col" ]
        [ div
            [ class "md:flex-basis-0 md:flex-grow-1 md:overflow-y-auto"
            , id "transfer-scroll-container"
            , tabindex -1
            ]
            [ div [ class "w-full bg-white md:bg-gray-100" ]
                [ div [ class "px-4" ]
                    [ ul [ class "container mx-auto divide-y divide-gray-500 w-full mb-4 bg-white md:bg-gray-100" ]
                        [ viewDetailsItem
                            (text_ "profile.locations")
                            (text (profile.localization |> Maybe.withDefault ""))
                            Center
                        , case profile.address of
                            Just address ->
                                viewAddress loggedIn.shared.translators address

                            Nothing ->
                                text ""
                        , viewDetailsItem (text_ "profile.interests")
                            (text (String.join ", " profile.interests))
                            Top
                        , if isProfileOwner then
                            viewDetailsItem (text_ "contact_form.options")
                                (a
                                    [ class "button-secondary button-sm uppercase cursor-pointer"
                                    , Route.href Route.ProfileAddContact
                                    ]
                                    [ if List.isEmpty profile.contacts then
                                        text_ "menu.add"

                                      else
                                        text_ "menu.edit"
                                    ]
                                )
                                Center

                          else
                            text ""
                        , if isProfileOwner then
                            case profile.kyc of
                                Just kyc ->
                                    viewKycInfo kyc

                                Nothing ->
                                    text ""

                          else
                            text ""
                        ]
                    ]
                ]
            , if isProfileOwner then
                viewSettings loggedIn profile

              else
                text ""
            , if isProfileOwner || isCommunityAdmin then
                viewHistory loggedIn.shared balance graphqlInfo model.contributionInfo

              else
                text ""
            , if isProfileOwner || isCommunityAdmin then
                viewLatestTransactions loggedIn model

              else
                text ""
            ]
        ]


viewDetailsItem : Html msg -> Html msg -> VerticalAlign -> Html msg
viewDetailsItem label content verticalAlign =
    li [ class "py-4" ]
        [ div
            [ class "flex justify-between"
            , classList
                [ ( "items-start", verticalAlign == Top )
                , ( "items-center", verticalAlign == Center )
                ]
            ]
            [ span [ class "text-sm mr-4" ]
                [ label ]
            , span [ class "text-indigo-500 font-semibold text-sm text-right" ]
                [ content ]
            ]
        ]


viewAddress : Translators -> Profile.Address.Address -> Html msg
viewAddress { t } address =
    let
        fullAddress =
            span []
                [ [ address.country
                  , address.state
                  , address.city
                  , address.neighborhood
                  , address.street
                  , address.number
                  ]
                    |> List.filter (not << String.isEmpty)
                    |> String.join ", "
                    |> text
                , br [] []
                , text address.zip
                ]
    in
    viewDetailsItem (text <| t "Address")
        fullAddress
        Top


viewKycInfo : Kyc.ProfileKyc -> Html msg
viewKycInfo kyc =
    let
        documentLabel =
            case kyc.documentType of
                "cedula_de_identidad" ->
                    "Cédula de identidad"

                "dimex" ->
                    "DIMEX"

                "nite" ->
                    "NITE"

                "gran_empresa" ->
                    "Gran Empresa"

                "mipyme" ->
                    "MIPYME"

                _ ->
                    "Unknown Document"
    in
    viewDetailsItem (text documentLabel)
        (text kyc.document)
        Center


viewSettings : LoggedIn.Model -> Profile.Model -> Html Msg
viewSettings loggedIn profile =
    let
        text_ =
            text << loggedIn.shared.translators.t

        kycLabel =
            span [ class "flex items-center mb-2" ]
                [ text_ "community.kyc.dataTitle"
                , span [ class "icon-tooltip ml-1" ]
                    [ Icons.question "inline-block text-orange-300"
                    , p [ class "icon-tooltip-content" ]
                        [ text_ "community.kyc.info" ]
                    ]
                ]

        kycButton =
            case profile.kyc of
                Just _ ->
                    button
                        [ class "button-secondary uppercase button-sm text-red border-red"
                        , onClick ToggleDeleteKycModal
                        ]
                        [ text_ "community.kyc.delete.label" ]

                Nothing ->
                    a
                        [ class "button-secondary uppercase button-sm"
                        , Route.href Route.ProfileAddKyc
                        ]
                        [ text_ "menu.add" ]
    in
    div [ class "bg-white w-full md:bg-gray-100" ]
        [ div [ class "px-4" ]
            [ div [ class "container mx-auto" ]
                [ div [ class "bg-white mb-6 w-full md:bg-gray-100" ]
                    [ ul [ class "w-full divide-y divide-gray-500" ]
                        [ viewDetailsItem (text_ "profile.12words.title")
                            (button
                                [ class "button-secondary uppercase button-sm"
                                , onClick ClickedDownloadPdf
                                ]
                                [ text_ "profile.12words.button" ]
                            )
                            Center
                        , viewDetailsItem (text_ "profile.pin.title")
                            (button
                                [ class "button-secondary uppercase button-sm"
                                , onClick ClickedChangePin
                                ]
                                [ text_ "profile.pin.button"
                                ]
                            )
                            Center
                        , case profile.kyc of
                            Nothing ->
                                viewDetailsItem kycLabel
                                    kycButton
                                    Center

                            Just _ ->
                                viewDetailsItem
                                    (div []
                                        [ kycLabel
                                        , span [ class "uppercase text-red pt-2 text-sm" ]
                                            [ text_ "community.kyc.delete.warning" ]
                                        ]
                                    )
                                    kycButton
                                    Top
                        ]
                    ]
                ]
            ]
        ]


viewLatestTransactions : LoggedIn.Model -> Model -> Html Msg
viewLatestTransactions loggedIn model =
    let
        text_ =
            text << loggedIn.shared.translators.t

        viewInfiniteList : Maybe Api.Relay.PageInfo -> List (Html Msg) -> Html Msg
        viewInfiniteList maybePageInfo children =
            let
                viewList isMobile =
                    View.Components.infiniteList
                        { onRequestedItems =
                            maybePageInfo
                                |> Maybe.andThen
                                    (\pageInfo ->
                                        if pageInfo.hasNextPage then
                                            Just RequestedMoreTransfers

                                        else
                                            Nothing
                                    )
                        , distanceToRequest = 1000
                        , elementToTrack =
                            if isMobile then
                                View.Components.TrackWindow

                            else
                                View.Components.TrackSelector "#transfer-scroll-container"
                        }
                        [ class "w-full mt-2 divide-y divide-gray-500"
                        , classList
                            [ ( "hidden md:block", not isMobile )
                            , ( "md:hidden", isMobile )
                            ]
                        ]
                        children
            in
            div []
                [ viewList True
                , viewList False
                ]
    in
    div [ class "p-4 bg-white max-w-screen md:px-3 md:bg-transparent" ]
        [ div [ class "container mx-auto w-full" ]
            [ p [ class "text-lg" ]
                [ span [ class "text-gray-900 font-light" ] [ text_ "transfer.transfers_latest" ]
                , text " "
                , span [ class "text-indigo-500 font-semibold" ] [ text_ "transfer.transfers" ]
                ]
            , case model.transfersStatus of
                FailedLoading ->
                    Page.viewCardEmpty
                        [ div [ class "text-gray-900 text-sm" ]
                            [ text_ "transfer.loading_error" ]
                        ]

                Loading transfers ->
                    viewInfiniteList Nothing
                        (viewTransactionList loggedIn transfers
                            ++ [ View.Components.loadingLogoAnimated loggedIn.shared.translators "" ]
                        )

                Loaded transfers maybePageInfo ->
                    viewTransactionList loggedIn transfers
                        |> viewInfiniteList maybePageInfo
            ]
        ]


viewTransactionList : LoggedIn.Model -> List ( Transfer.Transfer, Profile.Summary.Model ) -> List (Html Msg)
viewTransactionList loggedIn transfers =
    transfers
        |> List.groupWhile
            (\( t1, _ ) ( t2, _ ) ->
                Utils.areSameDay loggedIn.shared.timezone
                    (Utils.fromDateTime t1.blockTime)
                    (Utils.fromDateTime t2.blockTime)
            )
        |> List.map
            (\( ( t1, _ ) as first, rest ) ->
                div []
                    [ div [ class "mt-4" ]
                        [ View.Components.dateViewer
                            [ class "uppercase text-sm text-black tracking-wide" ]
                            identity
                            loggedIn.shared
                            (Utils.fromDateTime t1.blockTime)
                        ]
                    , first
                        :: rest
                        |> List.map
                            (\( transfer, profileSummary ) ->
                                Transfer.view loggedIn
                                    transfer
                                    (profileSummary
                                        |> Profile.Summary.withRelativeSelector "#transfer-relative-container"
                                        |> Profile.Summary.withScrollSelector "#transfer-scroll-container"
                                    )
                                    (GotTransferCardProfileSummaryMsg transfer.id)
                                    (ClickedTransferCard transfer.id)
                                    [ class "md:hover:bg-gray-200" ]
                            )
                        |> div [ class "divide-y divide-gray-500" ]
                    ]
            )


viewHistory : Shared -> Community.Balance -> GraphqlInfo -> Maybe ContributionInfo -> Html msg
viewHistory shared balance graphqlInfo maybeContributionInfo =
    let
        { t } =
            shared.translators

        text_ =
            text << t

        viewHistoryItem title number translation =
            li [ class "flex items-center py-4 text-sm" ]
                [ div [ class "flex items-center" ]
                    title
                , div [ class "ml-auto" ]
                    [ span [ class "mr-1 text-indigo-500 font-bold" ]
                        [ number ]
                    , span [ class "text-sm text-gray-900 uppercase" ]
                        [ translation ]
                    ]
                ]
    in
    div [ class "bg-white px-4 mb-6 md:bg-gray-100" ]
        [ ul [ class "container mx-auto w-full self-center divide-y divide-gray-500" ]
            [ viewHistoryItem
                [ Icons.coin "mr-2"
                , span [] [ text_ "profile.history.balance" ]
                ]
                (span [ class "text-3xl mr-1" ]
                    [ balance.asset.amount
                        |> Eos.formatSymbolAmount shared.translators balance.asset.symbol
                        |> text
                    ]
                )
                (balance.asset.symbol
                    |> Eos.symbolToSymbolCodeString
                    |> text
                )
            , case maybeContributionInfo of
                Nothing ->
                    text ""

                Just contributionInfo ->
                    viewHistoryItem [ text_ "dashboard.my_contributions" ]
                        (Utils.formatFloat (Just shared.translators) 2 contributionInfo.amount
                            |> text
                        )
                        (Community.currencyTranslationKey contributionInfo
                            |> text_
                        )
            , viewHistoryItem [ text_ "profile.history.transfers_number" ]
                (graphqlInfo.totalTransfers
                    |> String.fromInt
                    |> text
                )
                (text_ "profile.history.transfers")
            , viewHistoryItem [ text_ "profile.history.claims_number" ]
                (graphqlInfo.totalClaims
                    |> String.fromInt
                    |> text
                )
                (text_ "profile.history.claims")
            , viewHistoryItem [ text_ "profile.history.products" ]
                (graphqlInfo.totalProducts
                    |> String.fromInt
                    |> text
                )
                (text_ "profile.history.items")
            , case graphqlInfo.createdDate of
                Just createdDate ->
                    viewHistoryItem [ text_ "profile.history.registration_date" ]
                        (View.Components.dateViewer [ class "capitalize -mr-1" ] identity shared createdDate)
                        (text "")

                Nothing ->
                    text ""
            , viewHistoryItem [ text_ "profile.history.last_transaction" ]
                (View.Components.dateViewer [ class "capitalize -mr-1" ] identity shared balance.lastActivity)
                (text "")
            ]
        ]



-- GRAPHQL


graphqlInfoQuery : Eos.Name -> Eos.Symbol -> SelectionSet (Maybe GraphqlInfo) RootQuery
graphqlInfoQuery profileName communitySymbol =
    Cambiatus.Query.user
        { account = Eos.nameToString profileName }
        (graphqlInfoSelectionSet communitySymbol)


graphqlInfoSelectionSet : Eos.Symbol -> SelectionSet GraphqlInfo Cambiatus.Object.User
graphqlInfoSelectionSet communitySymbol =
    SelectionSet.succeed GraphqlInfo
        |> SelectionSet.with
            (User.transfers
                (\optionals ->
                    { optionals
                        | first = Present 0
                        , filter =
                            Present
                                { communityId = communitySymbol |> Eos.symbolToString |> Present
                                , date = Absent
                                , direction = Absent
                                }
                    }
                )
                transfersSelectionSet
                |> SelectionSet.map (Maybe.withDefault 0)
            )
        |> SelectionSet.with
            (User.claims identity claimSelectionSet
                |> SelectionSet.map List.length
            )
        |> SelectionSet.with
            (User.products productSelectionSet
                |> SelectionSet.map
                    (\products ->
                        products
                            |> List.filterMap identity
                            |> List.filter (\{ symbol } -> symbol == communitySymbol)
                            |> List.length
                    )
            )
        |> SelectionSet.with
            (User.network networkSelectionSet
                |> SelectionSet.map
                    (\networks ->
                        networks
                            |> Maybe.withDefault []
                            |> List.filterMap identity
                            |> List.find (\network -> network.symbol == communitySymbol)
                            |> Maybe.map .createdAt
                    )
            )


transfersSelectionSet : SelectionSet Int Cambiatus.Object.TransferConnection
transfersSelectionSet =
    SelectionSet.succeed identity
        |> SelectionSet.with
            (Cambiatus.Object.TransferConnection.count
                |> SelectionSet.map (Maybe.withDefault 0)
            )


claimSelectionSet : SelectionSet { id : Int } Cambiatus.Object.Claim
claimSelectionSet =
    SelectionSet.succeed (\id -> { id = id })
        |> SelectionSet.with Cambiatus.Object.Claim.id


productSelectionSet : SelectionSet { id : Int, symbol : Eos.Symbol } Cambiatus.Object.Product
productSelectionSet =
    SelectionSet.succeed (\id symbol -> { id = id, symbol = symbol })
        |> SelectionSet.with Cambiatus.Object.Product.id
        |> SelectionSet.with (Eos.symbolSelectionSet Cambiatus.Object.Product.communityId)


networkSelectionSet : SelectionSet Network Cambiatus.Object.Network
networkSelectionSet =
    SelectionSet.succeed Network
        |> SelectionSet.with (Eos.symbolSelectionSet Cambiatus.Object.Network.communityId)
        |> SelectionSet.with
            (Cambiatus.Object.Network.createdAt
                |> SelectionSet.map Utils.fromDateTime
            )


fetchTransfers : LoggedIn.Model -> Community.Model -> Maybe String -> LoggedIn.External Msg
fetchTransfers loggedIn community maybeCursor =
    LoggedIn.query loggedIn
        (Transfer.transfersUserQuery
            loggedIn.accountName
            (\args ->
                { args
                    | first = Present 10
                    , after = OptionalArgument.fromMaybe maybeCursor
                    , filter =
                        Present
                            { communityId = Present (Eos.symbolToString community.symbol)
                            , date = Absent
                            , direction = Absent
                            }
                }
            )
        )
        CompletedLoadUserTransfers



-- UTILS


receiveBroadcast : LoggedIn.BroadcastMsg -> Maybe Msg
receiveBroadcast broadcastMsg =
    case broadcastMsg of
        LoggedIn.ProfileLoaded profile ->
            Just profile
                |> RemoteData.Success
                |> CompletedLoadProfile
                |> Just

        LoggedIn.CommunityLoaded community ->
            Just (CompletedLoadCommunity community)

        LoggedIn.CommunityFieldLoaded _ (Community.ContributionsValue contributions) ->
            Just (CompletedLoadContributions contributions)

        _ ->
            Nothing


jsAddressToMsg : List String -> Value -> Maybe Msg
jsAddressToMsg addr val =
    case addr of
        "DownloadPdfProcessed" :: _ ->
            Decode.decodeValue (Decode.field "isDownloaded" Decode.bool) val
                |> Result.map DownloadPdfProcessed
                |> Result.toMaybe

        "PinChanged" :: newPin :: [] ->
            Just (PinChanged newPin)

        _ ->
            Nothing


msgToString : Msg -> List String
msgToString msg =
    case msg of
        Ignored ->
            [ "Ignored" ]

        CompletedLoadProfile r ->
            [ "CompletedLoadProfile", UR.remoteDataToString r ]

        CompletedLoadCommunity _ ->
            [ "CompletedLoadCommunity" ]

        CompletedLoadContributions _ ->
            [ "CompletedLoadContributions" ]

        CompletedLoadBalance r ->
            [ "CompletedLoadBalance", UR.resultToString r ]

        CompletedLoadGraphqlInfo r ->
            [ "CompletedLoadGraphqlInfo", UR.remoteDataToString r ]

        CompletedLoadUserTransfers r ->
            [ "CompletedLoadUserTransfers", UR.remoteDataToString r ]

        ToggleDeleteKycModal ->
            [ "ToggleDeleteKycModal" ]

        DeleteKycAccepted ->
            [ "DeleteKycAccepted" ]

        DeleteKycAndAddressCompleted r ->
            [ "DeleteKycAndAddressCompleted", UR.remoteDataToString r ]

        ClickedDownloadPdf ->
            [ "ClickedDownloadPdf" ]

        DownloadPdfProcessed _ ->
            [ "DownloadPdfProcessed" ]

        ClickedClosePdfDownloadError ->
            [ "ClickedClosePdfDownloadError" ]

        ClickedChangePin ->
            [ "ClickedChangePin" ]

        ClickedCloseNewPinModal ->
            [ "ClickedCloseNewPinModal" ]

        GotPinMsg subMsg ->
            "GotPinMsg" :: Pin.msgToString subMsg

        SubmittedNewPin _ ->
            [ "SubmittedNewPin" ]

        PinChanged newPin ->
            [ "PinChanged", newPin ]

        GotTransferCardProfileSummaryMsg _ subMsg ->
            "GotTransferCardProfileSummaryMsg" :: Profile.Summary.msgToString subMsg

        ClickedTransferCard _ ->
            [ "ClickedTransferCard" ]

        RequestedMoreTransfers ->
            [ "RequestedMoreTransfers" ]<|MERGE_RESOLUTION|>--- conflicted
+++ resolved
@@ -493,12 +493,8 @@
                             , ( "pin", Encode.string currentPin )
                             ]
                     }
-<<<<<<< HEAD
-                |> LoggedIn.withAuthentication loggedIn
+                |> LoggedIn.withPrivateKey loggedIn
                     []
-=======
-                |> LoggedIn.withPrivateKey loggedIn
->>>>>>> c0d17268
                     model
                     { successMsg = msg, errorMsg = Ignored }
 
@@ -527,12 +523,8 @@
                 , pinInputModel = { oldPinInputModel | isPinVisible = loggedIn.auth.pinModel.isPinVisible }
             }
                 |> UR.init
-<<<<<<< HEAD
-                |> LoggedIn.withAuthentication loggedIn
+                |> LoggedIn.withPrivateKey loggedIn
                     []
-=======
-                |> LoggedIn.withPrivateKey loggedIn
->>>>>>> c0d17268
                     model
                     { successMsg = msg, errorMsg = Ignored }
 
@@ -582,12 +574,8 @@
                             , ( "newPin", Encode.string newPin )
                             ]
                     }
-<<<<<<< HEAD
-                |> LoggedIn.withAuthentication loggedIn
+                |> LoggedIn.withPrivateKey loggedIn
                     []
-=======
-                |> LoggedIn.withPrivateKey loggedIn
->>>>>>> c0d17268
                     model
                     { successMsg = msg, errorMsg = Ignored }
 
