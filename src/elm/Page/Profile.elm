module Page.Profile exposing
    ( Model
    , Msg
    , init
    , jsAddressToMsg
    , msgToString
    , subscription
    , update
    , view
    )

import Api.Graphql
<<<<<<< HEAD
import Eos.Account
import Graphql.Http
import Html exposing (Html, button, div, input, label, p, span, text)
import Html.Attributes exposing (checked, class, for, id, name, style, type_)
import Html.Events exposing (onClick, onInput, stopPropagationOn)
=======
import Asset.Icon as Icon
import Avatar exposing (Avatar)
import Browser.Events
import Dict exposing (Dict)
import Eos
import Eos.Account as Eos
import File exposing (File)
import Graphql.Http
import Html exposing (Html, br, button, div, h2, h3, h4, img, input, label, p, span, text, textarea)
import Html.Attributes exposing (accept, class, classList, disabled, for, id, maxlength, multiple, placeholder, required, src, style, title, type_, value)
import Html.Events exposing (onClick, onInput, onSubmit, stopPropagationOn)
>>>>>>> d3d999d9
import Http
import I18Next exposing (Translations, t)
import Json.Decode as Decode exposing (Value)
import Json.Encode as Encode
import Page
<<<<<<< HEAD
import Page.PublicProfile as PublicProfile
import Profile exposing (Profile)
=======
import Profile exposing (Profile, ProfileForm)
>>>>>>> d3d999d9
import PushSubscription exposing (PushSubscription)
import Session.LoggedIn as LoggedIn exposing (External(..), FeedbackStatus(..))
import Task
import UpdateResult as UR



-- INIT


init : LoggedIn.Model -> ( Model, Cmd Msg )
init loggedIn =
    let
        profileQuery =
            Api.Graphql.query loggedIn.shared
                (Profile.query loggedIn.accountName)
                CompletedProfileLoad
    in
    ( initModel loggedIn
    , Cmd.batch
        [ profileQuery
        , Task.succeed CheckPushPref |> Task.perform identity
        ]
    )



-- MODEL


type alias Model =
    { status : Status
    , pinModal : ModalStatus
    , newPin : String
    , pushNotifications : Bool
    }


initModel : LoggedIn.Model -> Model
initModel _ =
    { status = Loading
    , pinModal = Hidden
    , newPin = ""
    , pushNotifications = False
    }


type Status
    = Loading
    | LoadingFailed (Graphql.Http.Error (Maybe Profile))
    | Loaded Profile


type ModalStatus
    = Hidden
    | Shown



-- VIEW


view : LoggedIn.Model -> Model -> { title : String, content : Html Msg }
view loggedIn model =
    let
        title =
            case model.status of
                Loaded profile ->
                    Maybe.withDefault "" profile.userName

<<<<<<< HEAD
        LoadingFailed _ ->
            Page.fullPageError (t loggedIn.shared.translations "profile.title") Http.Timeout

        Loaded profile ->
            view_ model loggedIn profile

=======
                _ ->
                    ""

        content =
            case model.status of
                Loading ->
                    Page.fullPageLoading

                LoadingFailed _ ->
                    Page.fullPageError (t loggedIn.shared.translations "profile.title") Http.Timeout

                Loaded profile ->
                    view_ loggedIn profile model

                Editing profile avatarS form ->
                    viewForm loggedIn False profile avatarS form

                Saving profile avatarS form ->
                    viewForm loggedIn True profile avatarS form
    in
    { title = title
    , content = content
    }
>>>>>>> d3d999d9

view_ : Model -> LoggedIn.Model -> Profile -> Html Msg
view_ model loggedIn profile =
    let
        ipfsUrl =
            loggedIn.shared.endpoints.ipfs

        text_ str =
            t loggedIn.shared.translations str

        downloadAction =
            case LoggedIn.maybePrivateKey loggedIn of
                Just privateKey ->
                    DownloadPdf privateKey

<<<<<<< HEAD
=======
                        Nothing ->
                            p [ class "text-gray" ]
                                [ text_ "profile.edit.placeholders.localization" ]
                    ]
                , div [ class "profile-interests" ]
                    [ h4 [ class "profile-title" ]
                        [ Icon.star ""
                        , span [] [ text_ "profile.edit.labels.interests" ]
                        ]
                    , if List.isEmpty profile.interests then
                        p [ class "text-gray" ]
                            [ text_ "profile.edit.placeholders.interests" ]

                      else
                        div [ class "tags" ]
                            (List.map
                                (\i ->
                                    span []
                                        [ text i ]
                                )
                                profile.interests
                            )
                    ]
                ]
            , viewBadges loggedIn
            , div [ class "notification-settings-card", onClick RequestPush ]
                [ button [ class "btn btn--primary" ]
                    [ text_ notification_prompt ]
                ]
            , case LoggedIn.maybePrivateKey loggedIn of
>>>>>>> d3d999d9
                Nothing ->
                    case loggedIn.shared.maybeAccount of
                        Just ( _, True ) ->
                            ClickedViewPrivateKeyAuth

                        _ ->
                            Ignored
    in
    div [ class "grid gap-6" ]
        [ PublicProfile.view_ loggedIn profile False
        , div [ class "bg-white" ]
            [ div [ class "container mx-auto p-4 px-8" ]
                [ viewAction (text_ "profile.12words.title") [ viewButton (text_ "profile.12words.button") downloadAction ]
                , viewAction (text_ "profile.pin.title") [ viewButton (text_ "profile.pin.button") ClickedChangePin ]
                , viewAction (text_ "notifications.title")
                    [ toggleView loggedIn.shared.translations model.pushNotifications RequestPush "notifications"
                    ]
                ]
            ]
        , viewModal model.pinModal loggedIn.shared.translations
        ]


viewModal : ModalStatus -> Translations -> Html Msg
viewModal status translations =
    let
        text_ str =
            t translations str
    in
    case status of
        Shown ->
            div
                [ class "modal container"
                , stopPropagationOn "click" (Decode.succeed ( Ignored, True ))
                , style "align-items" "stretch"
                ]
                [ div [ class "modal-bg", onClick ClickedCloseChangePin ] []
                , div [ class "modal-content overflow-auto" ]
                    [ div [ class "display flex flex-col justify-around h-full" ]
                        [ div []
                            [ p [ class "w-full font-medium text-heading text-2xl mb-2" ] [ text "Change PIN" ]
                            , p [ class "text-sm" ] [ text (text_ "profile.changePin") ]
                            ]
                        , div []
                            [ label [ class "input-label", for "newPin" ] [ text (text_ "profile.newPin") ]
                            , input [ id "newPin", class "input w-full mb-4", type_ "text", onInput EnteredPin ] []
                            ]
                        , button [ class "button button-primary w-full", onClick ChangedPin ] [ text "Change" ]
                        ]
                    ]
                ]

        Hidden ->
            text ""


viewButton : String -> Msg -> Html Msg
viewButton label msg =
    button
        [ class "uppercase border border-solid border-gray-500 rounded-full py-2 px-5 leading-none text-orange-300 font-medium"
        , onClick msg
        ]
        [ text label
        ]


<<<<<<< HEAD
viewAction : String -> List (Html Msg) -> Html Msg
viewAction label contents =
    div
        [ class "grid grid-cols-2 grid-rows-1"
        , style "grid-template-areas" "'key value'"
        ]
        [ span
            [ class "text-sm py-2 leading-6"
            , style "grid-area" "key"
=======
viewBadges : LoggedIn.Model -> Html msg
viewBadges loggedIn =
    let
        text_ s =
            text (t loggedIn.shared.translations s)
    in
    div [ class "profile-badges" ]
        [ h4 [ class "profile-title" ]
            [ Icon.brightness7 ""
            , span [] [ text_ "profile.badge.title" ]
>>>>>>> d3d999d9
            ]
            [ text label ]
        , span
            [ class "text-indigo-500 font-medium text-sm text-right py-2 leading-6"
            , style "grid-area" "value"
            ]
            contents
        ]


toggleView : Translations -> Bool -> Msg -> String -> Html Msg
toggleView translations isEnabled toggleFunction inputId =
    let
        translate =
            t translations

        classes =
            class "flex items-center"

        statusText =
            if isEnabled then
                translate "settings.features.enabled"

            else
                translate "settings.features.disabled"
    in
    div [ class "form-switch inline-block align-middle" ]
        [ input
            [ type_ "checkbox"
            , id inputId
            , name inputId
            , class "form-switch-checkbox"
            , checked isEnabled
            , onClick toggleFunction
            ]
            []
        , label [ class "form-switch-label", for inputId ] []
        ]



-- UPDATE


type alias UpdateResult =
    UR.UpdateResult Model Msg (External Msg)


type Msg
    = Ignored
    | CompletedProfileLoad (Result (Graphql.Http.Error (Maybe Profile)) (Maybe Profile))
    | ClickedChangePin
    | DownloadPdf String
    | ClickedCloseChangePin
    | ClickedViewPrivateKeyAuth
    | ChangedPin
    | EnteredPin String
    | GotPushPreference Bool
    | RequestPush
    | CheckPushPref
    | GotPushSub PushSubscription
    | CompletedPushUpload (Result (Graphql.Http.Error ()) ())


update : Msg -> Model -> LoggedIn.Model -> UpdateResult
update msg model loggedIn =
    let
        downloadPdfPort passphrase =
            UR.addPort
                { responseAddress = Ignored
                , responseData = Encode.null
                , data =
                    Encode.object
                        [ ( "name", Encode.string "printAuthPdf" )
                        , ( "passphrase", Encode.string passphrase )
                        ]
                }
    in
    case msg of
        Ignored ->
            UR.init model

        CompletedProfileLoad (Ok Nothing) ->
            UR.init model

        CompletedProfileLoad (Ok (Just profile)) ->
            UR.init { model | status = Loaded profile }

        CompletedProfileLoad (Err err) ->
            UR.init { model | status = LoadingFailed err }
                |> UR.logGraphqlError msg err

<<<<<<< HEAD
        ClickedChangePin ->
            UR.init { model | pinModal = Shown }
=======
        ClickedEdit ->
            case model.status of
                Loaded profile ->
                    { model | status = Editing profile NotAsked (Profile.profileToForm profile) }
                        |> UR.init

                _ ->
                    UR.init model
                        |> UR.logImpossible msg []

        ClickedEditCancel ->
            case model.status of
                Editing profile _ _ ->
                    UR.init { model | status = Loaded profile }

                _ ->
                    UR.init model
                        |> UR.logImpossible msg []

        ClickedSave ->
            case model.status of
                Editing profile avatarS form ->
                    { model | status = Saving profile avatarS form }
                        |> UR.init
                        |> UR.addCmd
                            (Api.Graphql.mutation loggedIn.shared
                                (Profile.mutation profile.account form)
                                CompletedProfileLoad
                            )
                        |> UR.addExt (ShowFeedback Success (t "profile.edit_success"))

                _ ->
                    UR.init model
                        |> UR.logImpossible msg []

        EnteredName s ->
            UR.init model
                |> updateForm (\form -> { form | name = s })

        EnteredEmail s ->
            UR.init model
                |> updateForm (\form -> { form | email = s })

        EnteredBio s ->
            UR.init model
                |> updateForm (\form -> { form | bio = s })

        EnteredLocalization s ->
            UR.init model
                |> updateForm (\form -> { form | localization = s })

        EnteredInterest s ->
            UR.init model
                |> updateForm (\form -> { form | interest = s })

        ClickedAddInterest ->
            UR.init model
                |> updateForm
                    (\form ->
                        { form
                            | interest = ""
                            , interests =
                                form.interests
                                    ++ (String.split "," form.interest
                                            |> List.map String.trim
                                       )
                        }
                    )
>>>>>>> d3d999d9

        ChangedPin ->
            UR.init model
                |> (case LoggedIn.maybePrivateKey loggedIn of
                        Just key ->
                            UR.addPort
                                { responseAddress = ClickedCloseChangePin
                                , responseData = Encode.null
                                , data =
                                    Encode.object
                                        [ ( "name", Encode.string "changePin" )
                                        , ( "decryptedKey", Encode.string key )
                                        , ( "pin", Encode.string model.newPin )
                                        , ( "accountName"
                                          , loggedIn.accountName
                                                |> Eos.Account.nameToString
                                                |> Encode.string
                                          )
                                        ]
                                }

                        Nothing ->
                            UR.addExt (Just ChangedPin |> LoggedIn.RequiredAuthentication)
                   )

<<<<<<< HEAD
        EnteredPin newPin ->
            UR.init { model | newPin = newPin }

        ClickedCloseChangePin ->
            UR.init { model | pinModal = Hidden }
=======
                            SendingFailed file _ ->
                                SendingFailed file err

                            Sending file _ ->
                                SendingFailed file err
                    )
>>>>>>> d3d999d9

        ClickedViewPrivateKeyAuth ->
            case LoggedIn.maybePrivateKey loggedIn of
                Nothing ->
                    UR.init model
                        |> UR.addExt
                            (Just ClickedViewPrivateKeyAuth
                                |> RequiredAuthentication
                            )

                Just key ->
                    model
                        |> UR.init
                        |> downloadPdfPort key

        DownloadPdf passphrase ->
            model
                |> UR.init
                |> downloadPdfPort passphrase

        GotPushPreference val ->
            { model | pushNotifications = val }
                |> UR.init

        CheckPushPref ->
            model
                |> UR.init
                |> UR.addPort
                    { responseAddress = GotPushPreference False
                    , responseData = Encode.null
                    , data =
                        Encode.object [ ( "name", Encode.string "checkPushPref" ) ]
                    }

        RequestPush ->
            if model.pushNotifications then
                model
                    |> UR.init
                    |> UR.addPort
                        { responseAddress = GotPushPreference False
                        , responseData = Encode.null
                        , data =
                            Encode.object [ ( "name", Encode.string "disablePushPref" ) ]
                        }

            else
                model
                    |> UR.init
                    |> UR.addPort
                        { responseAddress = RequestPush
                        , responseData = Encode.null
                        , data =
                            Encode.object
                                [ ( "name", Encode.string "requestPushPermission" ) ]
                        }

        GotPushSub push ->
            model
                |> UR.init
                |> UR.addCmd
                    (uploadPushSubscription loggedIn push)

        CompletedPushUpload res ->
            case res of
                Ok _ ->
                    model
                        |> UR.init
                        |> UR.addPort
                            { responseAddress = CompletedPushUpload res
                            , responseData = Encode.null
                            , data =
                                Encode.object
                                    [ ( "name", Encode.string "completedPushUpload" ) ]
                            }

                Err err ->
                    model
                        |> UR.init
                        |> UR.logGraphqlError msg err

<<<<<<< HEAD
=======
        GotPushPreference val ->
            { model | pushNotifications = val }
                |> UR.init

        CheckPushPref ->
            model
                |> UR.init
                |> UR.addPort
                    { responseAddress = GotPushPreference False
                    , responseData = Encode.null
                    , data =
                        Encode.object [ ( "name", Encode.string "checkPushPref" ) ]
                    }

        DownloadPdf passPhrase ->
            model
                |> UR.init
                |> UR.addPort
                    { responseAddress = Ignored
                    , responseData = Encode.null
                    , data =
                        Encode.object
                            [ ( "name", Encode.string "printAuthPdf" )
                            , ( "passphrase", Encode.string passPhrase )
                            ]
                    }

        PressedEnter val ->
            if val then
                UR.init model
                    |> UR.addCmd
                        (Task.succeed ClickedSave
                            |> Task.perform identity
                        )

            else
                UR.init model


updateForm : (ProfileForm -> ProfileForm) -> UpdateResult -> UpdateResult
updateForm transform ({ model } as uResult) =
    case model.status of
        Loading ->
            uResult

        LoadingFailed _ ->
            uResult

        Loaded _ ->
            uResult

        Editing profile avatarS form ->
            { model | status = Editing profile avatarS (transform form) }
                |> UR.setModel uResult

        Saving profile avatarS form ->
            { model | status = Saving profile avatarS (transform form) }
                |> UR.setModel uResult


updateProfile : (Profile -> Profile) -> UpdateResult -> UpdateResult
updateProfile transform ({ model } as uResult) =
    case model.status of
        Loading ->
            uResult

        LoadingFailed _ ->
            uResult

        Loaded profile ->
            { model | status = Loaded (transform profile) }
                |> UR.setModel uResult

        Editing profile avatarS form ->
            { model | status = Editing (transform profile) avatarS form }
                |> UR.setModel uResult

        Saving profile avatarS form ->
            { model | status = Saving (transform profile) avatarS form }
                |> UR.setModel uResult


updateAvatarStatus : (AvatarStatus -> AvatarStatus) -> UpdateResult -> UpdateResult
updateAvatarStatus transform ({ model } as uResult) =
    case model.status of
        Loading ->
            uResult

        LoadingFailed _ ->
            uResult

        Loaded _ ->
            uResult

        Editing profile avatarS form ->
            { model | status = Editing profile (transform avatarS) form }
                |> UR.setModel uResult
>>>>>>> d3d999d9

decodePushPref : Value -> Maybe Msg
decodePushPref val =
    Decode.decodeValue (Decode.field "isSet" Decode.bool) val
        |> Result.map GotPushPreference
        |> Result.toMaybe


uploadPushSubscription : LoggedIn.Model -> PushSubscription -> Cmd Msg
uploadPushSubscription { accountName, shared } data =
    Api.Graphql.mutation shared
        (PushSubscription.activatePushMutation accountName data)
        CompletedPushUpload


jsAddressToMsg : List String -> Value -> Maybe Msg
jsAddressToMsg addr val =
    case addr of
        "ClickedCloseChangePin" :: [] ->
            Just ClickedCloseChangePin

        "RequestPush" :: _ ->
            let
                push =
                    Decode.decodeValue (Decode.field "sub" Decode.string) val
                        |> Result.andThen (Decode.decodeString Decode.value)
                        |> Result.andThen (Decode.decodeValue PushSubscription.decode)
            in
            case push of
                Ok res ->
                    Just (GotPushSub res)

                Err _ ->
                    -- TODO: Handle PushSubscription Decode error
                    Nothing

        "ChangedPin" :: [] ->
            Just ChangedPin

        "GotPushPreference" :: _ ->
            decodePushPref val

        "CompletedPushUpload" :: _ ->
            decodePushPref val

        _ ->
            Nothing


msgToString : Msg -> List String
msgToString msg =
    case msg of
        Ignored ->
            [ "Ignored" ]

        CompletedProfileLoad r ->
            [ "CompletedProfileLoad", UR.resultToString r ]

        DownloadPdf r ->
            [ "DownloadPdf" ]

        ClickedChangePin ->
            [ "ClickedChangePin" ]

        ClickedCloseChangePin ->
            [ "ClickedCloseChangePin" ]

        ClickedViewPrivateKeyAuth ->
            [ "ClickedViewPrivateKeyAuth" ]

        ChangedPin ->
            [ "ChangedPin" ]

        EnteredPin r ->
            [ "EnteredPin" ]

        GotPushPreference r ->
            [ "GotPushPreference" ]

        RequestPush ->
            [ "RequestPush" ]

        CheckPushPref ->
            [ "CheckPushPref" ]

        GotPushSub _ ->
            [ "GotPushSub" ]

        CompletedPushUpload _ ->
            [ "CompletedPushUpload" ]<|MERGE_RESOLUTION|>--- conflicted
+++ resolved
@@ -1,45 +1,18 @@
-module Page.Profile exposing
-    ( Model
-    , Msg
-    , init
-    , jsAddressToMsg
-    , msgToString
-    , subscription
-    , update
-    , view
-    )
+module Page.Profile exposing (Model, Msg, init, jsAddressToMsg, msgToString, update, view)
 
 import Api.Graphql
-<<<<<<< HEAD
 import Eos.Account
 import Graphql.Http
 import Html exposing (Html, button, div, input, label, p, span, text)
 import Html.Attributes exposing (checked, class, for, id, name, style, type_)
 import Html.Events exposing (onClick, onInput, stopPropagationOn)
-=======
-import Asset.Icon as Icon
-import Avatar exposing (Avatar)
-import Browser.Events
-import Dict exposing (Dict)
-import Eos
-import Eos.Account as Eos
-import File exposing (File)
-import Graphql.Http
-import Html exposing (Html, br, button, div, h2, h3, h4, img, input, label, p, span, text, textarea)
-import Html.Attributes exposing (accept, class, classList, disabled, for, id, maxlength, multiple, placeholder, required, src, style, title, type_, value)
-import Html.Events exposing (onClick, onInput, onSubmit, stopPropagationOn)
->>>>>>> d3d999d9
 import Http
 import I18Next exposing (Translations, t)
 import Json.Decode as Decode exposing (Value)
 import Json.Encode as Encode
 import Page
-<<<<<<< HEAD
 import Page.PublicProfile as PublicProfile
 import Profile exposing (Profile)
-=======
-import Profile exposing (Profile, ProfileForm)
->>>>>>> d3d999d9
 import PushSubscription exposing (PushSubscription)
 import Session.LoggedIn as LoggedIn exposing (External(..), FeedbackStatus(..))
 import Task
@@ -110,14 +83,6 @@
                 Loaded profile ->
                     Maybe.withDefault "" profile.userName
 
-<<<<<<< HEAD
-        LoadingFailed _ ->
-            Page.fullPageError (t loggedIn.shared.translations "profile.title") Http.Timeout
-
-        Loaded profile ->
-            view_ model loggedIn profile
-
-=======
                 _ ->
                     ""
 
@@ -130,18 +95,12 @@
                     Page.fullPageError (t loggedIn.shared.translations "profile.title") Http.Timeout
 
                 Loaded profile ->
-                    view_ loggedIn profile model
-
-                Editing profile avatarS form ->
-                    viewForm loggedIn False profile avatarS form
-
-                Saving profile avatarS form ->
-                    viewForm loggedIn True profile avatarS form
+                    view_ model loggedIn profile
     in
     { title = title
     , content = content
     }
->>>>>>> d3d999d9
+
 
 view_ : Model -> LoggedIn.Model -> Profile -> Html Msg
 view_ model loggedIn profile =
@@ -157,39 +116,6 @@
                 Just privateKey ->
                     DownloadPdf privateKey
 
-<<<<<<< HEAD
-=======
-                        Nothing ->
-                            p [ class "text-gray" ]
-                                [ text_ "profile.edit.placeholders.localization" ]
-                    ]
-                , div [ class "profile-interests" ]
-                    [ h4 [ class "profile-title" ]
-                        [ Icon.star ""
-                        , span [] [ text_ "profile.edit.labels.interests" ]
-                        ]
-                    , if List.isEmpty profile.interests then
-                        p [ class "text-gray" ]
-                            [ text_ "profile.edit.placeholders.interests" ]
-
-                      else
-                        div [ class "tags" ]
-                            (List.map
-                                (\i ->
-                                    span []
-                                        [ text i ]
-                                )
-                                profile.interests
-                            )
-                    ]
-                ]
-            , viewBadges loggedIn
-            , div [ class "notification-settings-card", onClick RequestPush ]
-                [ button [ class "btn btn--primary" ]
-                    [ text_ notification_prompt ]
-                ]
-            , case LoggedIn.maybePrivateKey loggedIn of
->>>>>>> d3d999d9
                 Nothing ->
                     case loggedIn.shared.maybeAccount of
                         Just ( _, True ) ->
@@ -256,7 +182,6 @@
         ]
 
 
-<<<<<<< HEAD
 viewAction : String -> List (Html Msg) -> Html Msg
 viewAction label contents =
     div
@@ -266,18 +191,6 @@
         [ span
             [ class "text-sm py-2 leading-6"
             , style "grid-area" "key"
-=======
-viewBadges : LoggedIn.Model -> Html msg
-viewBadges loggedIn =
-    let
-        text_ s =
-            text (t loggedIn.shared.translations s)
-    in
-    div [ class "profile-badges" ]
-        [ h4 [ class "profile-title" ]
-            [ Icon.brightness7 ""
-            , span [] [ text_ "profile.badge.title" ]
->>>>>>> d3d999d9
             ]
             [ text label ]
         , span
@@ -370,79 +283,8 @@
             UR.init { model | status = LoadingFailed err }
                 |> UR.logGraphqlError msg err
 
-<<<<<<< HEAD
         ClickedChangePin ->
             UR.init { model | pinModal = Shown }
-=======
-        ClickedEdit ->
-            case model.status of
-                Loaded profile ->
-                    { model | status = Editing profile NotAsked (Profile.profileToForm profile) }
-                        |> UR.init
-
-                _ ->
-                    UR.init model
-                        |> UR.logImpossible msg []
-
-        ClickedEditCancel ->
-            case model.status of
-                Editing profile _ _ ->
-                    UR.init { model | status = Loaded profile }
-
-                _ ->
-                    UR.init model
-                        |> UR.logImpossible msg []
-
-        ClickedSave ->
-            case model.status of
-                Editing profile avatarS form ->
-                    { model | status = Saving profile avatarS form }
-                        |> UR.init
-                        |> UR.addCmd
-                            (Api.Graphql.mutation loggedIn.shared
-                                (Profile.mutation profile.account form)
-                                CompletedProfileLoad
-                            )
-                        |> UR.addExt (ShowFeedback Success (t "profile.edit_success"))
-
-                _ ->
-                    UR.init model
-                        |> UR.logImpossible msg []
-
-        EnteredName s ->
-            UR.init model
-                |> updateForm (\form -> { form | name = s })
-
-        EnteredEmail s ->
-            UR.init model
-                |> updateForm (\form -> { form | email = s })
-
-        EnteredBio s ->
-            UR.init model
-                |> updateForm (\form -> { form | bio = s })
-
-        EnteredLocalization s ->
-            UR.init model
-                |> updateForm (\form -> { form | localization = s })
-
-        EnteredInterest s ->
-            UR.init model
-                |> updateForm (\form -> { form | interest = s })
-
-        ClickedAddInterest ->
-            UR.init model
-                |> updateForm
-                    (\form ->
-                        { form
-                            | interest = ""
-                            , interests =
-                                form.interests
-                                    ++ (String.split "," form.interest
-                                            |> List.map String.trim
-                                       )
-                        }
-                    )
->>>>>>> d3d999d9
 
         ChangedPin ->
             UR.init model
@@ -468,20 +310,11 @@
                             UR.addExt (Just ChangedPin |> LoggedIn.RequiredAuthentication)
                    )
 
-<<<<<<< HEAD
         EnteredPin newPin ->
             UR.init { model | newPin = newPin }
 
         ClickedCloseChangePin ->
             UR.init { model | pinModal = Hidden }
-=======
-                            SendingFailed file _ ->
-                                SendingFailed file err
-
-                            Sending file _ ->
-                                SendingFailed file err
-                    )
->>>>>>> d3d999d9
 
         ClickedViewPrivateKeyAuth ->
             case LoggedIn.maybePrivateKey loggedIn of
@@ -562,106 +395,6 @@
                         |> UR.init
                         |> UR.logGraphqlError msg err
 
-<<<<<<< HEAD
-=======
-        GotPushPreference val ->
-            { model | pushNotifications = val }
-                |> UR.init
-
-        CheckPushPref ->
-            model
-                |> UR.init
-                |> UR.addPort
-                    { responseAddress = GotPushPreference False
-                    , responseData = Encode.null
-                    , data =
-                        Encode.object [ ( "name", Encode.string "checkPushPref" ) ]
-                    }
-
-        DownloadPdf passPhrase ->
-            model
-                |> UR.init
-                |> UR.addPort
-                    { responseAddress = Ignored
-                    , responseData = Encode.null
-                    , data =
-                        Encode.object
-                            [ ( "name", Encode.string "printAuthPdf" )
-                            , ( "passphrase", Encode.string passPhrase )
-                            ]
-                    }
-
-        PressedEnter val ->
-            if val then
-                UR.init model
-                    |> UR.addCmd
-                        (Task.succeed ClickedSave
-                            |> Task.perform identity
-                        )
-
-            else
-                UR.init model
-
-
-updateForm : (ProfileForm -> ProfileForm) -> UpdateResult -> UpdateResult
-updateForm transform ({ model } as uResult) =
-    case model.status of
-        Loading ->
-            uResult
-
-        LoadingFailed _ ->
-            uResult
-
-        Loaded _ ->
-            uResult
-
-        Editing profile avatarS form ->
-            { model | status = Editing profile avatarS (transform form) }
-                |> UR.setModel uResult
-
-        Saving profile avatarS form ->
-            { model | status = Saving profile avatarS (transform form) }
-                |> UR.setModel uResult
-
-
-updateProfile : (Profile -> Profile) -> UpdateResult -> UpdateResult
-updateProfile transform ({ model } as uResult) =
-    case model.status of
-        Loading ->
-            uResult
-
-        LoadingFailed _ ->
-            uResult
-
-        Loaded profile ->
-            { model | status = Loaded (transform profile) }
-                |> UR.setModel uResult
-
-        Editing profile avatarS form ->
-            { model | status = Editing (transform profile) avatarS form }
-                |> UR.setModel uResult
-
-        Saving profile avatarS form ->
-            { model | status = Saving (transform profile) avatarS form }
-                |> UR.setModel uResult
-
-
-updateAvatarStatus : (AvatarStatus -> AvatarStatus) -> UpdateResult -> UpdateResult
-updateAvatarStatus transform ({ model } as uResult) =
-    case model.status of
-        Loading ->
-            uResult
-
-        LoadingFailed _ ->
-            uResult
-
-        Loaded _ ->
-            uResult
-
-        Editing profile avatarS form ->
-            { model | status = Editing profile (transform avatarS) form }
-                |> UR.setModel uResult
->>>>>>> d3d999d9
 
 decodePushPref : Value -> Maybe Msg
 decodePushPref val =
