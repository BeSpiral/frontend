--- conflicted
+++ resolved
@@ -119,12 +119,8 @@
                 Loaded claims pageInfo ->
                     let
                         viewClaim claim =
-<<<<<<< HEAD
                             Claim.viewClaimCard loggedIn Claim.OpenVoteModal Claim.OpenPhotoModal claim
                                 |> Html.map ClaimMsg
-=======
-                            Claim.viewClaimCard loggedIn OpenModal claim
->>>>>>> 5c560805
                     in
                     div []
                         [ Page.viewHeader loggedIn (t "all_analysis.title") Route.Dashboard
@@ -139,49 +135,29 @@
                               else
                                 viewEmptyResults loggedIn
                             ]
-<<<<<<< HEAD
-                        , case model.claimModalStatus of
-                            Claim.VoteModal claimId vote ->
+                        , let
+                            viewVoteModal claimId isApproving isLoading =
                                 Claim.viewVoteClaimModal
                                     loggedIn.shared.translators
                                     { voteMsg = VoteClaim
                                     , closeMsg = ClaimMsg Claim.CloseClaimModals
                                     , claimId = claimId
-                                    , isApproving = vote
-                                    }
-
-                            Claim.Loading ->
-                                Page.fullPageLoading
-
-                            _ ->
-                                text ""
-                        , case model.claimModalStatus of
-                            Claim.PhotoModal ->
-                                Claim.viewPhotoModal loggedIn.shared.translators
-                                    |> Html.map ClaimMsg
-
-                            _ ->
-=======
-                        , let
-                            viewVoteModal claimId isApproving isLoading =
-                                Claim.viewVoteClaimModal
-                                    loggedIn.shared.translators
-                                    { voteMsg = VoteClaim
-                                    , closeMsg = CloseModal
-                                    , claimId = claimId
                                     , isApproving = isApproving
                                     , isInProgress = isLoading
                                     }
                           in
-                          case model.modalStatus of
-                            ModalOpened claimId vote ->
+                          case model.claimModalStatus of
+                            Claim.VoteModal claimId vote ->
                                 viewVoteModal claimId vote False
 
-                            ModalLoading claimId vote ->
+                            Claim.Loading claimId vote ->
                                 viewVoteModal claimId vote True
 
-                            ModalClosed ->
->>>>>>> 5c560805
+                            Claim.PhotoModal ->
+                                Claim.viewPhotoModal loggedIn.shared.translators
+                                    |> Html.map ClaimMsg
+
+                            _ ->
                                 text ""
                         ]
 
@@ -384,7 +360,7 @@
                     let
                         newModel =
                             { model
-                                | claimModalStatus = Claim.Loading
+                                | claimModalStatus = Claim.Loading claimId vote
                             }
                     in
                     if LoggedIn.isAuth loggedIn then
