module Page.Dashboard.Analysis exposing
    ( Model
    , Msg
    , init
    , jsAddressToMsg
    , msgToString
    , update
    , view
    )

import Api.Graphql
import Api.Relay
import Cambiatus.Query
import Claim
import Community
import Eos
import Eos.Account as Eos
import Eos.EosError as EosError
import Graphql.Http
import Graphql.OptionalArgument exposing (OptionalArgument(..))
import Html exposing (Html, button, div, img, option, select, span, text)
import Html.Attributes exposing (class, selected, src, value)
import Html.Events exposing (onClick)
import Http
import Icons
import Json.Decode as Decode exposing (Value)
import Json.Encode as Encode
import List.Extra as List
import Page
import Profile
import RemoteData exposing (RemoteData)
import Route
import Select
import Session.LoggedIn as LoggedIn exposing (External(..))
import Session.Shared exposing (Shared)
import Simple.Fuzzy
import UpdateResult as UR


init : LoggedIn.Model -> ( Model, Cmd Msg )
init ({ shared, selectedCommunity, authToken } as loggedIn) =
    ( initModel
    , Cmd.batch
        [ fetchAnalysis loggedIn initFilter Nothing
        , Api.Graphql.query shared (Just authToken) (Community.communityQuery selectedCommunity) CompletedCommunityLoad
        ]
    )



-- MODEL


type alias Model =
    { status : Status
    , communityStatus : CommunityStatus
    , claimModalStatus : Claim.ModalStatus
    , autoCompleteState : Select.State
    , reloadOnNextQuery : Bool
    , filters : Filter
    }


initModel : Model
initModel =
    { status = Loading
    , communityStatus = LoadingCommunity
    , claimModalStatus = Claim.Closed
    , autoCompleteState = Select.newState ""
    , reloadOnNextQuery = False
    , filters = initFilter
    }


type Status
    = Loading
    | Loaded (List Claim.Model) (Maybe Api.Relay.PageInfo)
    | Failed


type CommunityStatus
    = LoadingCommunity
    | LoadedCommunity Community.Model
    | FailedCommunity


type alias Filter =
    { profile : Maybe Profile.Minimal
    , statusFilter : StatusFilter
    }


initFilter : Filter
initFilter =
    { profile = Nothing, statusFilter = All }


type StatusFilter
    = All
    | Approved
    | Rejected
    | Pending



-- VIEW


view : LoggedIn.Model -> Model -> { title : String, content : Html Msg }
view ({ shared } as loggedIn) model =
    let
        t =
            shared.translators.t

        pageTitle =
            t "all_analysis.title"

        content =
            case model.status of
                Loading ->
                    Page.fullPageLoading shared

                Loaded claims pageInfo ->
                    let
                        viewClaim claim =
                            Claim.viewClaimCard loggedIn claim
                                |> Html.map ClaimMsg
                    in
                    div []
                        [ Page.viewHeader loggedIn pageTitle Route.Dashboard
                        , div [ class "container mx-auto px-4 mb-10" ]
                            [ viewFilters loggedIn model
                            , if List.length claims > 0 then
                                div []
                                    [ div [ class "flex flex-wrap -mx-2" ]
                                        (List.map viewClaim claims)
                                    , viewPagination loggedIn pageInfo
                                    ]

                              else
                                viewEmptyResults loggedIn
                            ]
                        , let
                            viewVoteModal claimId isApproving isLoading =
                                Claim.viewVoteClaimModal
                                    loggedIn.shared.translators
                                    { voteMsg = VoteClaim
                                    , closeMsg = ClaimMsg Claim.CloseClaimModals
                                    , claimId = claimId
                                    , isApproving = isApproving
                                    , isInProgress = isLoading
                                    }
                          in
                          case model.claimModalStatus of
                            Claim.VoteConfirmationModal claimId vote ->
                                viewVoteModal claimId vote False

                            Claim.Loading claimId vote ->
                                viewVoteModal claimId vote True

                            Claim.PhotoModal claim ->
                                Claim.viewPhotoModal loggedIn claim
                                    |> Html.map ClaimMsg

                            _ ->
                                text ""
                        ]

                Failed ->
                    Page.fullPageError (t "all_analysis.error") Http.Timeout
    in
    { title = pageTitle
    , content = content
    }


viewFilters : LoggedIn.Model -> Model -> Html Msg
viewFilters ({ shared } as loggedIn) model =
    let
        t =
            shared.translators.t

        text_ s =
            text (t s)
    in
    div [ class "mt-4 mb-12" ]
        [ div []
            [ span [ class "input-label" ]
                [ text_ "all_analysis.filter.user" ]
            , case model.communityStatus of
                LoadedCommunity community ->
                    let
                        selectedUsers =
                            Maybe.map (\v -> [ v ]) model.filters.profile
                                |> Maybe.withDefault []
                    in
                    div []
                        [ Html.map SelectMsg
                            (Select.view
                                (selectConfiguration shared False)
                                model.autoCompleteState
                                community.members
                                selectedUsers
                            )
                        , viewSelectedVerifiers loggedIn selectedUsers
                        ]

                _ ->
                    text ""
            ]
        , div [ class "mt-6" ]
            [ span [ class "input-label" ] [ text_ "all_analysis.filter.status.label" ]
            , select
                [ class "input w-full mb-2 border form-select border-gray-500 rounded-sm"
                , Html.Events.on "change"
                    (Decode.map
                        (\val ->
                            case val of
                                "approved" ->
                                    SelectStatusFilter Approved

                                "rejected" ->
                                    SelectStatusFilter Rejected

                                "pending" ->
                                    SelectStatusFilter Pending

                                _ ->
                                    SelectStatusFilter All
                        )
                        Html.Events.targetValue
                    )
                ]
                [ option
                    [ value ""
                    , selected (model.filters.statusFilter == All)
                    ]
                    [ text_ "all_analysis.all" ]
                , option
                    [ value "approved"
                    , selected (model.filters.statusFilter == Approved)
                    ]
                    [ text_ "all_analysis.approved" ]
                , option
                    [ value "rejected"
                    , selected (model.filters.statusFilter == Rejected)
                    ]
                    [ text_ "all_analysis.disapproved" ]
                , option
                    [ value "pending"
                    , selected (model.filters.statusFilter == Pending)
                    ]
                    [ text_ "all_analysis.pending" ]
                ]
            ]
        ]


viewEmptyResults : LoggedIn.Model -> Html Msg
viewEmptyResults { shared } =
    let
        text_ s =
            text (shared.translators.t s)
    in
    div [ class "w-full text-center" ]
        [ div [ class "w-full flex justify-center" ]
            [ img [ src "/images/empty-analysis.svg", class "object-contain h-32 mb-3" ] []
            ]
        , div [ class "inline-block text-gray" ]
            [ text_ "all_analysis.empty"
            , span [ class "underline text-orange-500", onClick ClearFilters ] [ text_ "all_analysis.clear_filters" ]
            ]
        ]


viewPagination : LoggedIn.Model -> Maybe Api.Relay.PageInfo -> Html Msg
viewPagination { shared } maybePageInfo =
    let
        text_ s =
            text (shared.translators.t s)
    in
    case maybePageInfo of
        Just pageInfo ->
            div [ class "flex justify-center" ]
                [ if pageInfo.hasNextPage then
                    button
                        [ Route.href Route.Analysis
                        , class "button button-primary uppercase w-full"
                        , onClick ShowMore
                        ]
                        [ text_ "all_analysis.show_more" ]

                  else
                    text ""
                ]

        Nothing ->
            text ""



-- UPDATE


type alias UpdateResult =
    UR.UpdateResult Model Msg (External Msg)


type Msg
    = ClaimsLoaded (RemoteData (Graphql.Http.Error (Maybe Claim.Paginated)) (Maybe Claim.Paginated))
    | ClaimMsg Claim.Msg
    | VoteClaim Claim.ClaimId Bool
    | GotVoteResult Claim.ClaimId (Result (Maybe Value) String)
    | SelectMsg (Select.Msg Profile.Minimal)
    | OnSelectVerifier (Maybe Profile.Minimal)
    | CompletedCommunityLoad (RemoteData (Graphql.Http.Error (Maybe Community.Model)) (Maybe Community.Model))
    | ShowMore
    | ClearSelectSelection
    | SelectStatusFilter StatusFilter
    | ClearFilters


update : Msg -> Model -> LoggedIn.Model -> UpdateResult
update msg model loggedIn =
    case msg of
        ClaimsLoaded (RemoteData.Success results) ->
            case model.status of
                Loaded claims _ ->
                    let
                        newClaims =
                            if model.reloadOnNextQuery then
                                Claim.paginatedToList results

                            else
                                claims ++ Claim.paginatedToList results
                    in
                    { model
                        | status = Loaded newClaims (Claim.paginatedPageInfo results)
                        , reloadOnNextQuery = False
                    }
                        |> UR.init

                _ ->
                    { model
                        | status =
                            Loaded (Claim.paginatedToList results) (Claim.paginatedPageInfo results)
                        , reloadOnNextQuery = False
                    }
                        |> UR.init

        ClaimsLoaded (RemoteData.Failure _) ->
            { model | status = Failed } |> UR.init

        ClaimsLoaded _ ->
            UR.init model

        ClaimMsg m ->
            let
                claimCmd =
                    case m of
                        Claim.RouteOpened r ->
                            Route.replaceUrl loggedIn.shared.navKey r

                        _ ->
                            Cmd.none
            in
            Claim.updateClaimModalStatus m model
                |> UR.init
                |> UR.addCmd claimCmd

        VoteClaim claimId vote ->
            case model.status of
                Loaded _ _ ->
                    let
                        newModel =
                            { model
                                | claimModalStatus = Claim.Loading claimId vote
                            }
                    in
                    if LoggedIn.isAuth loggedIn then
                        UR.init newModel
                            |> UR.addPort
                                { responseAddress = msg
                                , responseData = Encode.null
                                , data =
                                    Eos.encodeTransaction
                                        [ { accountName = loggedIn.shared.contracts.community
                                          , name = "verifyclaim"
                                          , authorization =
                                                { actor = loggedIn.accountName
                                                , permissionName = Eos.samplePermission
                                                }
                                          , data = Claim.encodeVerification claimId loggedIn.accountName vote
                                          }
                                        ]
                                }

                    else
                        UR.init newModel
                            |> UR.addExt (Just (VoteClaim claimId vote) |> LoggedIn.RequiredAuthentication)

                _ ->
                    model
                        |> UR.init

        GotVoteResult claimId (Ok _) ->
            case model.status of
                Loaded claims pageInfo ->
                    let
                        maybeClaim : Maybe Claim.Model
                        maybeClaim =
                            List.find (\c -> c.id == claimId) claims

                        message val =
                            [ ( "value", val ) ]
                                |> loggedIn.shared.translators.tr "claim.reward"
                    in
                    case maybeClaim of
                        Just claim ->
                            let
                                value =
                                    String.fromFloat claim.action.verifierReward
                                        ++ " "
                                        ++ Eos.symbolToSymbolCodeString claim.action.objective.community.symbol

                                updatedClaims =
                                    List.updateIf (\c -> c.id == claim.id)
                                        (\_ -> claim)
                                        claims
                            in
                            { model
                                | status = Loaded updatedClaims pageInfo
                            }
                                |> UR.init
                                |> UR.addExt (LoggedIn.ShowFeedback LoggedIn.Success (message value))
                                |> UR.addCmd (Route.replaceUrl loggedIn.shared.navKey Route.Analysis)

                        Nothing ->
                            model
                                |> UR.init

                _ ->
                    model |> UR.init

        GotVoteResult _ (Err eosErrorString) ->
            let
                errorMessage =
                    EosError.parseClaimError loggedIn.shared.translators eosErrorString
            in
            case model.status of
                Loaded claims pageInfo ->
                    { model
                        | status = Loaded claims pageInfo
                        , claimModalStatus = Claim.Closed
                    }
                        |> UR.init
                        |> UR.addExt (ShowFeedback LoggedIn.Failure errorMessage)

                _ ->
                    model |> UR.init

        SelectMsg subMsg ->
            let
                ( updated, cmd ) =
                    Select.update (selectConfiguration loggedIn.shared False) subMsg model.autoCompleteState
            in
            UR.init { model | autoCompleteState = updated }
                |> UR.addCmd cmd

        OnSelectVerifier maybeProfile ->
            let
                oldFilters =
                    model.filters
            in
            case model.status of
                Loaded _ _ ->
                    let
                        newModel =
                            { model
                                | status = Loading
                                , filters = { oldFilters | profile = maybeProfile }
                                , reloadOnNextQuery = True
                            }
                    in
                    newModel
                        |> UR.init
                        |> UR.addCmd (fetchAnalysis loggedIn newModel.filters Nothing)

                _ ->
                    UR.init model

        CompletedCommunityLoad (RemoteData.Success community) ->
            case community of
                Just cmm ->
                    UR.init { model | communityStatus = LoadedCommunity cmm }

                Nothing ->
                    UR.init { model | communityStatus = FailedCommunity }

        CompletedCommunityLoad (RemoteData.Failure error) ->
            { model | communityStatus = FailedCommunity }
                |> UR.init
                |> UR.logGraphqlError msg error

        CompletedCommunityLoad _ ->
            UR.init model

        ShowMore ->
            case model.status of
                Loaded _ pageInfo ->
                    let
                        cursor : Maybe String
                        cursor =
                            Maybe.andThen .endCursor pageInfo
                    in
                    model
                        |> UR.init
                        |> UR.addCmd (fetchAnalysis loggedIn model.filters cursor)

                _ ->
                    UR.init model

        ClearSelectSelection ->
            case model.status of
                Loaded _ _ ->
                    let
                        oldFilters =
                            model.filters

                        newModel =
                            { model
                                | status = Loading
                                , filters = { oldFilters | profile = Nothing }
                                , reloadOnNextQuery = True
                            }
                    in
                    newModel
                        |> UR.init
                        |> UR.addCmd (fetchAnalysis loggedIn newModel.filters Nothing)

                _ ->
                    UR.init model

        SelectStatusFilter statusFilter ->
            let
                oldFilters =
                    model.filters

                newModel =
                    { model
                        | filters = { oldFilters | statusFilter = statusFilter }
                        , status = Loading
                        , reloadOnNextQuery = True
                    }
            in
            newModel
                |> UR.init
                |> UR.addCmd (fetchAnalysis loggedIn newModel.filters Nothing)

        ClearFilters ->
            { model
                | filters = initFilter
                , reloadOnNextQuery = True
                , status = Loading
            }
                |> UR.init
                |> UR.addCmd (fetchAnalysis loggedIn initFilter Nothing)


fetchAnalysis : LoggedIn.Model -> Filter -> Maybe String -> Cmd Msg
fetchAnalysis { selectedCommunity, shared, authToken } { profile, statusFilter } maybeCursorAfter =
    let
        optionalClaimer =
            case profile of
                Just p ->
                    Present (Eos.nameToString p.account)

                Nothing ->
                    Absent

        optionalStatus =
            case statusFilter of
                All ->
                    Absent

                Approved ->
                    Present "approved"

                Rejected ->
                    Present "rejected"

                Pending ->
                    Present "pending"

        filterRecord =
            { claimer = optionalClaimer
            , status = optionalStatus
            }

        filter =
            case ( filterRecord.claimer, filterRecord.status ) of
                ( Absent, Absent ) ->
                    Absent

                ( _, _ ) ->
                    Present filterRecord

        required =
            { communityId = Eos.symbolToString selectedCommunity }

        mapFn =
            \s ->
                if String.isEmpty s then
                    Nothing

                else
                    Just (Present s)

        optionals =
            \opts ->
                { opts
                    | first = Present 16
                    , after =
                        Maybe.andThen mapFn maybeCursorAfter
                            |> Maybe.withDefault Absent
                    , filter = filter
                }
    in
    Api.Graphql.query shared
<<<<<<< HEAD
        Nothing
=======
        (Just authToken)
>>>>>>> cb6aedd5
        (Cambiatus.Query.claimsAnalysisHistory optionals required Claim.claimPaginatedSelectionSet)
        ClaimsLoaded



-- Configure Select


selectFilter : Int -> (a -> String) -> String -> List a -> Maybe (List a)
selectFilter minChars toLabel query items =
    if String.length query < minChars then
        Nothing

    else
        items
            |> Simple.Fuzzy.filter toLabel query
            |> Just


selectConfiguration : Shared -> Bool -> Select.Config Msg Profile.Minimal
selectConfiguration shared isDisabled =
    Profile.selectConfig
        (Select.newConfig
            { onSelect = OnSelectVerifier
            , toLabel = \p -> Eos.nameToString p.account
            , filter = selectFilter 2 (\p -> Eos.nameToString p.account)
            }
            |> Select.withMultiSelection True
        )
        shared
        isDisabled


viewSelectedVerifiers : LoggedIn.Model -> List Profile.Minimal -> Html Msg
viewSelectedVerifiers ({ shared } as loggedIn) selectedVerifiers =
    if List.isEmpty selectedVerifiers then
        text ""

    else
        div [ class "flex flex-row mt-3 mb-10 flex-wrap" ]
            (selectedVerifiers
                |> List.map
                    (\p ->
                        div
                            [ class "flex justify-between flex-col m-3 items-center" ]
                            [ Profile.view shared loggedIn.accountName p
                            , div
                                [ onClick ClearSelectSelection
                                , class "h-6 w-6 flex items-center mt-4"
                                ]
                                [ Icons.trash "" ]
                            ]
                    )
            )


jsAddressToMsg : List String -> Encode.Value -> Maybe Msg
jsAddressToMsg addr val =
    case addr of
        "VoteClaim" :: claimId :: _ ->
            let
                id =
                    String.toInt claimId
                        |> Maybe.withDefault 0
            in
            Decode.decodeValue
                (Decode.oneOf
                    [ Decode.field "transactionId" Decode.string
                        |> Decode.map Ok
                    , Decode.field "error" (Decode.nullable Decode.value)
                        |> Decode.map Err
                    ]
                )
                val
                |> Result.map (Just << GotVoteResult id)
                |> Result.withDefault Nothing

        _ ->
            Nothing


msgToString : Msg -> List String
msgToString msg =
    case msg of
        ClaimsLoaded r ->
            [ "ChecksLoaded", UR.remoteDataToString r ]

        ClaimMsg _ ->
            [ "ClaimMsg" ]

        VoteClaim claimId _ ->
            [ "VoteClaim", String.fromInt claimId ]

        GotVoteResult _ r ->
            [ "GotVoteResult", UR.resultToString r ]

        SelectMsg _ ->
            [ "SelectMsg", "sub" ]

        OnSelectVerifier _ ->
            [ "OnSelectVerifier" ]

        CompletedCommunityLoad r ->
            [ "CompletedCommunityLoad", UR.remoteDataToString r ]

        ShowMore ->
            [ "ShowMore" ]

        ClearSelectSelection ->
            [ "ClearSelectSelection" ]

        SelectStatusFilter _ ->
            [ "SelectStatusFilter" ]

        ClearFilters ->
            [ "ClearFilters" ]<|MERGE_RESOLUTION|>--- conflicted
+++ resolved
@@ -627,11 +627,7 @@
                 }
     in
     Api.Graphql.query shared
-<<<<<<< HEAD
-        Nothing
-=======
         (Just authToken)
->>>>>>> cb6aedd5
         (Cambiatus.Query.claimsAnalysisHistory optionals required Claim.claimPaginatedSelectionSet)
         ClaimsLoaded
 
