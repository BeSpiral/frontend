module Page.Dashboard.Analysis exposing
    ( Model
    , Msg
    , init
    , jsAddressToMsg
    , msgToString
    , receiveBroadcast
    , update
    , view
    )

import Api.Graphql
import Api.Relay
import Cambiatus.Enum.Direction
import Cambiatus.Query
import Claim
import Community
import Eos
import Eos.Account as Eos
import Eos.EosError as EosError
import Graphql.Http
import Graphql.OptionalArgument as OptionalArgument exposing (OptionalArgument(..))
import Html exposing (Html, button, div, img, span, text)
import Html.Attributes exposing (class, classList, src)
import Html.Events exposing (onClick)
import Icons
import Json.Decode as Decode exposing (Value)
import Json.Encode as Encode
import List.Extra as List
import Page
import Profile
import Profile.Summary
import RemoteData exposing (RemoteData)
import Route
import Select
import Session.LoggedIn as LoggedIn exposing (External(..))
import Session.Shared exposing (Shared)
import Simple.Fuzzy
import UpdateResult as UR
import View.Components
import View.Feedback as Feedback
import View.Form.Select as Select
import View.Modal as Modal
import View.TabSelector


init : LoggedIn.Model -> ( Model, Cmd Msg )
init loggedIn =
    ( initModel
    , LoggedIn.maybeInitWith CompletedLoadCommunity .selectedCommunity loggedIn
    )



-- MODEL


type alias Model =
    { status : RemoteData (Graphql.Http.Error (Maybe Claim.Paginated)) LoadedModel
    , claimModalStatus : Claim.ModalStatus
    , autoCompleteState : Select.State
    , reloadOnNextQuery : Bool
    , selectedTab : Tab
    , showFilterModal : Bool
    , filters : Filter
    , filtersBeingEdited : Filter
    , filterProfileSummary : Profile.Summary.Model
    , direction : FilterDirection
    , tabCounts : TabCounts
    }


initModel : Model
initModel =
    { status = RemoteData.Loading
    , claimModalStatus = Claim.Closed
    , autoCompleteState = Select.newState ""
    , reloadOnNextQuery = False
    , selectedTab = WaitingToVote
    , showFilterModal = False
    , filters = initFilter
    , filtersBeingEdited = initFilter
    , filterProfileSummary =
        Profile.Summary.init False
            |> Profile.Summary.withPreventScrolling View.Components.PreventScrollAlways
    , direction = DESC
    , tabCounts = { waitingToVote = Nothing, analyzed = Nothing }
    }


type alias LoadedModel =
    { claims : List Claim.Model
    , profileSummaries : List Profile.Summary.Model
    , pageInfo : Maybe Api.Relay.PageInfo
    }


<<<<<<< HEAD
type alias TabCounts =
    { waitingToVote : Maybe Int, analyzed : Maybe Int }


type Tab
    = WaitingToVote
    | Analyzed
=======
type Status
    = Loading
    | Loaded (List Claim.Model) (List Claim.ClaimProfileSummaries) (Maybe Api.Relay.PageInfo)
    | Failed
>>>>>>> 760d6e96


type alias Filter =
    { profile : Maybe Profile.Minimal
    , statusFilter : StatusFilter
    }


type FilterDirection
    = ASC
    | DESC


initFilter : Filter
initFilter =
    { profile = Nothing, statusFilter = All }


type StatusFilter
    = All
    | Approved
    | Rejected


statusFilterToString : StatusFilter -> String
statusFilterToString filter =
    case filter of
        All ->
            "all"

        Approved ->
            "approved"

        Rejected ->
            "rejected"



-- VIEW


view : LoggedIn.Model -> Model -> { title : String, content : Html Msg }
view ({ shared } as loggedIn) model =
    let
        t =
            shared.translators.t

        pageTitle =
            t "all_analysis.title"

        viewLoading =
            div [ class "mb-10" ] [ Page.fullPageLoading shared ]

        content =
            case model.status of
                RemoteData.NotAsked ->
                    [ viewLoading ]

                RemoteData.Loading ->
                    [ viewLoading ]

                RemoteData.Success loadedModel ->
                    viewContent loggedIn loadedModel model

                RemoteData.Failure err ->
                    [ div [ class "text-center container mx-auto" ]
                        [ Page.fullPageGraphQLError (t "all_analysis.error") err ]
                    ]
    in
    { title = pageTitle
    , content =
        div []
            (Page.viewHeader loggedIn pageTitle
                :: viewFiltersModal loggedIn model
                :: viewHeaderAndOptions loggedIn model
                ++ content
            )
    }


viewHeaderAndOptions : LoggedIn.Model -> Model -> List (Html Msg)
viewHeaderAndOptions loggedIn model =
    [ div [ class "bg-white py-4" ]
        [ div [ class "container mx-auto px-4 flex justify-center" ]
            [ viewTabSelector loggedIn.shared model
            ]
        ]
    , div [ class "container mx-auto px-4" ]
        [ viewFilterAndOrder loggedIn model ]
    ]


viewContent : LoggedIn.Model -> LoadedModel -> Model -> List (Html Msg)
viewContent loggedIn { claims, profileSummaries, pageInfo } model =
    let
        viewClaim profileSummary claimIndex claim =
            Claim.viewClaimCard loggedIn profileSummary claim
                |> Html.map (ClaimMsg claimIndex)
    in
    [ div [ class "container mx-auto px-4 mb-10" ]
        [ if List.length claims > 0 then
            div []
                [ div [ class "flex flex-wrap -mx-2" ]
                    (List.map3 viewClaim
                        profileSummaries
                        (List.range 0 (List.length claims))
                        claims
                    )
                , viewPagination loggedIn pageInfo
                ]

          else
            viewEmptyResults loggedIn
        ]
    , let
        viewVoteModal claimId isApproving isLoading =
            Claim.viewVoteClaimModal
                loggedIn.shared.translators
                { voteMsg = VoteClaim
                , closeMsg = ClaimMsg 0 Claim.CloseClaimModals
                , claimId = claimId
                , isApproving = isApproving
                , isInProgress = isLoading
                }
      in
      case model.claimModalStatus of
        Claim.VoteConfirmationModal claimId vote ->
            viewVoteModal claimId vote False

        Claim.Loading claimId vote ->
            viewVoteModal claimId vote True

        Claim.PhotoModal claim ->
            Claim.viewPhotoModal loggedIn claim
                |> Html.map (ClaimMsg 0)

        _ ->
            text ""
    ]


viewTabSelector : Shared -> Model -> Html Msg
viewTabSelector { translators } model =
    let
        count : Tab -> Maybe Int
        count tab =
            case tab of
                WaitingToVote ->
                    model.tabCounts.waitingToVote

                Analyzed ->
                    model.tabCounts.analyzed
    in
    View.TabSelector.init
        { tabs =
            [ { tab = WaitingToVote, label = translators.t "all_analysis.tabs.waiting_vote", count = count WaitingToVote }
            , { tab = Analyzed, label = translators.t "all_analysis.tabs.analyzed", count = count Analyzed }
            ]
        , selectedTab = model.selectedTab
        , onSelectTab = SelectedTab
        }
        |> View.TabSelector.withContainerAttrs [ class "w-full md:w-2/3 xl:w-2/5" ]
        |> View.TabSelector.toHtml


viewFilterAndOrder : LoggedIn.Model -> Model -> Html Msg
viewFilterAndOrder { shared } model =
    let
        ( filterDirectionIcon, filterDirectionLabel ) =
            case model.direction of
                ASC ->
                    ( Icons.sortAscending, "all_analysis.filter.sort.asc" )

                DESC ->
                    ( Icons.sortDescending, "all_analysis.filter.sort.desc" )

        viewButton label icon onClickMsg =
            button
                [ class "button button-secondary flex-grow-1 justify-between pl-4"
                , onClick onClickMsg
                ]
                [ text (shared.translators.t label)
                , icon
                ]
    in
    div [ class "w-full md:w-2/3 xl:w-1/3 mx-auto mt-4 mb-6 flex space-x-4" ]
        [ viewButton "all_analysis.filter.title" (Icons.arrowDown "fill-current") OpenedFilterModal
        , viewButton filterDirectionLabel (filterDirectionIcon "mr-2") ToggleSorting
        ]


viewFiltersModal : LoggedIn.Model -> Model -> Html Msg
viewFiltersModal ({ shared } as loggedIn) model =
    let
        { t } =
            shared.translators

        showFilterSelect =
            case model.selectedTab of
                WaitingToVote ->
                    False

                Analyzed ->
                    True

        showUserSelect =
            case model.selectedTab of
                WaitingToVote ->
                    True

                Analyzed ->
                    False
    in
    Modal.initWith
        { closeMsg = ClosedFilterModal
        , isVisible = model.showFilterModal
        }
        |> Modal.withHeader (t "all_analysis.filter.title")
        |> Modal.withHeaderAttrs [ class "px-5" ]
        |> Modal.withCloseButtonAttrs [ class "mx-5" ]
        |> Modal.withBody
            [ if not showUserSelect then
                text ""

              else
                div
                    -- overflow-y-hidden makes it so overflow-x is interpreted as
                    -- auto, so we need a minimal amount of padding for the focus
                    -- ring not to be cropped
                    [ class "px-1"
                    , classList [ ( "overflow-y-hidden", not showFilterSelect ) ]
                    ]
                    (span [ class "input-label" ]
                        [ text (t "all_analysis.filter.user") ]
                        :: (case loggedIn.selectedCommunity of
                                RemoteData.Success community ->
                                    let
                                        selectedUsers =
                                            Maybe.map (\v -> [ v ]) model.filtersBeingEdited.profile
                                                |> Maybe.withDefault []

                                        addRelativeMenuClass =
                                            if not showFilterSelect && List.isEmpty selectedUsers then
                                                Select.withMenuClass "!relative"

                                            else
                                                identity
                                    in
                                    [ div [ classList [ ( "mb-10", not showFilterSelect && List.isEmpty selectedUsers ) ] ]
                                        [ Html.map SelectMsg
                                            (Select.view
                                                (selectConfiguration shared False
                                                    |> addRelativeMenuClass
                                                )
                                                model.autoCompleteState
                                                community.members
                                                selectedUsers
                                            )
                                        , viewSelectedVerifiers loggedIn model.filterProfileSummary selectedUsers
                                        ]
                                    ]

                                _ ->
                                    []
                           )
                    )
            , if not showFilterSelect then
                text ""

              else
                Select.init
                    { id = "status_filter_select"
                    , label = t "all_analysis.filter.status.label"
                    , onInput = SelectStatusFilter
                    , firstOption = { value = All, label = t "all_analysis.all" }
                    , value = model.filters.statusFilter
                    , valueToString = statusFilterToString
                    , disabled = False
                    , problems = Nothing
                    }
                    |> Select.withOptions
                        [ { value = Approved, label = t "all_analysis.approved" }
                        , { value = Rejected, label = t "all_analysis.disapproved" }
                        ]
                    |> Select.withContainerAttrs
                        [ class "px-1 mt-1"
                        , classList [ ( "mt-6", showUserSelect ) ]
                        ]
                    |> Select.toHtml
            , div [ class "px-1" ]
                [ button
                    [ class "button button-primary w-full"
                    , onClick ClickedApplyFilters
                    ]
                    [ text (t "all_analysis.filter.apply") ]
                ]
            ]
        |> Modal.toHtml


viewEmptyResults : LoggedIn.Model -> Html Msg
viewEmptyResults { shared } =
    let
        text_ s =
            text (shared.translators.t s)
    in
    div [ class "w-full text-center" ]
        [ div [ class "w-full flex justify-center" ]
            [ img [ src "/images/empty-analysis.svg", class "object-contain h-32 mb-3" ] []
            ]
        , div [ class "inline-block text-gray" ]
            [ text_ "all_analysis.empty"
            , button [ class "underline text-orange-500", onClick ClearFilters ] [ text_ "all_analysis.clear_filters" ]
            ]
        ]


viewPagination : LoggedIn.Model -> Maybe Api.Relay.PageInfo -> Html Msg
viewPagination { shared } maybePageInfo =
    let
        text_ s =
            text (shared.translators.t s)
    in
    case maybePageInfo of
        Just pageInfo ->
            div [ class "flex justify-center" ]
                [ if pageInfo.hasNextPage then
                    button
                        [ Route.href Route.Analysis
                        , class "button button-primary uppercase w-full"
                        , onClick ShowMore
                        ]
                        [ text_ "all_analysis.show_more" ]

                  else
                    text ""
                ]

        Nothing ->
            text ""



-- UPDATE


type alias UpdateResult =
    UR.UpdateResult Model Msg (External Msg)


type Msg
    = ClaimsLoaded Tab (RemoteData (Graphql.Http.Error (Maybe Claim.Paginated)) (Maybe Claim.Paginated))
    | ClosedAuthModal
    | CompletedLoadCommunity Community.Model
    | ClaimMsg Int Claim.Msg
    | VoteClaim Claim.ClaimId Bool
    | GotVoteResult Claim.ClaimId (Result (Maybe Value) String)
    | OpenedFilterModal
    | ClosedFilterModal
    | ClickedApplyFilters
    | SelectMsg (Select.Msg Profile.Minimal)
    | SelectedTab Tab
    | OnSelectVerifier (Maybe Profile.Minimal)
    | ShowMore
    | ClearSelectSelection
    | SelectStatusFilter StatusFilter
    | ToggleSorting
    | ClearFilters
    | GotProfileSummaryMsg Profile.Summary.Msg


update : Msg -> Model -> LoggedIn.Model -> UpdateResult
update msg model loggedIn =
    case msg of
        ClaimsLoaded tab (RemoteData.Success results) ->
            let
                initProfileSummaries claims =
<<<<<<< HEAD
                    List.length claims
                        |> Profile.Summary.initMany False
=======
                    List.map Claim.initClaimProfileSummaries claims
            in
            case model.status of
                Loaded claims _ _ ->
                    let
                        newClaims =
                            if model.reloadOnNextQuery then
                                Claim.paginatedToList results
>>>>>>> 760d6e96

                oldTabCounts =
                    model.tabCounts

                newTabCounts =
                    let
                        newTabCount =
                            results
                                |> Maybe.andThen .count
                    in
                    case tab of
                        WaitingToVote ->
                            { oldTabCounts | waitingToVote = newTabCount }

                        Analyzed ->
                            { oldTabCounts | analyzed = newTabCount }
            in
            if tab /= model.selectedTab then
                { model | tabCounts = newTabCounts }
                    |> UR.init

            else
                case model.status of
                    RemoteData.Success { claims } ->
                        let
                            newClaims =
                                if model.reloadOnNextQuery then
                                    Claim.paginatedToList results

                                else
                                    claims ++ Claim.paginatedToList results
                        in
                        { model
                            | status =
                                RemoteData.Success
                                    { claims = newClaims
                                    , profileSummaries = initProfileSummaries newClaims
                                    , pageInfo = Claim.paginatedPageInfo results
                                    }
                            , tabCounts = newTabCounts
                            , reloadOnNextQuery = False
                        }
                            |> UR.init

                    _ ->
                        { model
                            | status =
                                RemoteData.Success
                                    { claims = Claim.paginatedToList results
                                    , profileSummaries = initProfileSummaries (Claim.paginatedToList results)
                                    , pageInfo = Claim.paginatedPageInfo results
                                    }
                            , tabCounts = newTabCounts
                            , reloadOnNextQuery = False
                        }
                            |> UR.init

        ClaimsLoaded _ (RemoteData.Failure err) ->
            { model | status = RemoteData.Failure err } |> UR.init

        ClaimsLoaded _ _ ->
            UR.init model

        ClosedAuthModal ->
            { model | claimModalStatus = Claim.Closed }
                |> UR.init

        CompletedLoadCommunity community ->
            UR.init model
                |> UR.addCmd (fetchAnalysis loggedIn model Nothing WaitingToVote community)
                |> UR.addCmd (fetchAnalysis loggedIn model Nothing Analyzed community)
                |> UR.addExt (LoggedIn.ReloadResource LoggedIn.TimeResource)

        ClaimMsg claimIndex m ->
            let
                updatedModel =
                    case ( model.status, m ) of
<<<<<<< HEAD
                        ( RemoteData.Success ({ profileSummaries } as loadedModel), Claim.GotProfileSummaryMsg subMsg ) ->
                            { model
                                | status =
                                    RemoteData.Success
                                        { loadedModel
                                            | profileSummaries =
                                                List.updateAt claimIndex (Profile.Summary.update subMsg) profileSummaries
                                        }
=======
                        ( Loaded claims profileSummaries pageInfo, Claim.GotExternalMsg subMsg ) ->
                            { model
                                | status =
                                    Loaded claims
                                        (List.updateAt claimIndex (Claim.updateProfileSummaries subMsg) profileSummaries)
                                        pageInfo
>>>>>>> 760d6e96
                            }

                        _ ->
                            model
            in
            updatedModel
                |> Claim.updateClaimModalStatus m
                |> UR.init

        VoteClaim claimId vote ->
            case model.status of
                RemoteData.Success _ ->
                    let
                        newModel =
                            { model
                                | claimModalStatus = Claim.Loading claimId vote
                            }
                    in
                    UR.init newModel
                        |> UR.addPort
                            { responseAddress = msg
                            , responseData = Encode.null
                            , data =
                                Eos.encodeTransaction
                                    [ { accountName = loggedIn.shared.contracts.community
                                      , name = "verifyclaim"
                                      , authorization =
                                            { actor = loggedIn.accountName
                                            , permissionName = Eos.samplePermission
                                            }
                                      , data = Claim.encodeVerification claimId loggedIn.accountName vote
                                      }
                                    ]
                            }
                        |> LoggedIn.withAuthentication loggedIn
                            model
                            { successMsg = msg, errorMsg = ClosedAuthModal }

                _ ->
                    model
                        |> UR.init

        GotVoteResult claimId (Ok _) ->
            case model.status of
                RemoteData.Success ({ claims } as loadedModel) ->
                    let
                        maybeClaim : Maybe Claim.Model
                        maybeClaim =
                            List.find (\c -> c.id == claimId) claims

                        message val =
                            [ ( "value", val ) ]
                                |> loggedIn.shared.translators.tr "claim.reward"
                    in
                    case maybeClaim of
                        Just claim ->
                            let
                                value =
                                    String.fromFloat claim.action.verifierReward
                                        ++ " "
                                        ++ Eos.symbolToSymbolCodeString claim.action.objective.community.symbol

                                updatedClaims =
                                    List.updateIf (\c -> c.id == claim.id)
                                        (\_ -> claim)
                                        claims
                            in
                            { model | status = RemoteData.Success { loadedModel | claims = updatedClaims } }
                                |> UR.init
                                |> UR.addExt (LoggedIn.ShowFeedback Feedback.Success (message value))
                                |> UR.addCmd (Route.replaceUrl loggedIn.shared.navKey Route.Analysis)

                        Nothing ->
                            model
                                |> UR.init

                _ ->
                    model |> UR.init

        GotVoteResult _ (Err eosErrorString) ->
            let
                errorMessage =
                    EosError.parseClaimError loggedIn.shared.translators eosErrorString
            in
            case model.status of
<<<<<<< HEAD
                RemoteData.Success loadedModel ->
                    { model
                        | status = RemoteData.Success loadedModel
=======
                Loaded claims profileSummaries pageInfo ->
                    let
                        updateShowClaimModal profileSummary =
                            { profileSummary | showClaimModal = False }
                    in
                    { model
                        | status = Loaded claims (List.map updateShowClaimModal profileSummaries) pageInfo
>>>>>>> 760d6e96
                        , claimModalStatus = Claim.Closed
                    }
                        |> UR.init
                        |> UR.addExt (ShowFeedback Feedback.Failure errorMessage)

                _ ->
                    model |> UR.init

        OpenedFilterModal ->
            { model | showFilterModal = True }
                |> UR.init

        ClosedFilterModal ->
            { model | showFilterModal = False }
                |> UR.init

        ClickedApplyFilters ->
            if model.filtersBeingEdited == model.filters then
                { model | showFilterModal = False }
                    |> UR.init

            else
                let
                    newModel =
                        { model
                            | showFilterModal = False
                            , filters = model.filtersBeingEdited
                            , reloadOnNextQuery = True
                            , status = RemoteData.Loading
                        }

                    addFetchCommand =
                        case loggedIn.selectedCommunity of
                            RemoteData.Success community ->
                                UR.addCmd (fetchAnalysis loggedIn newModel Nothing model.selectedTab community)

                            _ ->
                                identity
                in
                newModel
                    |> UR.init
                    |> addFetchCommand

        SelectMsg subMsg ->
            let
                ( updated, cmd ) =
                    Select.update (selectConfiguration loggedIn.shared False) subMsg model.autoCompleteState
            in
            UR.init { model | autoCompleteState = updated }
                |> UR.addCmd cmd

        SelectedTab tab ->
            let
                newModel =
                    { model
                        | selectedTab = tab
                        , filters = initFilter
                        , filtersBeingEdited = initFilter
                        , status = RemoteData.Loading
                        , reloadOnNextQuery = True
                    }

                addFetchCommand =
                    case loggedIn.selectedCommunity of
                        RemoteData.Success community ->
                            UR.addCmd (fetchAnalysis loggedIn newModel Nothing tab community)

                        _ ->
                            identity
            in
            newModel
                |> UR.init
                |> addFetchCommand

        OnSelectVerifier maybeProfile ->
            let
                oldFilters =
                    model.filtersBeingEdited
            in
            { model | filtersBeingEdited = { oldFilters | profile = maybeProfile } }
                |> UR.init

        ShowMore ->
            case ( model.status, loggedIn.selectedCommunity ) of
                ( RemoteData.Success { pageInfo }, RemoteData.Success community ) ->
                    let
                        cursor : Maybe String
                        cursor =
                            Maybe.andThen .endCursor pageInfo
                    in
                    model
                        |> UR.init
                        |> UR.addCmd (fetchAnalysis loggedIn model cursor model.selectedTab community)

                _ ->
                    UR.init model

        ClearSelectSelection ->
            let
                oldFilters =
                    model.filtersBeingEdited
            in
            { model | filtersBeingEdited = { oldFilters | profile = Nothing } }
                |> UR.init

        SelectStatusFilter statusFilter ->
            let
                oldFilters =
                    model.filtersBeingEdited
            in
            { model | filtersBeingEdited = { oldFilters | statusFilter = statusFilter } }
                |> UR.init

        ClearFilters ->
            let
                newModel =
                    { model
                        | filters = initFilter
                        , filtersBeingEdited = initFilter
                        , direction = DESC
                        , reloadOnNextQuery = True
                        , status = RemoteData.Loading
                    }
            in
            newModel
                |> UR.init
                |> UR.addCmd
                    (case loggedIn.selectedCommunity of
                        RemoteData.Success community ->
                            fetchAnalysis loggedIn newModel Nothing model.selectedTab community

                        _ ->
                            Cmd.none
                    )

        ToggleSorting ->
            let
                sortDirection =
                    if model.direction == ASC then
                        DESC

                    else
                        ASC

                newModel =
                    { model
                        | direction = sortDirection
                        , reloadOnNextQuery = True
                        , status = RemoteData.Loading
                    }

                fetchCmd =
                    case loggedIn.selectedCommunity of
                        RemoteData.Success community ->
                            fetchAnalysis loggedIn newModel Nothing model.selectedTab community

                        _ ->
                            Cmd.none
            in
            newModel
                |> UR.init
                |> UR.addCmd fetchCmd

        GotProfileSummaryMsg subMsg ->
            { model | filterProfileSummary = Profile.Summary.update subMsg model.filterProfileSummary }
                |> UR.init


fetchAnalysis : LoggedIn.Model -> Model -> Maybe String -> Tab -> Community.Model -> Cmd Msg
fetchAnalysis { shared, authToken } model maybeCursorAfter tab community =
    let
        cursorAfter =
            case maybeCursorAfter of
                Nothing ->
                    Absent

                Just "" ->
                    Absent

                Just cursor ->
                    Present cursor

        optionalClaimer =
            model.filters.profile
                |> Maybe.map (.account >> Eos.nameToString)
                |> OptionalArgument.fromMaybe

        optionalStatus =
            case model.filters.statusFilter of
                All ->
                    Absent

                Approved ->
                    Present "approved"

                Rejected ->
                    Present "rejected"

        direction =
            case model.direction of
                ASC ->
                    Cambiatus.Enum.Direction.Asc

                DESC ->
                    Cambiatus.Enum.Direction.Desc

        filterRecord =
            { claimer = optionalClaimer
            , status = optionalStatus
            , direction = Present direction
            }

        optionals =
            \opts ->
                { opts
                    | first = Present 16
                    , after = cursorAfter
                    , filter = Present filterRecord
                }

        required =
            { communityId = Eos.symbolToString community.symbol }

        query =
            case tab of
                WaitingToVote ->
                    Cambiatus.Query.pendingClaims optionals required Claim.claimPaginatedSelectionSet

                Analyzed ->
                    Cambiatus.Query.analyzedClaims optionals required Claim.claimPaginatedSelectionSet
    in
    Api.Graphql.query shared (Just authToken) query (ClaimsLoaded tab)



-- Configure Select


selectFilter : Int -> (a -> String) -> String -> List a -> Maybe (List a)
selectFilter minChars toLabel query items =
    if String.length query < minChars then
        Nothing

    else
        items
            |> Simple.Fuzzy.filter toLabel query
            |> Just


selectConfiguration : Shared -> Bool -> Select.Config Msg Profile.Minimal
selectConfiguration shared isDisabled =
    Profile.selectConfig
        (Select.newConfig
            { onSelect = OnSelectVerifier
            , toLabel = \p -> Eos.nameToString p.account
            , filter = selectFilter 2 (\p -> Eos.nameToString p.account)
            }
            |> Select.withMultiSelection True
            |> Select.withMenuClass "max-h-40 overflow-y-auto"
        )
        shared
        isDisabled


viewSelectedVerifiers : LoggedIn.Model -> Profile.Summary.Model -> List Profile.Minimal -> Html Msg
viewSelectedVerifiers ({ shared } as loggedIn) profileSummary selectedVerifiers =
    if List.isEmpty selectedVerifiers then
        text ""

    else
        div [ class "flex flex-row mt-3 mb-10 flex-wrap" ]
            (selectedVerifiers
                |> List.map
                    (\p ->
                        div
                            [ class "flex justify-between flex-col m-3 items-center" ]
                            -- We need `absolute` so we can display the dialog
                            -- bubble on hover
                            [ div [ class "absolute" ]
                                [ Profile.Summary.view shared loggedIn.accountName p profileSummary
                                    |> Html.map GotProfileSummaryMsg
                                ]

                            -- We need this invisible Profile.Summary so we know
                            -- the exact space the above one would take
                            , div [ class "opacity-0 pointer-events-none" ]
                                [ Profile.Summary.view shared loggedIn.accountName p profileSummary
                                    |> Html.map GotProfileSummaryMsg
                                ]
                            , div
                                [ onClick ClearSelectSelection
                                , class "h-6 w-6 flex items-center mt-4"
                                ]
                                [ Icons.trash "" ]
                            ]
                    )
            )


receiveBroadcast : LoggedIn.BroadcastMsg -> Maybe Msg
receiveBroadcast broadcastMsg =
    case broadcastMsg of
        LoggedIn.CommunityLoaded community ->
            Just (CompletedLoadCommunity community)

        _ ->
            Nothing


jsAddressToMsg : List String -> Encode.Value -> Maybe Msg
jsAddressToMsg addr val =
    case addr of
        "VoteClaim" :: claimId :: _ ->
            let
                id =
                    String.toInt claimId
                        |> Maybe.withDefault 0
            in
            Decode.decodeValue
                (Decode.oneOf
                    [ Decode.field "transactionId" Decode.string
                        |> Decode.map Ok
                    , Decode.field "error" (Decode.nullable Decode.value)
                        |> Decode.map Err
                    ]
                )
                val
                |> Result.map (Just << GotVoteResult id)
                |> Result.withDefault Nothing

        _ ->
            Nothing


msgToString : Msg -> List String
msgToString msg =
    case msg of
        ClaimsLoaded _ r ->
            [ "ClaimsLoaded", UR.remoteDataToString r ]

        ClosedAuthModal ->
            [ "ClosedAuthModal" ]

        CompletedLoadCommunity _ ->
            [ "CompletedLoadCommunity" ]

        ClaimMsg _ _ ->
            [ "ClaimMsg" ]

        VoteClaim claimId _ ->
            [ "VoteClaim", String.fromInt claimId ]

        GotVoteResult _ r ->
            [ "GotVoteResult", UR.resultToString r ]

        OpenedFilterModal ->
            [ "OpenedFilterModal" ]

        ClosedFilterModal ->
            [ "ClosedFilterModal" ]

        ClickedApplyFilters ->
            [ "ClickedApplyFilters" ]

        SelectMsg _ ->
            [ "SelectMsg", "sub" ]

        SelectedTab _ ->
            [ "SelectedTab" ]

        OnSelectVerifier _ ->
            [ "OnSelectVerifier" ]

        ShowMore ->
            [ "ShowMore" ]

        ClearSelectSelection ->
            [ "ClearSelectSelection" ]

        SelectStatusFilter _ ->
            [ "SelectStatusFilter" ]

        ClearFilters ->
            [ "ClearFilters" ]

        ToggleSorting ->
            [ "ToggleSorting" ]

        GotProfileSummaryMsg subMsg ->
            "GotProfileSummaryMsg" :: Profile.Summary.msgToString subMsg<|MERGE_RESOLUTION|>--- conflicted
+++ resolved
@@ -90,12 +90,11 @@
 
 type alias LoadedModel =
     { claims : List Claim.Model
-    , profileSummaries : List Profile.Summary.Model
+    , profileSummaries : List Claim.ClaimProfileSummaries
     , pageInfo : Maybe Api.Relay.PageInfo
     }
 
 
-<<<<<<< HEAD
 type alias TabCounts =
     { waitingToVote : Maybe Int, analyzed : Maybe Int }
 
@@ -103,12 +102,14 @@
 type Tab
     = WaitingToVote
     | Analyzed
-=======
-type Status
-    = Loading
-    | Loaded (List Claim.Model) (List Claim.ClaimProfileSummaries) (Maybe Api.Relay.PageInfo)
-    | Failed
->>>>>>> 760d6e96
+
+
+
+-- TODO
+-- type Status
+--     = Loading
+--     | Loaded (List Claim.Model) (List Claim.ClaimProfileSummaries) (Maybe Api.Relay.PageInfo)
+--     | Failed
 
 
 type alias Filter =
@@ -486,19 +487,7 @@
         ClaimsLoaded tab (RemoteData.Success results) ->
             let
                 initProfileSummaries claims =
-<<<<<<< HEAD
-                    List.length claims
-                        |> Profile.Summary.initMany False
-=======
                     List.map Claim.initClaimProfileSummaries claims
-            in
-            case model.status of
-                Loaded claims _ _ ->
-                    let
-                        newClaims =
-                            if model.reloadOnNextQuery then
-                                Claim.paginatedToList results
->>>>>>> 760d6e96
 
                 oldTabCounts =
                     model.tabCounts
@@ -576,23 +565,14 @@
             let
                 updatedModel =
                     case ( model.status, m ) of
-<<<<<<< HEAD
-                        ( RemoteData.Success ({ profileSummaries } as loadedModel), Claim.GotProfileSummaryMsg subMsg ) ->
+                        ( RemoteData.Success ({ profileSummaries } as loadedModel), Claim.GotExternalMsg subMsg ) ->
                             { model
                                 | status =
                                     RemoteData.Success
                                         { loadedModel
                                             | profileSummaries =
-                                                List.updateAt claimIndex (Profile.Summary.update subMsg) profileSummaries
+                                                List.updateAt claimIndex (Claim.updateProfileSummaries subMsg) profileSummaries
                                         }
-=======
-                        ( Loaded claims profileSummaries pageInfo, Claim.GotExternalMsg subMsg ) ->
-                            { model
-                                | status =
-                                    Loaded claims
-                                        (List.updateAt claimIndex (Claim.updateProfileSummaries subMsg) profileSummaries)
-                                        pageInfo
->>>>>>> 760d6e96
                             }
 
                         _ ->
@@ -678,19 +658,13 @@
                     EosError.parseClaimError loggedIn.shared.translators eosErrorString
             in
             case model.status of
-<<<<<<< HEAD
                 RemoteData.Success loadedModel ->
-                    { model
-                        | status = RemoteData.Success loadedModel
-=======
-                Loaded claims profileSummaries pageInfo ->
                     let
-                        updateShowClaimModal profileSummary =
+                        hideClaimModal profileSummary =
                             { profileSummary | showClaimModal = False }
                     in
                     { model
-                        | status = Loaded claims (List.map updateShowClaimModal profileSummaries) pageInfo
->>>>>>> 760d6e96
+                        | status = RemoteData.Success { loadedModel | profileSummaries = List.map hideClaimModal loadedModel.profileSummaries }
                         , claimModalStatus = Claim.Closed
                     }
                         |> UR.init
