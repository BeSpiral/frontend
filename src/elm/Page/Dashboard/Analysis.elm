module Page.Dashboard.Analysis exposing
    ( Model
    , Msg
    , init
    , jsAddressToMsg
    , msgToString
    , update
    , view
    )

import Api.Graphql
import Api.Relay
import Cambiatus.Enum.Direction
import Cambiatus.Query
import Claim
import Community
import Eos
import Eos.Account as Eos
import Eos.EosError as EosError
import Graphql.Http
import Graphql.OptionalArgument exposing (OptionalArgument(..))
import Html exposing (Html, button, div, img, option, select, span, text)
import Html.Attributes exposing (class, selected, src, value)
import Html.Events exposing (onClick)
import Http
import Icons
import Json.Decode as Decode exposing (Value)
import Json.Encode as Encode
import List.Extra as List
import Page
import Profile
import RemoteData exposing (RemoteData)
import Route
import Select
import Session.LoggedIn as LoggedIn exposing (External(..))
import Session.Shared exposing (Shared)
import Simple.Fuzzy
import UpdateResult as UR


init : LoggedIn.Model -> ( Model, Cmd Msg )
init ({ shared, selectedCommunity, authToken } as loggedIn) =
    ( initModel
    , Cmd.batch
        [ fetchAnalysis loggedIn initFilter Nothing
        , Api.Graphql.query shared (Just authToken) (Community.communityQuery selectedCommunity) CompletedCommunityLoad
        ]
    )



-- MODEL


type alias Model =
    { status : Status
    , communityStatus : CommunityStatus
    , claimModalStatus : Claim.ModalStatus
    , autoCompleteState : Select.State
    , reloadOnNextQuery : Bool
    , filters : Filter
    }


initModel : Model
initModel =
    { status = Loading
    , communityStatus = LoadingCommunity
    , claimModalStatus = Claim.Closed
    , autoCompleteState = Select.newState ""
    , reloadOnNextQuery = False
    , filters = initFilter
    }


type Status
    = Loading
    | Loaded (List Claim.Model) (Maybe Api.Relay.PageInfo)
    | Failed


type CommunityStatus
    = LoadingCommunity
    | LoadedCommunity Community.Model
    | FailedCommunity


type alias Filter =
    { profile : Maybe Profile.Minimal
    , statusFilter : StatusFilter
    , direction : FilterDirection
    }


type FilterDirection
    = ASC
    | DESC


initFilter : Filter
initFilter =
    { profile = Nothing, statusFilter = All, direction = DESC }


type StatusFilter
    = All
    | Approved
    | Rejected
    | Pending



-- VIEW


view : LoggedIn.Model -> Model -> { title : String, content : Html Msg }
view ({ shared } as loggedIn) model =
    let
        t =
            shared.translators.t

        pageTitle =
            t "all_analysis.title"

        content =
            case model.status of
                Loading ->
                    Page.fullPageLoading shared

                Loaded claims pageInfo ->
                    let
                        viewClaim claim =
                            Claim.viewClaimCard loggedIn claim
                                |> Html.map ClaimMsg
                    in
                    div []
                        [ Page.viewHeader loggedIn pageTitle Route.Dashboard
                        , div [ class "container mx-auto px-4 mb-10" ]
                            [ viewFilters loggedIn model
                            , if List.length claims > 0 then
                                div []
                                    [ div [ class "flex flex-wrap -mx-2" ]
                                        (List.map viewClaim claims)
                                    , viewPagination loggedIn pageInfo
                                    ]

                              else
                                viewEmptyResults loggedIn
                            ]
                        , let
                            viewVoteModal claimId isApproving isLoading =
                                Claim.viewVoteClaimModal
                                    loggedIn.shared.translators
                                    { voteMsg = VoteClaim
                                    , closeMsg = ClaimMsg Claim.CloseClaimModals
                                    , claimId = claimId
                                    , isApproving = isApproving
                                    , isInProgress = isLoading
                                    }
                          in
                          case model.claimModalStatus of
                            Claim.VoteConfirmationModal claimId vote ->
                                viewVoteModal claimId vote False

                            Claim.Loading claimId vote ->
                                viewVoteModal claimId vote True

                            Claim.PhotoModal claim ->
                                Claim.viewPhotoModal loggedIn claim
                                    |> Html.map ClaimMsg

                            _ ->
                                text ""
                        ]

                Failed ->
                    Page.fullPageError (t "all_analysis.error") Http.Timeout
    in
    { title = pageTitle
    , content = content
    }


viewFilters : LoggedIn.Model -> Model -> Html Msg
viewFilters ({ shared } as loggedIn) model =
    let
        text_ s =
            text (shared.translators.t s)
    in
    div [ class "mt-4 mb-12" ]
        [ div []
            [ span [ class "input-label" ]
                [ text_ "all_analysis.filter.user" ]
            , case model.communityStatus of
                LoadedCommunity community ->
                    let
                        selectedUsers =
                            Maybe.map (\v -> [ v ]) model.filters.profile
                                |> Maybe.withDefault []
                    in
                    div []
                        [ Html.map SelectMsg
                            (Select.view
                                (selectConfiguration shared False)
                                model.autoCompleteState
                                community.members
                                selectedUsers
                            )
                        , viewSelectedVerifiers loggedIn selectedUsers
                        ]

                _ ->
                    text ""
            ]
        , div [ class "mt-6" ]
            [ span [ class "input-label" ] [ text_ "all_analysis.filter.status.label" ]
            , select
                [ class "input w-full mb-2 border form-select border-gray-500 rounded-sm"
                , Html.Events.on "change"
                    (Decode.map
                        (\val ->
                            case val of
                                "approved" ->
                                    SelectStatusFilter Approved

                                "rejected" ->
                                    SelectStatusFilter Rejected

                                "pending" ->
                                    SelectStatusFilter Pending

                                _ ->
                                    SelectStatusFilter All
                        )
                        Html.Events.targetValue
                    )
                ]
                [ option
                    [ value ""
                    , selected (model.filters.statusFilter == All)
                    ]
                    [ text_ "all_analysis.all" ]
                , option
                    [ value "approved"
                    , selected (model.filters.statusFilter == Approved)
                    ]
                    [ text_ "all_analysis.approved" ]
                , option
                    [ value "rejected"
                    , selected (model.filters.statusFilter == Rejected)
                    ]
                    [ text_ "all_analysis.disapproved" ]
                , option
                    [ value "pending"
                    , selected (model.filters.statusFilter == Pending)
                    ]
                    [ text_ "all_analysis.pending" ]
                ]
            ]
        , div [ class "mt-6" ]
            [ button
                [ class "w-full button button-secondary relative"
                , onClick ToggleSorting
                ]
                [ if model.filters.direction == ASC then
                    text_ "all_analysis.filter.sort.asc"

                  else
                    text_ "all_analysis.filter.sort.desc"
                , Icons.sortDirection "absolute right-1"
                ]
            ]
        ]


viewEmptyResults : LoggedIn.Model -> Html Msg
viewEmptyResults { shared } =
    let
        text_ s =
            text (shared.translators.t s)
    in
    div [ class "w-full text-center" ]
        [ div [ class "w-full flex justify-center" ]
            [ img [ src "/images/empty-analysis.svg", class "object-contain h-32 mb-3" ] []
            ]
        , div [ class "inline-block text-gray" ]
            [ text_ "all_analysis.empty"
            , span [ class "underline text-orange-500", onClick ClearFilters ] [ text_ "all_analysis.clear_filters" ]
            ]
        ]


viewPagination : LoggedIn.Model -> Maybe Api.Relay.PageInfo -> Html Msg
viewPagination { shared } maybePageInfo =
    let
        text_ s =
            text (shared.translators.t s)
    in
    case maybePageInfo of
        Just pageInfo ->
            div [ class "flex justify-center" ]
                [ if pageInfo.hasNextPage then
                    button
                        [ Route.href Route.Analysis
                        , class "button button-primary uppercase w-full"
                        , onClick ShowMore
                        ]
                        [ text_ "all_analysis.show_more" ]

                  else
                    text ""
                ]

        Nothing ->
            text ""



-- UPDATE


type alias UpdateResult =
    UR.UpdateResult Model Msg (External Msg)


type Msg
    = ClaimsLoaded (RemoteData (Graphql.Http.Error (Maybe Claim.Paginated)) (Maybe Claim.Paginated))
    | ClaimMsg Claim.Msg
    | VoteClaim Claim.ClaimId Bool
    | GotVoteResult Claim.ClaimId (Result (Maybe Value) String)
    | SelectMsg (Select.Msg Profile.Minimal)
    | OnSelectVerifier (Maybe Profile.Minimal)
    | CompletedCommunityLoad (RemoteData (Graphql.Http.Error (Maybe Community.Model)) (Maybe Community.Model))
    | ShowMore
    | ClearSelectSelection
    | SelectStatusFilter StatusFilter
    | ToggleSorting
    | ClearFilters


update : Msg -> Model -> LoggedIn.Model -> UpdateResult
update msg model loggedIn =
    case msg of
        ClaimsLoaded (RemoteData.Success results) ->
            case model.status of
                Loaded claims _ ->
                    let
                        newClaims =
                            if model.reloadOnNextQuery then
                                Claim.paginatedToList results

                            else
                                claims ++ Claim.paginatedToList results
                    in
                    { model
                        | status = Loaded newClaims (Claim.paginatedPageInfo results)
                        , reloadOnNextQuery = False
                    }
                        |> UR.init

                _ ->
                    { model
                        | status =
                            Loaded (Claim.paginatedToList results) (Claim.paginatedPageInfo results)
                        , reloadOnNextQuery = False
                    }
                        |> UR.init

        ClaimsLoaded (RemoteData.Failure _) ->
            { model | status = Failed } |> UR.init

        ClaimsLoaded _ ->
            UR.init model

        ClaimMsg m ->
            let
                claimCmd =
                    case m of
                        Claim.RouteOpened r ->
                            Route.replaceUrl loggedIn.shared.navKey r

                        _ ->
                            Cmd.none
            in
            Claim.updateClaimModalStatus m model
                |> UR.init
                |> UR.addCmd claimCmd

        VoteClaim claimId vote ->
            case model.status of
                Loaded _ _ ->
                    let
                        newModel =
                            { model
                                | claimModalStatus = Claim.Loading claimId vote
                            }
                    in
                    if LoggedIn.isAuth loggedIn then
                        UR.init newModel
                            |> UR.addPort
                                { responseAddress = msg
                                , responseData = Encode.null
                                , data =
                                    Eos.encodeTransaction
                                        [ { accountName = loggedIn.shared.contracts.community
                                          , name = "verifyclaim"
                                          , authorization =
                                                { actor = loggedIn.accountName
                                                , permissionName = Eos.samplePermission
                                                }
                                          , data = Claim.encodeVerification claimId loggedIn.accountName vote
                                          }
                                        ]
                                }

                    else
                        UR.init newModel
                            |> UR.addExt (Just (VoteClaim claimId vote) |> LoggedIn.RequiredAuthentication)

                _ ->
                    model
                        |> UR.init

        GotVoteResult claimId (Ok _) ->
            case model.status of
                Loaded claims pageInfo ->
                    let
                        maybeClaim : Maybe Claim.Model
                        maybeClaim =
                            List.find (\c -> c.id == claimId) claims

                        message val =
                            [ ( "value", val ) ]
                                |> loggedIn.shared.translators.tr "claim.reward"
                    in
                    case maybeClaim of
                        Just claim ->
                            let
                                value =
                                    String.fromFloat claim.action.verifierReward
                                        ++ " "
                                        ++ Eos.symbolToSymbolCodeString claim.action.objective.community.symbol

                                updatedClaims =
                                    List.updateIf (\c -> c.id == claim.id)
                                        (\_ -> claim)
                                        claims
                            in
                            { model
                                | status = Loaded updatedClaims pageInfo
                            }
                                |> UR.init
                                |> UR.addExt (LoggedIn.ShowFeedback LoggedIn.Success (message value))
                                |> UR.addCmd (Route.replaceUrl loggedIn.shared.navKey Route.Analysis)

                        Nothing ->
                            model
                                |> UR.init

                _ ->
                    model |> UR.init

        GotVoteResult _ (Err eosErrorString) ->
            let
                errorMessage =
                    EosError.parseClaimError loggedIn.shared.translators eosErrorString
            in
            case model.status of
                Loaded claims pageInfo ->
                    { model
                        | status = Loaded claims pageInfo
                        , claimModalStatus = Claim.Closed
                    }
                        |> UR.init
                        |> UR.addExt (ShowFeedback LoggedIn.Failure errorMessage)

                _ ->
                    model |> UR.init

        SelectMsg subMsg ->
            let
                ( updated, cmd ) =
                    Select.update (selectConfiguration loggedIn.shared False) subMsg model.autoCompleteState
            in
            UR.init { model | autoCompleteState = updated }
                |> UR.addCmd cmd

        OnSelectVerifier maybeProfile ->
            let
                oldFilters =
                    model.filters
            in
            case model.status of
                Loaded _ _ ->
                    let
                        newModel =
                            { model
                                | status = Loading
                                , filters = { oldFilters | profile = maybeProfile }
                                , reloadOnNextQuery = True
                            }
                    in
                    newModel
                        |> UR.init
                        |> UR.addCmd (fetchAnalysis loggedIn newModel.filters Nothing)

                _ ->
                    UR.init model

        CompletedCommunityLoad (RemoteData.Success community) ->
            case community of
                Just cmm ->
                    UR.init { model | communityStatus = LoadedCommunity cmm }

                Nothing ->
                    UR.init { model | communityStatus = FailedCommunity }

        CompletedCommunityLoad (RemoteData.Failure error) ->
            { model | communityStatus = FailedCommunity }
                |> UR.init
                |> UR.logGraphqlError msg error

        CompletedCommunityLoad _ ->
            UR.init model

        ShowMore ->
            case model.status of
                Loaded _ pageInfo ->
                    let
                        cursor : Maybe String
                        cursor =
                            Maybe.andThen .endCursor pageInfo
                    in
                    model
                        |> UR.init
                        |> UR.addCmd (fetchAnalysis loggedIn model.filters cursor)

                _ ->
                    UR.init model

        ClearSelectSelection ->
            case model.status of
                Loaded _ _ ->
                    let
                        oldFilters =
                            model.filters

                        newModel =
                            { model
                                | status = Loading
                                , filters = { oldFilters | profile = Nothing }
                                , reloadOnNextQuery = True
                            }
                    in
                    newModel
                        |> UR.init
                        |> UR.addCmd (fetchAnalysis loggedIn newModel.filters Nothing)

                _ ->
                    UR.init model

        SelectStatusFilter statusFilter ->
            let
                oldFilters =
                    model.filters

                newModel =
                    { model
                        | filters = { oldFilters | statusFilter = statusFilter }
                        , status = Loading
                        , reloadOnNextQuery = True
                    }
            in
            newModel
                |> UR.init
                |> UR.addCmd (fetchAnalysis loggedIn newModel.filters Nothing)

        ClearFilters ->
            { model
                | filters = initFilter
                , reloadOnNextQuery = True
                , status = Loading
            }
                |> UR.init
                |> UR.addCmd (fetchAnalysis loggedIn initFilter Nothing)

        ToggleSorting ->
            let
                oldFilters =
                    model.filters

                sortDirection =
                    if model.filters.direction == ASC then
                        DESC

                    else
                        ASC

                newModel =
                    { model
                        | filters = { oldFilters | direction = sortDirection }
                        , reloadOnNextQuery = True
                        , status = Loading
                    }
            in
            newModel
                |> UR.init
                |> UR.addCmd (fetchAnalysis loggedIn newModel.filters Nothing)


fetchAnalysis : LoggedIn.Model -> Filter -> Maybe String -> Cmd Msg
fetchAnalysis { selectedCommunity, shared, authToken } { profile, statusFilter, direction } maybeCursorAfter =
    let
        optionalClaimer =
            case profile of
                Just p ->
                    Present (Eos.nameToString p.account)

                Nothing ->
                    Absent

        optionalStatus =
            case statusFilter of
                All ->
                    Absent

                Approved ->
                    Present "approved"

                Rejected ->
                    Present "rejected"

                Pending ->
                    Present "pending"

        filterRecord =
            { claimer = optionalClaimer
            , status = optionalStatus
<<<<<<< HEAD
            , direction =
                if direction == ASC then
                    Present Cambiatus.Enum.Direction.Asc
=======

            -- TODO
            , direction = Absent
            }

        filter =
            case ( filterRecord.claimer, filterRecord.status ) of
                ( Absent, Absent ) ->
                    Absent
>>>>>>> 98be02bb

                else
                    Present Cambiatus.Enum.Direction.Desc
            }

        required =
            { communityId = Eos.symbolToString selectedCommunity }

        mapFn =
            \s ->
                if String.isEmpty s then
                    Nothing

                else
                    Just (Present s)

        optionals =
            \opts ->
                { opts
                    | first = Present 16
                    , after =
                        Maybe.andThen mapFn maybeCursorAfter
                            |> Maybe.withDefault Absent
<<<<<<< HEAD
                    , filter = Present filterRecord
=======
                    , filter = filter

                    -- TODO
                    , before = Absent
                    , last = Absent
>>>>>>> 98be02bb
                }
    in
    Api.Graphql.query shared
        (Just authToken)
        (Cambiatus.Query.claimsAnalysisHistory optionals required Claim.claimPaginatedSelectionSet)
        ClaimsLoaded



-- Configure Select


selectFilter : Int -> (a -> String) -> String -> List a -> Maybe (List a)
selectFilter minChars toLabel query items =
    if String.length query < minChars then
        Nothing

    else
        items
            |> Simple.Fuzzy.filter toLabel query
            |> Just


selectConfiguration : Shared -> Bool -> Select.Config Msg Profile.Minimal
selectConfiguration shared isDisabled =
    Profile.selectConfig
        (Select.newConfig
            { onSelect = OnSelectVerifier
            , toLabel = \p -> Eos.nameToString p.account
            , filter = selectFilter 2 (\p -> Eos.nameToString p.account)
            }
            |> Select.withMultiSelection True
        )
        shared
        isDisabled


viewSelectedVerifiers : LoggedIn.Model -> List Profile.Minimal -> Html Msg
viewSelectedVerifiers ({ shared } as loggedIn) selectedVerifiers =
    if List.isEmpty selectedVerifiers then
        text ""

    else
        div [ class "flex flex-row mt-3 mb-10 flex-wrap" ]
            (selectedVerifiers
                |> List.map
                    (\p ->
                        div
                            [ class "flex justify-between flex-col m-3 items-center" ]
                            [ Profile.view shared loggedIn.accountName p
                            , div
                                [ onClick ClearSelectSelection
                                , class "h-6 w-6 flex items-center mt-4"
                                ]
                                [ Icons.trash "" ]
                            ]
                    )
            )


jsAddressToMsg : List String -> Encode.Value -> Maybe Msg
jsAddressToMsg addr val =
    case addr of
        "VoteClaim" :: claimId :: _ ->
            let
                id =
                    String.toInt claimId
                        |> Maybe.withDefault 0
            in
            Decode.decodeValue
                (Decode.oneOf
                    [ Decode.field "transactionId" Decode.string
                        |> Decode.map Ok
                    , Decode.field "error" (Decode.nullable Decode.value)
                        |> Decode.map Err
                    ]
                )
                val
                |> Result.map (Just << GotVoteResult id)
                |> Result.withDefault Nothing

        _ ->
            Nothing


msgToString : Msg -> List String
msgToString msg =
    case msg of
        ClaimsLoaded r ->
            [ "ChecksLoaded", UR.remoteDataToString r ]

        ClaimMsg _ ->
            [ "ClaimMsg" ]

        VoteClaim claimId _ ->
            [ "VoteClaim", String.fromInt claimId ]

        GotVoteResult _ r ->
            [ "GotVoteResult", UR.resultToString r ]

        SelectMsg _ ->
            [ "SelectMsg", "sub" ]

        OnSelectVerifier _ ->
            [ "OnSelectVerifier" ]

        CompletedCommunityLoad r ->
            [ "CompletedCommunityLoad", UR.remoteDataToString r ]

        ShowMore ->
            [ "ShowMore" ]

        ClearSelectSelection ->
            [ "ClearSelectSelection" ]

        SelectStatusFilter _ ->
            [ "SelectStatusFilter" ]

        ClearFilters ->
            [ "ClearFilters" ]

        ToggleSorting ->
            [ "ToggleSorting" ]<|MERGE_RESOLUTION|>--- conflicted
+++ resolved
@@ -636,24 +636,13 @@
         filterRecord =
             { claimer = optionalClaimer
             , status = optionalStatus
-<<<<<<< HEAD
             , direction =
-                if direction == ASC then
-                    Present Cambiatus.Enum.Direction.Asc
-=======
-
-            -- TODO
-            , direction = Absent
-            }
-
-        filter =
-            case ( filterRecord.claimer, filterRecord.status ) of
-                ( Absent, Absent ) ->
-                    Absent
->>>>>>> 98be02bb
-
-                else
-                    Present Cambiatus.Enum.Direction.Desc
+                case direction of
+                    ASC ->
+                        Present Cambiatus.Enum.Direction.Asc
+
+                    DESC ->
+                        Present Cambiatus.Enum.Direction.Desc
             }
 
         required =
@@ -674,15 +663,7 @@
                     , after =
                         Maybe.andThen mapFn maybeCursorAfter
                             |> Maybe.withDefault Absent
-<<<<<<< HEAD
                     , filter = Present filterRecord
-=======
-                    , filter = filter
-
-                    -- TODO
-                    , before = Absent
-                    , last = Absent
->>>>>>> 98be02bb
                 }
     in
     Api.Graphql.query shared
