module Page.Dashboard.Claim exposing (Model, Msg, init, jsAddressToMsg, msgToString, update, view)

import Action
import Api.Graphql
import Cambiatus.Query
import Claim
import Dict
import Eos
import Eos.Account as Eos
import Eos.EosError as EosError
import Graphql.Http
import Html exposing (Html, button, div, h3, p, span, strong, text)
import Html.Attributes exposing (class, classList)
import Html.Events exposing (onClick)
import Json.Decode as Decode exposing (Value)
import Json.Encode as Encode
import List.Extra as List
import Log
import Page
import Profile
import Profile.Summary
import RemoteData exposing (RemoteData)
import Session.LoggedIn as LoggedIn exposing (External)
import Session.Shared exposing (Shared, Translators)
import Strftime
import String.Extra
import UpdateResult as UR
import Utils
import View.Components
import View.Feedback as Feedback
import View.MarkdownEditor



-- INIT


init : LoggedIn.Model -> Claim.ClaimId -> ( Model, Cmd Msg )
init { shared, authToken } claimId =
    ( initModel claimId
    , fetchClaim claimId shared authToken
    )



-- MODEL


type alias Model =
    { claimId : Claim.ClaimId
    , statusClaim : Status
    , claimModalStatus : Claim.ModalStatus
    , isValidated : Bool
    }


initModel : Claim.ClaimId -> Model
initModel claimId =
    { claimId = claimId
    , statusClaim = Loading
    , claimModalStatus = Claim.Closed
    , isValidated = False
    }


type Status
    = Loading
    | Loaded Claim.Model ProfileSummaries
    | Failed (Graphql.Http.Error Claim.Model)


type alias ProfileSummaries =
    { claimer : Profile.Summary.Model
    , pending : List Profile.Summary.Model
    , voter : List Profile.Summary.Model
    }


type ProfileSummaryKind
    = ClaimerSummary
    | PendingSummary Int
    | VoterSummary Int



-- VIEW


view : LoggedIn.Model -> Model -> { title : String, content : Html Msg }
view ({ shared } as loggedIn) model =
    let
        { t } =
            shared.translators

        title =
            case model.statusClaim of
                Loaded claim _ ->
                    claim.action.description
                        |> View.MarkdownEditor.removeFormatting
                        |> String.Extra.softEllipsis 20

                _ ->
                    ""

        content =
            div []
                [ case model.statusClaim of
                    Loading ->
                        Page.fullPageLoading shared

                    Loaded claim profileSummaries ->
                        div [ class "bg-gray-100" ]
                            [ Page.viewHeader loggedIn title
                            , div [ class "mt-10 mb-8 flex items-center justify-center" ]
                                [ Profile.Summary.view shared loggedIn.accountName claim.claimer profileSummaries.claimer
                                    |> Html.map (GotProfileSummaryMsg ClaimerSummary)
                                ]
                            , div [ class "mx-auto container px-4" ]
                                [ viewTitle shared model claim
                                , viewProofs shared.translators claim
                                , viewDetails loggedIn model claim
                                , viewVoters loggedIn profileSummaries claim
                                ]
                            , case model.claimModalStatus of
                                Claim.PhotoModal c ->
                                    Claim.viewPhotoModal loggedIn c
                                        |> Html.map ClaimMsg

                                _ ->
                                    if
                                        Claim.isVotable claim loggedIn.accountName shared.now
                                            && not model.isValidated
                                    then
                                        viewVoteButtons shared.translators claim.id model.claimModalStatus

                                    else
                                        text ""
                            ]

                    Failed err ->
                        Page.fullPageGraphQLError (t "error.unknown") err
                ]
    in
    { title = title
    , content =
        case RemoteData.map .hasObjectives loggedIn.selectedCommunity of
            RemoteData.Success True ->
                content

            RemoteData.Success False ->
                Page.fullPageNotFound
                    (t "error.pageNotFound")
                    (t "community.objectives.disabled.description")

            RemoteData.Loading ->
                Page.fullPageLoading shared

            RemoteData.NotAsked ->
                Page.fullPageLoading shared

            RemoteData.Failure e ->
                Page.fullPageGraphQLError (t "community.error_loading") e
    }


viewProofs : Translators -> Claim.Model -> Html Msg
viewProofs { t } claim =
    let
        viewProofCode =
            case claim.proofCode of
                Just proofCode ->
                    div [ class "ml-4" ]
                        [ p [ class "label" ]
                            [ text (t "community.actions.form.verification_code") ]
                        , strong [ class "text-lg block" ] [ text proofCode ]
                        ]

                Nothing ->
                    text ""
    in
    case claim.proofPhoto of
        Just url ->
            div [ class "mb-8 flex" ]
                [ div [ class "claim-photo-thumb" ]
                    [ View.Components.pdfViewer
                        [ onClick (ClaimMsg <| Claim.OpenPhotoModal claim), class "h-full w-full" ]
                        { url = url
                        , childClass = "max-w-full max-h-full"
                        , maybeTranslators = Nothing
                        }
                    ]
                , viewProofCode
                ]

        Nothing ->
            text ""


viewVoteButtons : Translators -> Claim.ClaimId -> Claim.ModalStatus -> Html Msg
viewVoteButtons ({ t } as translators) claimId modalStatus =
    let
        viewVoteModal : Bool -> Bool -> Html Msg
        viewVoteModal isApproving isInProgress =
            Claim.viewVoteClaimModal
                translators
                { voteMsg = VoteClaim
                , closeMsg = ClaimMsg Claim.CloseClaimModals
                , claimId = claimId
                , isApproving = isApproving
                , isInProgress = isInProgress
                }
    in
    div [ class "mb-8 border-t pt-8" ]
        [ h3 [ class "font-bold mb-6 text-center" ]
            [ text <| t "claim.voteTitle" ]
        , div [ class "flex justify-around sm:justify-center sm:space-x-3" ]
            [ button
                [ class "button button-secondary text-red"
                , onClick (ClaimMsg <| Claim.OpenVoteModal claimId False)
                ]
                [ text <| t "dashboard.reject" ]
            , button
                [ class "button button-primary"
                , onClick (ClaimMsg <| Claim.OpenVoteModal claimId True)
                ]
                [ text <| t "dashboard.verify" ]
            ]
        , case modalStatus of
            Claim.Loading _ isApproving ->
                viewVoteModal isApproving True

            Claim.VoteConfirmationModal _ isApproving ->
                viewVoteModal isApproving False

            _ ->
                text ""
        ]


viewTitle : Shared -> Model -> Claim.Model -> Html msg
viewTitle shared model claim =
    let
        text_ s =
            text (shared.translators.t s)
    in
    div [ class "text-lg font-bold text-center mb-4" ]
        [ case claim.status of
            Claim.Approved ->
                div [ class "inline-block" ]
                    [ text_ "claim.title_approved.1"
                    , span [ class "text-green ml-1" ] [ text_ "claim.title_approved.2" ]
                    ]

            Claim.Rejected ->
                div [ class "inline-block" ]
                    [ text_ "claim.title_rejected.1"
                    , span [ class "text-red ml-1" ] [ text_ "claim.title_rejected.2" ]
                    ]

            Claim.Pending ->
                if claim.action.isCompleted then
                    div
                        [ class "inline-block" ]
                        [ text_ "claim.title_action_completed"
                        ]

                else if Action.isClosed claim.action shared.now then
                    div
                        [ class "inline-block" ]
                        [ text_ "claim.title_action_closed"
                        ]

                else
                    div [ class "inline-block" ]
                        [ text_ "claim.title_under_review.1"
                        , span [ class "text-gray ml-1" ] [ text_ "claim.title_under_review.2" ]
                        , span [ class "mr-1" ] [ text_ "claim.title_under_review.3" ]
                        ]
        ]


viewDetails : LoggedIn.Model -> Model -> Claim.Model -> Html msg
viewDetails { shared } model claim =
    let
        text_ s =
            text (shared.translators.t s)

        isRejected =
            claim.status == Claim.Rejected

        completionStatus =
            { approved =
                List.filter .isApproved claim.checks
                    |> List.length
            , disapproved =
                List.filter (not << .isApproved) claim.checks
                    |> List.length
            , verifications =
                claim.action.verifications
            , claimStatus = claim.status
            }
    in
    div []
        [ Claim.viewVotingProgress shared completionStatus
        , div [ class "mb-8" ]
<<<<<<< HEAD
            [ p [ class "label" ] [ text_ "claim.action" ]
            , p [ class "mb-2" ]
                [ text claim.action.description ]
=======
            [ p
                [ class "text-caption uppercase text-green" ]
                [ text_ "claim.action" ]
            , View.MarkdownEditor.viewReadOnly [ class "mb-2 pt-2" ]
                claim.action.description
>>>>>>> 37b3e373
            , if claim.action.isCompleted then
                div [ class "flex mb-2" ]
                    [ div [ class "tag bg-green" ] [ text_ "community.actions.completed" ]
                    ]

              else if Action.isClosed claim.action shared.now then
                div [ class "flex mb-2" ]
                    [ div
                        [ class "tag bg-gray-500 text-red" ]
                        [ text_ "community.actions.closed" ]
                    ]

              else
                text ""
            ]
        , div [ class "mb-8" ]
            [ div
                [ class "flex justify-between lg:justify-start" ]
                [ div [ class "mr-6" ]
                    [ p [ class "label" ] [ text_ "claim.date" ]
                    , p []
                        [ text
                            (claim.createdAt
                                |> Utils.fromDateTime
                                |> Strftime.format "%d %b %Y %H:%M" shared.timezone
                            )
                        ]
                    ]
                , div []
                    [ p [ class "label" ] [ text_ "claim.claimer_reward" ]
                    , p [ classList [ ( "text-red line-through", isRejected ) ] ]
                        [ text
                            (String.fromFloat claim.action.reward
                                ++ " "
                                ++ Eos.symbolToSymbolCodeString claim.action.objective.community.symbol
                            )
                        ]
                    ]
                ]
            ]
        , div [ class "mb-8" ]
<<<<<<< HEAD
            [ p [ class "label" ] [ text_ "claim.objective" ]
            , p [] [ text claim.action.objective.description ]
=======
            [ p
                [ class "text-caption uppercase text-green" ]
                [ text_ "claim.objective" ]
            , View.MarkdownEditor.viewReadOnly [ class "pt-2" ]
                claim.action.objective.description
>>>>>>> 37b3e373
            ]
        , div [ class "mb-8" ]
            [ p [ class "label" ] [ text_ "claim.your_reward" ]
            , p []
                [ text
                    (String.fromFloat claim.action.verifierReward
                        ++ " "
                        ++ Eos.symbolToSymbolCodeString claim.action.objective.community.symbol
                    )
                ]
            ]
        ]


viewVoters : LoggedIn.Model -> ProfileSummaries -> Claim.Model -> Html Msg
viewVoters ({ shared } as loggedIn) profileSummaries claim =
    let
        text_ s =
            text (shared.translators.t s)
    in
    div []
        [ div [ class "mb-8" ]
            [ p [ class "label" ] [ text_ "claim.approved_by" ]
            , if List.isEmpty claim.checks then
                div [ class "flex mb-10" ] [ Profile.viewEmpty shared ]

              else
                div [ class "flex flex-wrap -mx-2" ]
                    (List.map3
                        (\profileSummary index c ->
                            if c.isApproved then
                                div [ class "px-2" ]
                                    [ Profile.Summary.view shared loggedIn.accountName c.validator profileSummary
                                        |> Html.map (GotProfileSummaryMsg (VoterSummary index))
                                    ]

                            else
                                text ""
                        )
                        profileSummaries.voter
                        (List.range 0 (List.length profileSummaries.voter))
                        claim.checks
                    )
            ]
        , div [ class "mb-8" ]
            [ p [ class "label" ] [ text_ "claim.disapproved_by" ]
            , if List.filter (\check -> check.isApproved == False) claim.checks |> List.isEmpty then
                div [ class "flex mb-10" ] [ Profile.viewEmpty shared ]

              else
                div [ class "flex flex-wrap mb-10 -mx-2 pt-2" ]
                    (List.map3
                        (\profileSummary index c ->
                            if not c.isApproved then
                                div [ class "px-2" ]
                                    [ Profile.Summary.view shared loggedIn.accountName c.validator profileSummary
                                        |> Html.map (GotProfileSummaryMsg (VoterSummary index))
                                    ]

                            else
                                text ""
                        )
                        profileSummaries.voter
                        (List.range 0 (List.length profileSummaries.voter))
                        claim.checks
                    )
            ]
        , div [ class "mb-8" ]
            [ p [ class "label" ] [ text_ "claim.pending" ]
            , if List.length claim.checks == claim.action.verifications then
                div [ class "flex" ] [ Profile.viewEmpty shared ]

              else
                div [ class "flex flex-row flex-wrap space-x-6" ]
                    (pendingValidators claim
                        |> List.map3
                            (\profileSummary index v ->
                                Profile.Summary.view shared loggedIn.accountName v profileSummary
                                    |> Html.map (GotProfileSummaryMsg (PendingSummary index))
                            )
                            profileSummaries.pending
                            (List.range 0 (List.length profileSummaries.pending))
                    )
            ]
        ]



-- UPDATE


type alias UpdateResult =
    UR.UpdateResult Model Msg (External Msg)


type Msg
    = ClaimLoaded (RemoteData (Graphql.Http.Error Claim.Model) Claim.Model)
    | ClosedAuthModal
    | VoteClaim Claim.ClaimId Bool
    | GotVoteResult (Result (Maybe Value) String)
    | ClaimMsg Claim.Msg
    | GotProfileSummaryMsg ProfileSummaryKind Profile.Summary.Msg


pendingValidators : Claim.Model -> List Profile.Minimal
pendingValidators claim =
    List.filter
        (\validator ->
            List.map (\c -> c.validator.account) claim.checks
                |> List.member validator.account
                |> not
        )
        claim.action.validators


update : Msg -> Model -> LoggedIn.Model -> UpdateResult
update msg model loggedIn =
    let
        { tr } =
            loggedIn.shared.translators
    in
    case msg of
        ClaimLoaded (RemoteData.Success response) ->
            let
                claimerSummary =
                    Profile.Summary.init True

                pendingCount =
                    pendingValidators response |> List.length

                voterSummaries =
                    List.length response.checks
                        |> Profile.Summary.initMany False

                pendingSummaries =
                    pendingCount
                        |> Profile.Summary.initMany False
            in
            { model
                | statusClaim =
                    Loaded response
                        { claimer = claimerSummary
                        , voter = voterSummaries
                        , pending = pendingSummaries
                        }
                , isValidated = Claim.isValidated response loggedIn.accountName
            }
                |> UR.init

        ClaimLoaded (RemoteData.Failure err) ->
            { model | statusClaim = Failed err }
                |> UR.init
                |> UR.logGraphqlError msg
                    (Just loggedIn.accountName)
                    "Got an error when trying to load claim"
                    { moduleName = "Page.Dashboard.Claim", function = "update" }
                    []
                    err

        ClaimLoaded _ ->
            UR.init model

        ClosedAuthModal ->
            { model | claimModalStatus = Claim.Closed }
                |> UR.init

        ClaimMsg m ->
            Claim.updateClaimModalStatus m model
                |> UR.init

        VoteClaim claimId vote ->
            case model.statusClaim of
                Loaded _ _ ->
                    let
                        newModel =
                            { model
                                | claimModalStatus = Claim.Loading claimId vote
                            }
                    in
                    UR.init newModel
                        |> UR.addPort
                            { responseAddress = msg
                            , responseData = Encode.null
                            , data =
                                Eos.encodeTransaction
                                    [ { accountName = loggedIn.shared.contracts.community
                                      , name = "verifyclaim"
                                      , authorization =
                                            { actor = loggedIn.accountName
                                            , permissionName = Eos.samplePermission
                                            }
                                      , data = Claim.encodeVerification claimId loggedIn.accountName vote
                                      }
                                    ]
                            }
                        |> UR.addBreadcrumb
                            { type_ = Log.QueryBreadcrumb
                            , category = msg
                            , message = "Requested to vote on claim"
                            , data =
                                Dict.fromList
                                    [ ( "claimId", Encode.int claimId )
                                    , ( "vote", Encode.bool vote )
                                    ]
                            , level = Log.Info
                            }
                        |> LoggedIn.withAuthentication loggedIn
                            model
                            { successMsg = msg, errorMsg = ClosedAuthModal }

                _ ->
                    model
                        |> UR.init

        GotVoteResult (Ok _) ->
            case model.statusClaim of
                Loaded claim _ ->
                    let
                        message val =
                            [ ( "value", val ) ]
                                |> tr "claim.reward"

                        value =
                            String.fromFloat claim.action.verifierReward
                                ++ " "
                                ++ Eos.symbolToSymbolCodeString claim.action.objective.community.symbol
                    in
                    { model
                        | claimModalStatus = Claim.Closed
                        , isValidated = True
                    }
                        |> UR.init
                        |> UR.addExt (LoggedIn.ShowFeedback Feedback.Success (message value))

                _ ->
                    { model
                        | claimModalStatus = Claim.Closed
                    }
                        |> UR.init

        GotVoteResult (Err eosErrorString) ->
            let
                errorMsg =
                    EosError.parseClaimError loggedIn.shared.translators eosErrorString
            in
            case model.statusClaim of
                Loaded claim profileSummaries ->
                    { model
                        | statusClaim = Loaded claim profileSummaries
                        , claimModalStatus = Claim.Closed
                    }
                        |> UR.init
                        |> UR.addExt (LoggedIn.ShowFeedback Feedback.Failure errorMsg)

                _ ->
                    model |> UR.init

        GotProfileSummaryMsg profileSummaryKind subMsg ->
            case model.statusClaim of
                Loaded claim profileSummaries ->
                    case profileSummaryKind of
                        PendingSummary index ->
                            { model
                                | statusClaim =
                                    Loaded claim
                                        { profileSummaries
                                            | pending =
                                                List.updateAt index (Profile.Summary.update subMsg) profileSummaries.pending
                                        }
                            }
                                |> UR.init

                        VoterSummary index ->
                            { model
                                | statusClaim =
                                    Loaded claim
                                        { profileSummaries
                                            | voter =
                                                List.updateAt index (Profile.Summary.update subMsg) profileSummaries.voter
                                        }
                            }
                                |> UR.init

                        ClaimerSummary ->
                            { model | statusClaim = Loaded claim { profileSummaries | claimer = Profile.Summary.update subMsg profileSummaries.claimer } }
                                |> UR.init

                _ ->
                    UR.init model
                        |> UR.logImpossible msg
                            "Got a Profile.Summary.Msg, but claims aren't loaded"
                            (Just loggedIn.accountName)
                            { moduleName = "Page.Dashboard.Claim", function = "update" }
                            []



-- HELPERS


fetchClaim : Claim.ClaimId -> Shared -> String -> Cmd Msg
fetchClaim claimId shared authToken =
    Api.Graphql.query
        shared
        (Just authToken)
        (Cambiatus.Query.claim { input = { id = claimId } } Claim.selectionSet)
        ClaimLoaded


jsAddressToMsg : List String -> Encode.Value -> Maybe Msg
jsAddressToMsg addr val =
    case addr of
        "VoteClaim" :: _ ->
            Decode.decodeValue
                (Decode.oneOf
                    [ Decode.field "transactionId" Decode.string
                        |> Decode.map Ok
                    , Decode.field "error" (Decode.nullable Decode.value)
                        |> Decode.map Err
                    ]
                )
                val
                |> Result.map (Just << GotVoteResult)
                |> Result.withDefault Nothing

        _ ->
            Nothing


msgToString : Msg -> List String
msgToString msg =
    case msg of
        ClaimLoaded r ->
            [ "ClaimLoaded", UR.remoteDataToString r ]

        ClosedAuthModal ->
            [ "ClosedAuthModal" ]

        VoteClaim claimId _ ->
            [ "VoteClaim", String.fromInt claimId ]

        GotVoteResult r ->
            [ "GotVoteResult", UR.resultToString r ]

        ClaimMsg _ ->
            [ "ClaimMsg" ]

        GotProfileSummaryMsg _ subMsg ->
            "GotProfileSummaryMsg" :: Profile.Summary.msgToString subMsg<|MERGE_RESOLUTION|>--- conflicted
+++ resolved
@@ -303,17 +303,9 @@
     div []
         [ Claim.viewVotingProgress shared completionStatus
         , div [ class "mb-8" ]
-<<<<<<< HEAD
             [ p [ class "label" ] [ text_ "claim.action" ]
-            , p [ class "mb-2" ]
-                [ text claim.action.description ]
-=======
-            [ p
-                [ class "text-caption uppercase text-green" ]
-                [ text_ "claim.action" ]
-            , View.MarkdownEditor.viewReadOnly [ class "mb-2 pt-2" ]
+            , View.MarkdownEditor.viewReadOnly [ class "mb-2" ]
                 claim.action.description
->>>>>>> 37b3e373
             , if claim.action.isCompleted then
                 div [ class "flex mb-2" ]
                     [ div [ class "tag bg-green" ] [ text_ "community.actions.completed" ]
@@ -355,16 +347,9 @@
                 ]
             ]
         , div [ class "mb-8" ]
-<<<<<<< HEAD
             [ p [ class "label" ] [ text_ "claim.objective" ]
-            , p [] [ text claim.action.objective.description ]
-=======
-            [ p
-                [ class "text-caption uppercase text-green" ]
-                [ text_ "claim.objective" ]
-            , View.MarkdownEditor.viewReadOnly [ class "pt-2" ]
+            , View.MarkdownEditor.viewReadOnly []
                 claim.action.objective.description
->>>>>>> 37b3e373
             ]
         , div [ class "mb-8" ]
             [ p [ class "label" ] [ text_ "claim.your_reward" ]
