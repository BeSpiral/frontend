--- conflicted
+++ resolved
@@ -13,12 +13,9 @@
 
 import Api
 import Api.Graphql
-<<<<<<< HEAD
 import Asset.Icon as Icon
 import Avatar
 import Browser.Events
-=======
->>>>>>> 528bcbcf
 import Community exposing (Balance)
 import Eos
 import Eos.Account as Eos
@@ -33,14 +30,7 @@
 import Route
 import Select
 import Session.LoggedIn as LoggedIn exposing (External(..))
-<<<<<<< HEAD
-import Session.Shared exposing (Shared)
-import Simple.Fuzzy
-import Task
-import Transfer
-=======
 import Transfer exposing (Transfer)
->>>>>>> 528bcbcf
 import UpdateResult as UR
 import Url
 
@@ -360,15 +350,6 @@
         CompletedDashboardInfoLoad result ->
             resultToString [ "CompletedDashboardInfoLoad" ] result
 
-<<<<<<< HEAD
-        OnSelect _ ->
-            [ "OnSelect" ]
-
-        SelectMsg _ ->
-            [ "SelectMsg", "sub" ]
-
-=======
->>>>>>> 528bcbcf
         CreateInvite ->
             [ "CreateInvite" ]
 
