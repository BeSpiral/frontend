--- conflicted
+++ resolved
@@ -30,11 +30,8 @@
 import UpdateResult as UR
 import Utils
 import View.Components
-<<<<<<< HEAD
+import View.MarkdownEditor
 import View.Sponsorship as Sponsorship
-=======
-import View.MarkdownEditor
->>>>>>> 5b537670
 
 
 
