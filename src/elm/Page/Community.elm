--- conflicted
+++ resolved
@@ -28,15 +28,9 @@
 import Html.Attributes exposing (class, classList, disabled, placeholder, src)
 import Html.Events exposing (onClick, onInput)
 import Http
-<<<<<<< HEAD
-import I18Next exposing (t)
-import Icons
-import Json.Decode as Decode
-=======
 import I18Next exposing (Translations, t, tr)
 import Icons exposing (..)
 import Json.Decode as Decode exposing (Decoder)
->>>>>>> a6e7ec1d
 import Json.Encode as Encode exposing (Value)
 import Page
 import Route
@@ -804,10 +798,6 @@
 
 
 
-<<<<<<< HEAD
-=======
--- HELPERS
->>>>>>> a6e7ec1d
 -- SECTIONS
 
 
