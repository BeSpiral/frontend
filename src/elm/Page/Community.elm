--- conflicted
+++ resolved
@@ -575,13 +575,6 @@
                         [ if validationType == "CLAIMABLE" then
                             button
                                 [ class ("h-10 uppercase rounded-lg ml-1" ++ claimColors ++ claimSize)
-<<<<<<< HEAD
-                                , if isClosed == False then
-                                    onClick (OpenClaimConfirmation action.id)
-
-                                  else
-                                    class ""
-=======
                                 , onClick
                                     (if isClosed then
                                         NoOp
@@ -589,7 +582,6 @@
                                      else
                                         OpenClaimConfirmation action.id
                                     )
->>>>>>> 0ba6bd37
                                 ]
                                 [ text_ claimText ]
 
