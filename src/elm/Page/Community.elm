--- conflicted
+++ resolved
@@ -926,10 +926,6 @@
         GotClaimActionResponse (Ok _) ->
             { model
                 | modalStatus = Closed
-<<<<<<< HEAD
-                , messageStatus = Success "dashboard.check_claim.success"
-=======
->>>>>>> 71d8bcd7
             }
                 |> UR.init
                 |> UR.addExt (ShowFeedback LoggedIn.Success (t "community.claimAction.success"))
@@ -937,10 +933,6 @@
         GotClaimActionResponse (Err _) ->
             { model
                 | modalStatus = Closed
-<<<<<<< HEAD
-                , messageStatus = Failure "dashboard.check_claim.failure"
-=======
->>>>>>> 71d8bcd7
             }
                 |> UR.init
                 |> UR.addExt (ShowFeedback LoggedIn.Failure (t "community.claimAction.failure"))
