--- conflicted
+++ resolved
@@ -192,19 +192,6 @@
         RecipientProfileWithTransfersLoaded
 
 
-<<<<<<< HEAD
-
--- TODO
-
-
-maybeFetchProfileWithTransfers : Shared -> Model -> Maybe String -> Cmd Msg
-maybeFetchProfileWithTransfers shared model maybeAuthToken =
-    Maybe.map (fetchProfileWithTransfers shared model) maybeAuthToken
-        |> Maybe.withDefault Cmd.none
-
-
-=======
->>>>>>> cb6aedd5
 fetchProfilesForAutocomplete : Shared -> Model -> String -> String -> Cmd Msg
 fetchProfilesForAutocomplete shared model payerAccount authToken =
     let
@@ -233,28 +220,6 @@
         AutocompleteProfilesLoaded
 
 
-<<<<<<< HEAD
-
--- TODO - This needs auth
-
-
-maybeFetchProfilesForAutocomplete : Shared -> Model -> String -> Maybe String -> Cmd Msg
-maybeFetchProfilesForAutocomplete shared model payerAccount maybeAuthToken =
-    Maybe.map (fetchProfilesForAutocomplete shared model payerAccount) maybeAuthToken
-        |> Maybe.withDefault Cmd.none
-
-
-
--- TODO - This needs auth
-
-
-maybeFetchIncomingTransfers : Shared -> Model -> Maybe String -> Cmd Msg
-maybeFetchIncomingTransfers =
-    maybeFetchProfileWithTransfers
-
-
-=======
->>>>>>> cb6aedd5
 datePickerSettings : Shared -> DatePicker.Settings
 datePickerSettings shared =
     { defaultSettings
@@ -273,20 +238,8 @@
     }
 
 
-<<<<<<< HEAD
-{-| A generic representation of `Guest.Model` and `LoggedIn.Model`. We need this since the Payment History page
-works for guests and for logged-in users and `init`, `update`, and `view` functions have to accept both of these models.
--}
-type alias SharedModel m =
-    { m | shared : Shared }
-
-
-init : Maybe String -> SharedModel m -> ( Model, Cmd Msg )
-init maybeAuthToken { shared } =
-=======
 init : LoggedIn.Model -> ( Model, Cmd Msg )
 init { shared, authToken } =
->>>>>>> cb6aedd5
     let
         ( datePicker, datePickerCmd ) =
             DatePicker.init
@@ -319,11 +272,7 @@
     ( initModel
     , Cmd.batch
         [ Cmd.map SetDatePicker datePickerCmd
-<<<<<<< HEAD
-        , maybeFetchProfileWithTransfers shared initModel maybeAuthToken
-=======
         , fetchProfileWithTransfers shared initModel authToken
->>>>>>> cb6aedd5
         ]
     )
 
@@ -372,13 +321,8 @@
 -- UPDATE
 
 
-<<<<<<< HEAD
-update : Msg -> Model -> Maybe String -> SharedModel m -> UR.UpdateResult Model Msg extMsg
-update msg model maybeAuthToken { shared } =
-=======
 update : Msg -> Model -> LoggedIn.Model -> UR.UpdateResult Model Msg extMsg
 update msg model { shared, authToken } =
->>>>>>> cb6aedd5
     case msg of
         AutocompleteProfilesLoaded (RemoteData.Success maybeProfileWithPayers) ->
             case maybeProfileWithPayers of
@@ -466,11 +410,7 @@
         ShowMore ->
             model
                 |> UR.init
-<<<<<<< HEAD
-                |> UR.addCmd (maybeFetchIncomingTransfers shared model maybeAuthToken)
-=======
                 |> UR.addCmd (fetchProfileWithTransfers shared model authToken)
->>>>>>> cb6aedd5
 
         OnSelect maybeProfile ->
             let
@@ -483,11 +423,7 @@
             in
             newModel
                 |> UR.init
-<<<<<<< HEAD
-                |> UR.addCmd (maybeFetchIncomingTransfers shared newModel maybeAuthToken)
-=======
                 |> UR.addCmd (fetchProfileWithTransfers shared newModel authToken)
->>>>>>> cb6aedd5
 
         SelectMsg subMsg ->
             let
@@ -498,11 +434,7 @@
                 Just payer ->
                     { model | autocompleteState = updated }
                         |> UR.init
-<<<<<<< HEAD
-                        |> UR.addCmd (maybeFetchProfilesForAutocomplete shared model payer maybeAuthToken)
-=======
                         |> UR.addCmd (fetchProfilesForAutocomplete shared model payer authToken)
->>>>>>> cb6aedd5
                         |> UR.addCmd cmd
 
                 Nothing ->
@@ -521,11 +453,7 @@
             in
             newModel
                 |> UR.init
-<<<<<<< HEAD
-                |> UR.addCmd (maybeFetchIncomingTransfers shared newModel maybeAuthToken)
-=======
                 |> UR.addCmd (fetchProfileWithTransfers shared newModel authToken)
->>>>>>> cb6aedd5
 
         SetDatePicker subMsg ->
             let
@@ -545,11 +473,7 @@
                     in
                     newModel
                         |> UR.init
-<<<<<<< HEAD
-                        |> UR.addCmd (maybeFetchIncomingTransfers shared newModel maybeAuthToken)
-=======
                         |> UR.addCmd (fetchProfileWithTransfers shared newModel authToken)
->>>>>>> cb6aedd5
 
                 _ ->
                     { model | datePicker = newDatePicker }
@@ -566,11 +490,7 @@
             in
             newModel
                 |> UR.init
-<<<<<<< HEAD
-                |> UR.addCmd (maybeFetchIncomingTransfers shared newModel maybeAuthToken)
-=======
                 |> UR.addCmd (fetchProfileWithTransfers shared newModel authToken)
->>>>>>> cb6aedd5
 
 
 
