module Page.PaymentHistory exposing
    ( Model
    , Msg
    , init
    , msgToString
    , update
    , view
    )

-- import Cambiatus.Enum.TransferDirectionValue as TransferDirectionValue

import Api.Graphql
import Api.Relay
import Avatar exposing (Avatar)
import Cambiatus.Enum.TransferDirection as TransferDirection
import Cambiatus.Object
import Cambiatus.Object.User as User
import Cambiatus.Query
import Cambiatus.Scalar
import Date exposing (Date)
import DatePicker exposing (DateEvent(..), defaultSettings, off)
import Emoji
import Eos
import Eos.Account
import Graphql.Http
import Graphql.OptionalArgument exposing (OptionalArgument(..))
import Graphql.SelectionSet as SelectionSet exposing (SelectionSet)
import Html exposing (Html, a, button, div, h1, h2, label, p, span, text, ul)
import Html.Attributes as Attrs exposing (class, href, style)
import Html.Events exposing (onClick)
import Icons
<<<<<<< HEAD
import List.Extra as LE
import Log
=======
>>>>>>> f1b62792
import Page
import RemoteData exposing (RemoteData)
import Select
import Session.LoggedIn as LoggedIn
import Session.Shared exposing (Shared)
import Simple.Fuzzy
import Strftime
import Time exposing (Weekday(..))
import Transfer exposing (ConnectionTransfer, Transfer)
import UpdateResult as UR
import Utils



-- MSG


type Msg
    = RecipientProfileWithTransfersLoaded (RemoteData (Graphql.Http.Error (Maybe ProfileWithTransfers)) (Maybe ProfileWithTransfers))
    | AutocompleteProfilesLoaded (RemoteData (Graphql.Http.Error (Maybe ProfileWithOnlyAutocomplete)) (Maybe ProfileWithOnlyAutocomplete))
    | OnSelect (Maybe ProfileBase)
    | SelectMsg (Select.Msg ProfileBase)
    | ClearSelect
    | SetDatePicker DatePicker.Msg
    | ClearDatePicker
    | ShowMore


msgToString : Msg -> List String
msgToString msg =
    case msg of
        ShowMore ->
            [ "ShowMore" ]

        RecipientProfileWithTransfersLoaded r ->
            [ "RecipientProfileWithTransfersLoaded", UR.remoteDataToString r ]

        AutocompleteProfilesLoaded r ->
            [ "AutocompleteProfilesLoaded", UR.remoteDataToString r ]

        ClearSelect ->
            [ "ClearSelect" ]

        OnSelect _ ->
            [ "OnSelect" ]

        SelectMsg _ ->
            [ "SelectMsg" ]

        SetDatePicker _ ->
            [ "SetDatePicker" ]

        ClearDatePicker ->
            [ "ClearDatePicker" ]



-- MODEL


type alias Model =
    { queryStatus : QueryStatus (Maybe ProfileWithTransfers) ProfileWithTransfers
    , recipientProfile : ProfileBase
    , incomingTransfers : Maybe (List Transfer)
    , incomingTransfersPageInfo : Maybe Api.Relay.PageInfo
    , autocompleteProfiles : List ProfileBase
    , autocompleteState : Select.State
    , autocompleteSelectedProfile : Maybe ProfileBase
    , datePicker : DatePicker.DatePicker
    , selectedDate : Maybe Date
    }


type QueryStatus err resp
    = Loading
    | Loaded resp
    | Failed (Graphql.Http.Error err)


type alias ProfileBase =
    { userName : Maybe String
    , account : Eos.Account.Name
    , avatar : Avatar
    }


type alias ProfileWithTransfers =
    { userName : Maybe String
    , account : Eos.Account.Name
    , avatar : Avatar
    , transfers : Maybe ConnectionTransfer
    }


type alias ProfileWithOnlyAutocomplete =
    { getPayersByAccount : Maybe (List (Maybe ProfileBase))
    }


profileWithTransfersSelectionSet : Model -> SelectionSet ProfileWithTransfers Cambiatus.Object.User
profileWithTransfersSelectionSet model =
    let
        endCursor =
            Maybe.andThen .endCursor model.incomingTransfersPageInfo

        afterOption =
            case endCursor of
                Just ec ->
                    Present ec

                Nothing ->
                    Absent

        optionalDate =
            case model.selectedDate of
                Just d ->
                    Present (Cambiatus.Scalar.Date (Date.toIsoString d))

                Nothing ->
                    Absent

        optionalFromAccount =
            case model.autocompleteSelectedProfile of
                Just p ->
                    Present (Eos.Account.nameToString p.account)

                Nothing ->
                    Absent

        optionalArgsFn =
            \r ->
                { r
                    | first = Present 16
                    , after = afterOption
                    , date = optionalDate
                    , direction = Present TransferDirection.Incoming
                    , secondPartyAccount = optionalFromAccount
                }

        -- TODO - Bring back in the next release
        -- optionalArgsFn =
        --     \r ->
        --         { r
        --             | first = Present 16
        --             , after = afterOption
        --             , filter =
        --                 Present
        --                     { communityId = Absent
        --                     , date = optionalDate
        --                     , direction =
        --                         Present
        --                             { direction = Present TransferDirectionValue.Receiving
        --                             , otherAccount = optionalFromAccount
        --                             }
        --                     }
        --         }
    in
    SelectionSet.map4 ProfileWithTransfers
        User.name
        (Eos.Account.nameSelectionSet User.account)
        (Avatar.selectionSet User.avatar)
        (User.transfers
            optionalArgsFn
            Transfer.transferConnectionSelectionSet
        )


fetchProfileWithTransfers : Shared -> Model -> String -> Cmd Msg
fetchProfileWithTransfers shared model authToken =
    let
        accountName =
            Eos.Account.nameToString model.recipientProfile.account
    in
    Api.Graphql.query shared
        (Just authToken)
        (Cambiatus.Query.user
            { account = accountName }
            (profileWithTransfersSelectionSet model)
        )
        RecipientProfileWithTransfersLoaded


fetchProfilesForAutocomplete : Shared -> Model -> String -> String -> Cmd Msg
fetchProfilesForAutocomplete shared model payerAccount authToken =
    let
        autocompleteSelectionSet : SelectionSet ProfileBase Cambiatus.Object.User
        autocompleteSelectionSet =
            SelectionSet.map3 ProfileBase
                User.name
                (Eos.Account.nameSelectionSet User.account)
                (Avatar.selectionSet User.avatar)

        selectionSet : SelectionSet ProfileWithOnlyAutocomplete Cambiatus.Object.User
        selectionSet =
            SelectionSet.map ProfileWithOnlyAutocomplete
                (User.getPayersByAccount { account = payerAccount } autocompleteSelectionSet)

        accountName =
            Eos.Account.nameToString model.recipientProfile.account
    in
    Api.Graphql.query shared
        (Just authToken)
        (Cambiatus.Query.user
            { account = accountName
            }
            selectionSet
        )
        AutocompleteProfilesLoaded


datePickerSettings : Shared -> DatePicker.Settings
datePickerSettings shared =
    { defaultSettings
        | changeYear = off
        , placeholder = shared.translators.t "payment_history.pick_date"
        , inputClassList =
            [ ( "input", True )
            , ( "w-full", True )
            ]
        , dateFormatter = Date.format "E, d MMM y"
        , firstDayOfWeek = Mon
        , inputAttributes =
            [ Attrs.required False
            , Attrs.readonly True
            ]
    }


init : Eos.Account.Name -> LoggedIn.Model -> ( Model, Cmd Msg )
init recipientAccountName { shared, authToken } =
    let
        ( datePicker, datePickerCmd ) =
            DatePicker.init

        recipientProfile : ProfileBase
        recipientProfile =
            { userName = Nothing, account = recipientAccountName, avatar = Avatar.empty }

        initModel =
            { queryStatus = Loading
            , recipientProfile = recipientProfile
            , incomingTransfers = Nothing
            , incomingTransfersPageInfo = Nothing
            , autocompleteProfiles = []
            , autocompleteState = Select.newState ""
            , autocompleteSelectedProfile = Nothing
            , datePicker = datePicker
            , selectedDate = Nothing
            }
    in
    ( initModel
    , Cmd.batch
        [ Cmd.map SetDatePicker datePickerCmd
        , fetchProfileWithTransfers shared initModel authToken
        ]
    )


getTransfers : Maybe ConnectionTransfer -> List Transfer
getTransfers maybeObj =
    let
        toMaybeEdges : Maybe ConnectionTransfer -> Maybe (List (Maybe Transfer.EdgeTransfer))
        toMaybeEdges maybeConn =
            Maybe.andThen
                (\a -> a.edges)
                maybeConn

        toEdges : Maybe (List (Maybe Transfer.EdgeTransfer)) -> List (Maybe Transfer.EdgeTransfer)
        toEdges maybeEdges =
            Maybe.withDefault
                []
                maybeEdges

        toMaybeNodes : List (Maybe Transfer.EdgeTransfer) -> List (Maybe Transfer)
        toMaybeNodes edges =
            List.map
                (\a ->
                    Maybe.andThen
                        (\b ->
                            b.node
                        )
                        a
                )
                edges

        toNodes : List (Maybe Transfer) -> List Transfer
        toNodes maybeNodes =
            List.filterMap
                identity
                maybeNodes
    in
    maybeObj
        |> toMaybeEdges
        |> toEdges
        |> toMaybeNodes
        |> toNodes



-- UPDATE


update : Msg -> Model -> LoggedIn.Model -> UR.UpdateResult Model Msg extMsg
update msg model ({ shared, authToken } as loggedIn) =
    case msg of
        AutocompleteProfilesLoaded (RemoteData.Success maybeProfileWithPayers) ->
            case maybeProfileWithPayers of
                Just profileWithPayers ->
                    let
                        payers : List (Maybe ProfileBase)
                        payers =
                            Maybe.withDefault [] profileWithPayers.getPayersByAccount

                        toList : Maybe ProfileBase -> List ProfileBase
                        toList p =
                            case p of
                                Just val ->
                                    [ val ]

                                Nothing ->
                                    []

                        profiles : List ProfileBase
                        profiles =
                            payers
                                |> List.map toList
                                |> List.concat
                    in
                    { model | autocompleteProfiles = profiles }
                        |> UR.init

                Nothing ->
                    model
                        |> UR.init

        AutocompleteProfilesLoaded (RemoteData.Failure err) ->
            model
                |> UR.init
                |> UR.logGraphqlError msg
                    (Just loggedIn.accountName)
                    "Got an error when loading profiles for auto complete"
                    { moduleName = "Page.PaymentHistory", function = "update" }
                    [ Log.contextFromCommunity loggedIn.selectedCommunity ]
                    err

        AutocompleteProfilesLoaded _ ->
            UR.init model

        RecipientProfileWithTransfersLoaded (RemoteData.Success maybeProfile) ->
            case maybeProfile of
                Just profile ->
                    let
                        pageInfo =
                            Maybe.map .pageInfo profile.transfers

                        recipientProfile : ProfileBase
                        recipientProfile =
                            { userName = profile.userName
                            , account = profile.account
                            , avatar = profile.avatar
                            }

                        newIncomingTransfers =
                            case model.incomingTransfers of
                                Just transfers ->
                                    transfers ++ getTransfers profile.transfers

                                Nothing ->
                                    getTransfers profile.transfers

                        newModel =
                            { model
                                | queryStatus = Loaded profile
                                , recipientProfile = recipientProfile
                                , incomingTransfers = Just newIncomingTransfers
                                , incomingTransfersPageInfo = pageInfo
                            }
                    in
                    newModel
                        |> UR.init

                Nothing ->
                    model
                        |> UR.init

        RecipientProfileWithTransfersLoaded (RemoteData.Failure err) ->
            { model | queryStatus = Failed err }
                |> UR.init
                |> UR.logGraphqlError msg
                    (Just loggedIn.accountName)
                    "Got an error when loading recipient profile with transfers"
                    { moduleName = "Page.PaymentHistory", function = "update" }
                    []
                    err

        RecipientProfileWithTransfersLoaded _ ->
            UR.init model

        ShowMore ->
            model
                |> UR.init
                |> UR.addCmd (fetchProfileWithTransfers shared model authToken)

        OnSelect maybeProfile ->
            let
                newModel =
                    { model
                        | incomingTransfers = Nothing
                        , incomingTransfersPageInfo = Nothing
                        , autocompleteSelectedProfile = maybeProfile
                    }
            in
            newModel
                |> UR.init
                |> UR.addCmd (fetchProfileWithTransfers shared newModel authToken)

        SelectMsg subMsg ->
            let
                ( updated, cmd ) =
                    Select.update (selectConfiguration shared False) subMsg model.autocompleteState
            in
            case Select.queryFromState model.autocompleteState of
                Just payer ->
                    { model | autocompleteState = updated }
                        |> UR.init
                        |> UR.addCmd (fetchProfilesForAutocomplete shared model payer authToken)
                        |> UR.addCmd cmd

                Nothing ->
                    { model | autocompleteState = updated }
                        |> UR.init
                        |> UR.addCmd cmd

        ClearSelect ->
            let
                newModel =
                    { model
                        | incomingTransfers = Nothing
                        , incomingTransfersPageInfo = Nothing
                        , autocompleteSelectedProfile = Nothing
                    }
            in
            newModel
                |> UR.init
                |> UR.addCmd (fetchProfileWithTransfers shared newModel authToken)

        SetDatePicker subMsg ->
            let
                ( newDatePicker, dateEvent ) =
                    DatePicker.update (datePickerSettings shared) subMsg model.datePicker
            in
            case dateEvent of
                Picked newDate ->
                    let
                        newModel =
                            { model
                                | selectedDate = Just newDate
                                , incomingTransfersPageInfo = Nothing
                                , datePicker = newDatePicker
                                , incomingTransfers = Nothing
                            }
                    in
                    newModel
                        |> UR.init
                        |> UR.addCmd (fetchProfileWithTransfers shared newModel authToken)

                _ ->
                    { model | datePicker = newDatePicker }
                        |> UR.init

        ClearDatePicker ->
            let
                newModel =
                    { model
                        | incomingTransfers = Nothing
                        , selectedDate = Nothing
                        , incomingTransfersPageInfo = Nothing
                    }
            in
            newModel
                |> UR.init
                |> UR.addCmd (fetchProfileWithTransfers shared newModel authToken)



-- VIEW


view : LoggedIn.Model -> Model -> { title : String, content : Html Msg }
view { shared } model =
    let
        pageTitle =
            shared.translators.t "payment_history.title"

        content =
            case model.queryStatus of
                Loaded profile ->
                    div [ class "bg-white" ]
                        [ viewSplash profile
                        , div [ class "mx-4 max-w-md md:m-auto" ]
                            [ h2 [ class "text-center text-black text-2xl" ]
                                [ text (shared.translators.t "payment_history.title") ]
                            , div []
                                [ viewUserAutocomplete shared model
                                , viewDatePicker shared model
                                ]
                            , viewTransfers shared model
                            ]
                        ]

                Failed err ->
                    div [] [ Page.fullPageGraphQLError (shared.translators.t "error.accountNotFound") err ]

                Loading ->
                    Page.fullPageLoading shared
    in
    { title = pageTitle
    , content = content
    }


viewSplash : ProfileWithTransfers -> Html msg
viewSplash p =
    let
        name =
            Maybe.withDefault (Eos.Account.nameToString p.account) p.userName
    in
    div
        [ class "bg-purple-500 bg-contain bg-center bg-no-repeat h-56 mb-6"
        , style "background-image" "url(/images/cover_pic_payment_history.svg)"
        ]
        [ h1 [ class "text-white text-center text-2xl pt-6" ] [ text name ]
        ]


viewUserAutocomplete : Shared -> Model -> Html Msg
viewUserAutocomplete shared model =
    div [ class "my-4" ]
        [ label
            [ class "block" ]
            [ span [ class "text-green tracking-wide uppercase text-caption block mb-1" ]
                [ text (shared.translators.t "payment_history.user") ]
            ]
        , viewPayerAutocomplete shared model False
        ]


viewPayerAutocomplete : Shared -> Model -> Bool -> Html Msg
viewPayerAutocomplete shared model isDisabled =
    let
        selectedPayers =
            Maybe.map (\v -> [ v ]) model.autocompleteSelectedProfile
                |> Maybe.withDefault []
    in
    div []
        [ Html.map SelectMsg
            (Select.view
                (selectConfiguration shared isDisabled)
                model.autocompleteState
                model.autocompleteProfiles
                selectedPayers
            )
        , viewSelectedPayers model shared selectedPayers
        ]


viewSelectedPayers : Model -> Shared -> List ProfileBase -> Html Msg
viewSelectedPayers model shared selectedPayers =
    div [ class "flex flex-row mt-3 mb-10 flex-wrap" ]
        (selectedPayers
            |> List.map
                (\p ->
                    div
                        [ class "flex justify-between flex-col m-3 items-center" ]
                        [ viewSelectedPayer shared model p
                        , div
                            [ onClick ClearSelect
                            , class "h-6 w-6 flex items-center mt-4"
                            ]
                            [ Icons.trash "" ]
                        ]
                )
        )


viewSelectedPayer : Shared -> Model -> ProfileBase -> Html msg
viewSelectedPayer shared model profile =
    let
        accountName =
            if profile.account == model.recipientProfile.account then
                text (shared.translators.t "transfer_result.you")

            else
                case profile.userName of
                    Just u ->
                        text u

                    Nothing ->
                        Eos.Account.viewName profile.account

        accountNameContainer =
            div [ class "flex items-center bg-black rounded-label p-1" ]
                [ p [ class "mx-2 pt-caption uppercase font-bold text-white text-caption" ]
                    [ accountName ]
                ]
    in
    a
        [ class "flex flex-col items-center"
        , href ("/profile/" ++ Eos.Account.nameToString profile.account)
        ]
        [ div [ class "w-10 h-10 rounded-full" ]
            [ Avatar.view profile.avatar "w-10 h-10"
            ]
        , div [ class "mt-2" ]
            [ accountNameContainer ]
        ]


selectConfig : Select.Config msg ProfileBase -> Shared -> Bool -> Select.Config msg ProfileBase
selectConfig select shared isDisabled =
    select
        |> Select.withInputClass "form-input h-12 w-full font-sans placeholder-gray-900"
        |> Select.withClear False
        |> Select.withMultiInputItemContainerClass "hidden h-0"
        |> Select.withNotFound "No matches"
        |> Select.withNotFoundClass "text-red  border-solid border-gray-100 border rounded z-30 bg-white w-select"
        |> Select.withNotFoundStyles [ ( "padding", "0 2rem" ) ]
        |> Select.withDisabled isDisabled
        |> Select.withHighlightedItemClass "autocomplete-item-highlight"
        |> Select.withPrompt (shared.translators.t "community.actions.form.verifier_placeholder")
        |> Select.withItemHtml (viewAutoCompleteItem shared)
        |> Select.withMenuClass "border-t-none border-solid border-gray-100 border rounded-b z-30 bg-white"


viewAutoCompleteItem : Shared -> ProfileBase -> Html Never
viewAutoCompleteItem shared profile =
    div [ class "pt-3 pl-3 flex flex-row items-center w-select z-30" ]
        [ div [ class "pr-3" ] [ Avatar.view profile.avatar "h-7 w-7" ]
        , div [ class "flex flex-col font-sans border-b border-gray-500 pb-3 w-full" ]
            [ span [ class "text-black text-body leading-loose" ]
                [ text (Eos.Account.nameToString profile.account) ]
            , span [ class "leading-caption uppercase text-green text-caption" ]
                [ case profile.userName of
                    Just name ->
                        text name

                    Nothing ->
                        text ""
                ]
            ]
        ]


selectConfiguration : Shared -> Bool -> Select.Config Msg ProfileBase
selectConfiguration shared isDisabled =
    selectConfig
        (Select.newConfig
            { onSelect = OnSelect
            , toLabel = \p -> Eos.Account.nameToString p.account
            , filter = selectFilter 2 (\p -> Eos.Account.nameToString p.account)
            }
            |> Select.withInputClass "form-input"
        )
        shared
        isDisabled


selectFilter : Int -> (a -> String) -> String -> List a -> Maybe (List a)
selectFilter minChars toLabel q items =
    if String.length q < minChars then
        Nothing

    else
        items
            |> Simple.Fuzzy.filter toLabel q
            |> Just


viewDatePicker : Shared -> Model -> Html Msg
viewDatePicker shared model =
    div [ class "my-4" ]
        [ label
            [ class "block" ]
            [ span [ class "text-green tracking-wide uppercase text-caption block mb-1" ]
                [ text (shared.translators.t "payment_history.date") ]
            ]
        , div [ class "relative" ]
            [ DatePicker.view
                model.selectedDate
                (datePickerSettings shared)
                model.datePicker
                |> Html.map SetDatePicker
            , case model.selectedDate of
                Just _ ->
                    button
                        [ onClick ClearDatePicker
                        , class "absolute right-0 mr-12 top-0 mt-3"
                        ]
                        [ Icons.trash "" ]

                Nothing ->
                    text ""
            ]
        ]


viewTransfer : Shared -> Transfer -> Html Msg
viewTransfer shared payment =
    let
        payer =
            payment.from

        userName =
            Eos.Account.nameToString payer.account

        time =
            Utils.posixDateTime (Just payment.blockTime)
                |> Strftime.format "%d %b %Y, %H:%M" Time.utc

        avatarImg =
            Avatar.view payer.avatar "max-w-full max-h-full"

        amount =
            String.concat
                [ String.fromFloat payment.value
                , " "
                , Eos.symbolToSymbolCodeString payment.community.symbol
                ]
    in
    div
        [ class "bg-gray-100 text-center py-6 my-6 rounded-lg" ]
        [ div [ class "rounded-full m-auto overflow-hidden border-white border-2 bg-grey w-14 h-14" ]
            [ avatarImg ]
        , p [ class "text-black mt-2" ]
            [ text userName ]
        , p [ class "uppercase text-gray-900 text-xs my-1" ]
            [ text time ]
        , p [ class "text-green text-4xl my-3" ]
            [ text amount ]
        , p [ class "tracking-widest text-2xl" ]
            [ text (Emoji.encode payment.createdTx)
            ]
        ]


viewTransfers : Shared -> Model -> Html Msg
viewTransfers shared model =
    case model.incomingTransfers of
        Just transfers ->
            if List.isEmpty transfers then
                div [ class "text-center my-6" ]
                    [ text (shared.translators.t "payment_history.no_transfers_found") ]

            else
                div []
                    [ ul [ class "pb-6" ]
                        (List.map (viewTransfer shared) transfers)
                    , viewPagination shared model
                    ]

        Nothing ->
            div [ class "text-center leading-10 h-48" ]
                [ div [ class "m-auto spinner" ] []
                , text (shared.translators.t "menu.loading")
                ]


viewPagination : Shared -> Model -> Html Msg
viewPagination shared { incomingTransfersPageInfo } =
    case incomingTransfersPageInfo of
        Just pi ->
            if pi.hasNextPage then
                div [ class "pb-8" ]
                    [ button
                        [ class "button m-auto button-primary w-full sm:w-40"
                        , onClick ShowMore
                        ]
                        [ text (shared.translators.t "payment_history.more") ]
                    ]

            else
                text ""

        Nothing ->
            text ""<|MERGE_RESOLUTION|>--- conflicted
+++ resolved
@@ -29,11 +29,7 @@
 import Html.Attributes as Attrs exposing (class, href, style)
 import Html.Events exposing (onClick)
 import Icons
-<<<<<<< HEAD
-import List.Extra as LE
 import Log
-=======
->>>>>>> f1b62792
 import Page
 import RemoteData exposing (RemoteData)
 import Select
