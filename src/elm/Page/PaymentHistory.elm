--- conflicted
+++ resolved
@@ -26,13 +26,8 @@
 import Graphql.Http
 import Graphql.OptionalArgument exposing (OptionalArgument(..))
 import Graphql.SelectionSet as SelectionSet exposing (SelectionSet)
-<<<<<<< HEAD
-import Html exposing (Html, a, button, div, h1, h2, p, text, ul)
-import Html.Attributes as Attrs exposing (class, style)
-=======
-import Html exposing (Html, a, button, div, h1, h2, img, label, p, span, text, ul)
-import Html.Attributes as Attrs exposing (class, href, src, style, tabindex)
->>>>>>> 97cb118e
+import Html exposing (Html, a, button, div, h1, h2, img, p, text, ul)
+import Html.Attributes as Attrs exposing (class, src, style, tabindex)
 import Html.Events exposing (onClick)
 import Icons
 import Log
@@ -293,7 +288,6 @@
             , Attrs.readonly True
             , class "input w-full"
             ]
-        , inputId = Just "date-picker"
     }
 
 
