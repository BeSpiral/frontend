module Page.Dashboard exposing
    ( Model
    , Msg(..)
    , init
    , jsAddressToMsg
    , msgToString
    , receiveBroadcast
    , update
    , view
    )

import Api
import Api.Graphql
import Api.Relay
import Cambiatus.Enum.Direction
import Cambiatus.Query
import Claim
import Community exposing (Balance)
import Eos
import Eos.Account as Eos
import Eos.EosError as EosError
import FormatNumber
import FormatNumber.Locales exposing (usLocale)
import Graphql.Http
import Graphql.OptionalArgument exposing (OptionalArgument(..))
import Html exposing (Html, a, button, div, img, input, p, span, text)
import Html.Attributes exposing (class, classList, id, src, style, type_, value)
import Html.Events exposing (onClick)
import Http
import Icons
import Json.Decode as Decode exposing (Value)
import Json.Encode as Encode
import List.Extra as List
import Page
import Profile
import Profile.Contact as Contact
import Profile.Summary
import RemoteData exposing (RemoteData)
import Route
import Session.LoggedIn as LoggedIn
import Session.Shared exposing (Shared)
import Shop
import Time
import Transfer exposing (QueryTransfers, Transfer)
import UpdateResult as UR
import Url
import View.Feedback as Feedback
import View.Modal as Modal



-- INIT


init : LoggedIn.Model -> ( Model, Cmd Msg )
init ({ shared, accountName, authToken } as loggedIn) =
    ( initModel
    , Cmd.batch
        [ fetchTransfers shared accountName authToken
        , LoggedIn.maybeInitWith CompletedLoadCommunity .selectedCommunity loggedIn
        , LoggedIn.maybeInitWith CompletedLoadProfile .profile loggedIn
        ]
    )



-- MODEL


type alias Model =
    { balance : RemoteData Http.Error (Maybe Balance)
    , analysis : GraphqlStatus (Maybe Claim.Paginated) (List ClaimStatus)
    , analysisFilter : Direction
    , profileSummaries : List Profile.Summary.Model
    , lastSocket : String
    , transfers : GraphqlStatus (Maybe QueryTransfers) (List Transfer)
    , contactModel : Contact.Model
    , showContactModal : Bool
    , inviteModalStatus : InviteModalStatus
    , claimModalStatus : Claim.ModalStatus
    , copied : Bool
    }


initModel : Model
initModel =
    { balance = RemoteData.NotAsked
    , analysis = LoadingGraphql
    , analysisFilter = initAnalysisFilter
    , profileSummaries = []
    , lastSocket = ""
    , transfers = LoadingGraphql
    , contactModel = Contact.initSingle
    , showContactModal = False
    , inviteModalStatus = InviteModalClosed
    , claimModalStatus = Claim.Closed
    , copied = False
    }


initAnalysisFilter : Direction
initAnalysisFilter =
    DESC


type GraphqlStatus err a
    = LoadingGraphql
    | LoadedGraphql a (Maybe Api.Relay.PageInfo)
    | FailedGraphql (Graphql.Http.Error err)


type ClaimStatus
    = ClaimLoaded Claim.Model
    | ClaimLoading Claim.Model
    | ClaimVoted Claim.Model
    | ClaimVoteFailed Claim.Model


type InviteModalStatus
    = InviteModalClosed
    | InviteModalLoading
    | InviteModalFailed String
    | InviteModalLoaded String


type Direction
    = ASC
    | DESC



-- VIEW


view : LoggedIn.Model -> Model -> { title : String, content : Html Msg }
view ({ shared, accountName } as loggedIn) model =
    let
        t =
            shared.translators.t

        isCommunityAdmin =
            case loggedIn.selectedCommunity of
                RemoteData.Success community ->
                    community.creator == accountName

                _ ->
                    False

        areObjectivesEnabled =
            case loggedIn.selectedCommunity of
                RemoteData.Success community ->
                    community.hasObjectives

                _ ->
                    False

        content =
            case ( model.balance, loggedIn.selectedCommunity ) of
                ( RemoteData.Loading, _ ) ->
                    Page.fullPageLoading shared

                ( RemoteData.NotAsked, _ ) ->
                    Page.fullPageLoading shared

                ( RemoteData.Failure e, _ ) ->
                    Page.fullPageError (t "dashboard.sorry") e

                ( RemoteData.Success (Just balance), RemoteData.Success community ) ->
                    div [ class "container mx-auto px-4 mb-10" ]
                        [ viewHeader loggedIn community isCommunityAdmin
                        , viewBalance loggedIn model balance
                        , if areObjectivesEnabled && List.any (\account -> account == loggedIn.accountName) community.validators then
                            viewAnalysisList loggedIn model

                          else
                            text ""
                        , viewTransfers loggedIn model
                        , viewInvitationModal loggedIn model
                        , addContactModal shared model
                        ]

                ( RemoteData.Success _, _ ) ->
                    Page.fullPageNotFound (t "dashboard.sorry") ""
    in
    { title = t "menu.dashboard"
    , content = content
    }


viewHeader : LoggedIn.Model -> Community.Model -> Bool -> Html Msg
viewHeader loggedIn community isCommunityAdmin =
    div [ class "flex inline-block text-gray-600 font-light mt-6 mb-5" ]
        [ div []
            [ text (loggedIn.shared.translators.t "menu.my_communities")
            , span [ class "text-indigo-500 font-medium" ]
                [ text community.name
                ]
            ]
        , if isCommunityAdmin then
            a
                [ Route.href Route.CommunitySettings
                , class "ml-auto"
                ]
                [ Icons.settings ]

          else
            text ""
        ]


addContactModal : Shared -> Model -> Html Msg
addContactModal shared ({ contactModel } as model) =
    let
        text_ s =
            shared.translators.t s
                |> text

        header =
            div [ class "mt-4" ]
                [ p [ class "inline bg-purple-100 text-white rounded-full py-0.5 px-2 text-caption uppercase" ]
                    [ text_ "contact_modal.new" ]
                , p [ class "text-heading font-bold mt-2" ]
                    [ text_ "contact_modal.title" ]
                ]

        form =
            Contact.view shared.translators contactModel
                |> Html.map GotContactMsg
    in
    Modal.initWith
        { closeMsg = ClosedAddContactModal
        , isVisible = model.showContactModal
        }
        |> Modal.withBody
            [ header
            , img [ class "mx-auto mt-10", src "/images/girl-with-phone.svg" ] []
            , form
            , p [ class "text-caption text-center uppercase my-4" ]
                [ text_ "contact_modal.footer" ]
            ]
        |> Modal.withLarge True
        |> Modal.toHtml


viewInvitationModal : LoggedIn.Model -> Model -> Html Msg
viewInvitationModal { shared } model =
    let
        t =
            shared.translators.t

        text_ s =
            text (t s)

        protocol =
            case shared.url.protocol of
                Url.Http ->
                    "http://"

                Url.Https ->
                    "https://"

        url invitationId =
            let
                portStr =
                    case shared.url.port_ of
                        Just p ->
                            ":" ++ String.fromInt p

                        Nothing ->
                            ""
            in
            protocol ++ shared.url.host ++ portStr ++ "/invite/" ++ invitationId

        isInviteModalVisible =
            case model.inviteModalStatus of
                InviteModalClosed ->
                    False

                _ ->
                    True

        header =
            t "community.invite.title"

        body =
            case model.inviteModalStatus of
                InviteModalClosed ->
                    []

                InviteModalLoading ->
                    [ div [ class "spinner m-auto" ] [] ]

                InviteModalFailed err ->
                    [ p [ class "text-center text-red" ] [ text err ] ]

                InviteModalLoaded invitationId ->
                    [ div [ class "mt-3 input-label" ]
                        [ text_ "community.invite.label" ]
                    , p [ class "py-2 md:text-heading text-black" ]
                        [ text (url invitationId) ]
                    , input
                        [ type_ "text"
                        , class "absolute opacity-0"
                        , style "left" "-9999em"
                        , id "invitation-id"
                        , value (url invitationId)
                        ]
                        []
                    ]

        footer =
            case model.inviteModalStatus of
                InviteModalLoaded _ ->
                    [ button
                        [ classList
                            [ ( "button-primary", not model.copied )
                            , ( "button-success", model.copied )
                            ]
                        , class "button w-full md:w-48 select-all"
                        , onClick (CopyToClipboard "invitation-id")
                        ]
                        [ if model.copied then
                            text_ "community.invite.copied"

                          else
                            text_ "community.invite.copy"
                        ]
                    ]

                InviteModalFailed _ ->
                    [ button
                        [ class "button button-primary"
                        , onClick CloseInviteModal
                        ]
                        [ text_ "menu.close" ]
                    ]

                _ ->
                    []
    in
    Modal.initWith
        { closeMsg = CloseInviteModal
        , isVisible = isInviteModalVisible
        }
        |> Modal.withHeader header
        |> Modal.withBody body
        |> Modal.withFooter footer
        |> Modal.toHtml


viewAnalysisList : LoggedIn.Model -> Model -> Html Msg
viewAnalysisList loggedIn model =
    let
        text_ s =
            text <| loggedIn.shared.translators.t s

        isVoted : List ClaimStatus -> Bool
        isVoted claims =
            List.all
                (\c ->
                    case c of
                        ClaimVoted _ ->
                            True

                        _ ->
                            False
                )
                claims
    in
    case model.analysis of
        LoadingGraphql ->
            Page.fullPageLoading loggedIn.shared

        LoadedGraphql claims _ ->
            div [ class "w-full flex" ]
                [ div
                    [ class "w-full" ]
                    [ div [ class "flex justify-between text-gray-600 text-2xl font-light flex mt-4 mb-4" ]
                        [ div [ class "flex-wrap md:flex" ]
                            [ div [ class "text-indigo-500 mr-2 font-medium" ]
                                [ text_ "dashboard.analysis.title.1"
                                ]
                            , text_ "dashboard.analysis.title.2"
                            ]
                        , div [ class "flex justify-between space-x-4" ]
                            [ button
                                [ class "w-full button button-secondary"
                                , onClick ToggleAnalysisSorting
                                ]
                                [ Icons.sortDirection ""
                                ]
                            , a
                                [ class "button button-secondary font-medium "
                                , Route.href Route.Analysis
                                ]
                                [ text_ "dashboard.analysis.all" ]
                            ]
                        ]
                    , if isVoted claims then
                        div [ class "flex flex-col w-full items-center justify-center px-3 py-12 my-2 rounded-lg bg-white" ]
                            [ img [ src "/images/not_found.svg", class "object-contain h-32 mb-3" ] []
                            , p [ class "flex text-body text-gray-600" ]
                                [ p [ class "font-bold" ] [ text_ "dashboard.analysis.empty.1" ]
                                , text_ "dashboard.analysis.empty.2"
                                ]
                            , p [ class "text-body text-gray-600" ] [ text_ "dashboard.analysis.empty.3" ]
                            ]

                      else
                        let
                            pendingClaims =
                                List.map3 (viewAnalysis loggedIn)
                                    model.profileSummaries
                                    (List.range 0 (List.length claims))
                                    claims
                        in
                        div [ class "flex flex-wrap -mx-2" ] <|
                            List.append pendingClaims
                                [ viewVoteConfirmationModal loggedIn model ]
                    ]
                ]

        FailedGraphql err ->
            div [] [ Page.fullPageGraphQLError "Failed load" err ]


viewVoteConfirmationModal : LoggedIn.Model -> Model -> Html Msg
viewVoteConfirmationModal loggedIn { claimModalStatus } =
    let
        viewVoteModal claimId isApproving isLoading =
            Claim.viewVoteClaimModal
                loggedIn.shared.translators
                { voteMsg = VoteClaim
                , closeMsg = ClaimMsg 0 Claim.CloseClaimModals
                , claimId = claimId
                , isApproving = isApproving
                , isInProgress = isLoading
                }
    in
    case claimModalStatus of
        Claim.VoteConfirmationModal claimId vote ->
            viewVoteModal claimId vote False

        Claim.Loading claimId vote ->
            viewVoteModal claimId vote True

        Claim.PhotoModal claim ->
            Claim.viewPhotoModal loggedIn claim
                |> Html.map (ClaimMsg 0)

        Claim.ClaimModal claim ->
            Claim.viewClaimModal loggedIn claim True
                |> Html.map ClaimMsg

        Claim.Closed ->
            text ""


viewAnalysis : LoggedIn.Model -> Profile.Summary.Model -> Int -> ClaimStatus -> Html Msg
viewAnalysis loggedIn profileSummary claimIndex claimStatus =
    case claimStatus of
        ClaimLoaded claim ->
<<<<<<< HEAD
            Claim.viewClaimCard loggedIn claim False
                |> Html.map ClaimMsg
=======
            Claim.viewClaimCard loggedIn profileSummary claim
                |> Html.map (ClaimMsg claimIndex)
>>>>>>> 717c820a

        ClaimLoading _ ->
            div [ class "w-full md:w-1/2 lg:w-1/3 xl:w-1/4 px-2 mb-4" ]
                [ div [ class "rounded-lg bg-white h-56 my-2 pt-8" ]
                    [ Page.fullPageLoading loggedIn.shared ]
                ]

        ClaimVoted _ ->
            text ""

        ClaimVoteFailed claim ->
<<<<<<< HEAD
            Claim.viewClaimCard loggedIn claim False
                |> Html.map ClaimMsg
=======
            Claim.viewClaimCard loggedIn profileSummary claim
                |> Html.map (ClaimMsg claimIndex)
>>>>>>> 717c820a


viewTransfers : LoggedIn.Model -> Model -> Html Msg
viewTransfers loggedIn model =
    let
        t =
            loggedIn.shared.translators.t
    in
    div [ class "mt-4" ]
        [ div [ class "text-2xl text-indigo-500 mr-2 font-medium mb-4" ]
            [ text <| t "transfer.last_title"
            ]
        , case model.transfers of
            LoadingGraphql ->
                Page.viewCardEmpty
                    [ div [ class "text-gray-900 text-sm" ]
                        [ text (t "menu.loading") ]
                    ]

            FailedGraphql _ ->
                Page.viewCardEmpty
                    [ div [ class "text-gray-900 text-sm" ]
                        [ text (t "transfer.loading_error") ]
                    ]

            LoadedGraphql [] _ ->
                Page.viewCardEmpty
                    [ div [ class "text-gray-900 text-sm" ]
                        [ text (t "transfer.no_transfers_yet") ]
                    ]

            LoadedGraphql transfers _ ->
                div [ class "rounded-lg bg-white" ]
                    (List.map (\transfer -> viewTransfer loggedIn transfer) transfers)
        ]


viewTransfer : LoggedIn.Model -> Transfer -> Html msg
viewTransfer ({ shared } as loggedIn) transfer =
    let
        isReceive =
            loggedIn.accountName == transfer.to.account

        amount =
            if isReceive then
                transfer.value

            else
                transfer.value * -1

        description =
            if isReceive then
                [ ( "user", Eos.nameToString transfer.from.account )
                , ( "amount", String.fromFloat transfer.value )
                ]
                    |> shared.translators.tr "notifications.transfer.receive"

            else
                [ ( "user", Eos.nameToString transfer.to.account )
                , ( "amount", String.fromFloat transfer.value )
                ]
                    |> shared.translators.tr "notifications.transfer.sent"
    in
    a
        [ class "flex items-start lg:items-center p-4 border-b last:border-b-0"
        , Route.externalHref shared transfer.community (Route.ViewTransfer transfer.id)
        ]
        [ div [ class "flex-col flex-grow-1 pl-4" ]
            [ p
                [ class "text-black text-sm leading-relaxed" ]
                [ text description ]
            , p
                [ class "text-gray-900 text-caption uppercase" ]
                [ text (Maybe.withDefault "" transfer.memo) ]
            ]
        , div [ class "flex flex-none pl-4" ]
            (viewAmount amount (Eos.symbolToSymbolCodeString transfer.community.symbol))
        ]


viewAmount : Float -> String -> List (Html msg)
viewAmount amount symbol =
    let
        amountText =
            FormatNumber.format usLocale amount

        color =
            if amount > 0 then
                "text-green"

            else
                "text-red"
    in
    [ div [ class "text-2xl", class color ] [ text amountText ]
    , div [ class "uppercase text-sm font-extralight mt-3 ml-2 font-sans", class color ] [ text symbol ]
    ]


viewBalance : LoggedIn.Model -> Model -> Balance -> Html Msg
viewBalance ({ shared } as loggedIn) _ balance =
    let
        text_ =
            text << shared.translators.t

        symbolText =
            Eos.symbolToSymbolCodeString balance.asset.symbol

        balanceText =
            String.fromFloat balance.asset.amount ++ " "
    in
    div [ class "flex-wrap flex lg:space-x-3" ]
        [ div [ class "flex w-full lg:w-1/3 bg-white rounded h-64 p-4" ]
            [ div [ class "w-full" ]
                (div [ class "input-label mb-2" ]
                    [ text_ "account.my_wallet.balances.current" ]
                    :: div [ class "flex items-center mb-4" ]
                        [ div [ class "text-indigo-500 font-bold text-3xl" ]
                            [ text balanceText ]
                        , div [ class "text-indigo-500 ml-2" ]
                            [ text symbolText ]
                        ]
                    :: (case loggedIn.selectedCommunity of
                            RemoteData.Success community ->
                                [ a
                                    [ class "button button-primary w-full font-medium mb-2"
                                    , Route.href <| Route.Transfer Nothing
                                    ]
                                    [ text_ "dashboard.transfer" ]
                                , a
                                    [ class "flex w-full items-center justify-between h-12 text-gray-600 border-b"
                                    , Route.href Route.Community
                                    ]
                                    [ text <| shared.translators.tr "dashboard.explore" [ ( "symbol", Eos.symbolToSymbolCodeString community.symbol ) ]
                                    , Icons.arrowDown "rotate--90"
                                    ]
                                ]

                            _ ->
                                []
                       )
                    ++ [ button
                            [ class "flex w-full items-center justify-between h-12 text-gray-600"
                            , onClick CreateInvite
                            ]
                            [ text_ "dashboard.invite", Icons.arrowDown "rotate--90 text-gray-600" ]
                       ]
                )
            ]
        , div [ class "w-full lg:w-1/3 mt-4 lg:mt-0" ]
            [ viewQuickLinks loggedIn
            ]
        ]


viewQuickLinks : LoggedIn.Model -> Html Msg
viewQuickLinks ({ shared } as loggedIn) =
    let
        t =
            shared.translators.t
    in
    div [ class "flex-wrap flex" ]
        [ div [ class "w-1/2 lg:w-full" ]
            [ case RemoteData.map .hasObjectives loggedIn.selectedCommunity of
                RemoteData.Success True ->
                    a
                        [ class "flex flex-wrap mr-2 px-4 py-6 rounded bg-white hover:shadow lg:flex-nowrap lg:justify-between lg:items-center lg:mb-6 lg:mr-0"
                        , Route.href (Route.ProfileClaims (Eos.nameToString loggedIn.accountName))
                        ]
                        [ div []
                            [ div [ class "w-full mb-4" ] [ Icons.claims "w-8 h-8" ]
                            , p [ class "w-full h-12 lg:h-auto text-gray-600 mb-4 lg:mb-0" ]
                                [ text <| t "dashboard.my_claims.1"
                                , span [ class "font-bold" ] [ text <| t "dashboard.my_claims.2" ]
                                ]
                            ]
                        , div [ class "w-full lg:w-1/3 button button-primary" ] [ text <| t "dashboard.my_claims.go" ]
                        ]

                _ ->
                    text ""
            ]
        , div [ class "w-1/2 lg:w-full" ]
            [ case RemoteData.map .hasShop loggedIn.selectedCommunity of
                RemoteData.Success True ->
                    a
                        [ class "flex flex-wrap ml-2 px-4 py-6 rounded bg-white hover:shadow lg:flex-nowrap lg:justify-between lg:items-center lg:ml-0"
                        , Route.href (Route.Shop Shop.UserSales)
                        ]
                        [ div []
                            [ div [ class "w-full mb-4 lg:mb-2" ] [ Icons.shop "w-8 h-8 fill-current" ]
                            , p [ class "w-full h-12 lg:h-auto text-gray-600 mb-4 lg:mb-0" ]
                                [ text <| t "dashboard.my_offers.1"
                                , span [ class "font-bold" ] [ text <| t "dashboard.my_offers.2" ]
                                ]
                            ]
                        , div [ class "w-full lg:w-1/3 button button-primary" ] [ text <| t "dashboard.my_offers.go" ]
                        ]

                _ ->
                    text ""
            ]
        ]



-- UPDATE


type alias UpdateResult =
    UR.UpdateResult Model Msg (LoggedIn.External Msg)


type Msg
    = CompletedLoadCommunity Community.Model
    | CompletedLoadProfile Profile.Model
    | CompletedLoadBalance (Result Http.Error (Maybe Balance))
    | CompletedLoadUserTransfers (RemoteData (Graphql.Http.Error (Maybe QueryTransfers)) (Maybe QueryTransfers))
    | ClaimsLoaded (RemoteData (Graphql.Http.Error (Maybe Claim.Paginated)) (Maybe Claim.Paginated))
    | ClaimMsg Int Claim.Msg
    | VoteClaim Claim.ClaimId Bool
    | GotVoteResult Claim.ClaimId (Result (Maybe Value) String)
    | CreateInvite
    | GotContactMsg Contact.Msg
    | ClosedAddContactModal
    | CloseInviteModal
    | CompletedInviteCreation (Result Http.Error String)
    | CopyToClipboard String
    | CopiedToClipboard
    | ToggleAnalysisSorting


update : Msg -> Model -> LoggedIn.Model -> UpdateResult
update msg model ({ shared, accountName } as loggedIn) =
    case msg of
        CompletedLoadCommunity community ->
            UR.init
                { model
                    | balance = RemoteData.Loading
                    , analysis = LoadingGraphql
                }
                |> UR.addCmd (fetchBalance shared accountName community)
                |> UR.addCmd (fetchAvailableAnalysis loggedIn Nothing model.analysisFilter community)

        CompletedLoadProfile profile ->
            let
                addContactLimitDate =
                    -- 01/01/2022
                    1641006000000

                showContactModalFromDate =
                    addContactLimitDate - Time.posixToMillis shared.now > 0
            in
            { model | showContactModal = showContactModalFromDate && List.isEmpty profile.contacts }
                |> UR.init

        CompletedLoadBalance (Ok balance) ->
            UR.init { model | balance = RemoteData.Success balance }

        CompletedLoadBalance (Err httpError) ->
            UR.init { model | balance = RemoteData.Failure httpError }
                |> UR.logHttpError msg httpError

        ClaimsLoaded (RemoteData.Success claims) ->
            let
                wrappedClaims =
                    List.map ClaimLoaded (Claim.paginatedToList claims)

                initProfileSummaries cs =
                    List.length cs
                        |> Profile.Summary.initMany False
            in
            case model.analysis of
                LoadedGraphql existingClaims _ ->
                    { model
                        | analysis = LoadedGraphql (existingClaims ++ wrappedClaims) (Claim.paginatedPageInfo claims)
                        , profileSummaries = initProfileSummaries (existingClaims ++ wrappedClaims)
                    }
                        |> UR.init

                _ ->
                    { model
                        | analysis = LoadedGraphql wrappedClaims (Claim.paginatedPageInfo claims)
                        , profileSummaries = initProfileSummaries wrappedClaims
                    }
                        |> UR.init

        ClaimsLoaded (RemoteData.Failure err) ->
            { model | analysis = FailedGraphql err }
                |> UR.init
                |> UR.logGraphqlError msg err

        ClaimsLoaded _ ->
            UR.init model

        CompletedLoadUserTransfers (RemoteData.Success maybeTransfers) ->
            { model | transfers = LoadedGraphql (Transfer.getTransfers maybeTransfers) Nothing }
                |> UR.init

        CompletedLoadUserTransfers (RemoteData.Failure err) ->
            { model | transfers = FailedGraphql err }
                |> UR.init
                |> UR.logGraphqlError msg err

        CompletedLoadUserTransfers _ ->
            UR.init model

        ClaimMsg claimIndex m ->
            let
                claimCmd =
                    case m of
                        Claim.RouteOpened r ->
                            Route.replaceUrl loggedIn.shared.navKey r

                        _ ->
                            Cmd.none

                updatedProfileSummaries =
                    case m of
                        Claim.GotProfileSummaryMsg subMsg ->
                            List.updateAt claimIndex
                                (Profile.Summary.update subMsg)
                                model.profileSummaries

                        _ ->
                            model.profileSummaries
            in
            { model | profileSummaries = updatedProfileSummaries }
                |> Claim.updateClaimModalStatus m
                |> UR.init
                |> UR.addCmd claimCmd

        VoteClaim claimId vote ->
            case model.analysis of
                LoadedGraphql claims pageInfo ->
                    let
                        newClaims =
                            setClaimStatus claims claimId ClaimLoading

                        newModel =
                            { model
                                | analysis = LoadedGraphql newClaims pageInfo
                                , claimModalStatus = Claim.Closed
                            }
                    in
                    if LoggedIn.hasPrivateKey loggedIn then
                        UR.init newModel
                            |> UR.addPort
                                { responseAddress = msg
                                , responseData = Encode.null
                                , data =
                                    Eos.encodeTransaction
                                        [ { accountName = loggedIn.shared.contracts.community
                                          , name = "verifyclaim"
                                          , authorization =
                                                { actor = loggedIn.accountName
                                                , permissionName = Eos.samplePermission
                                                }
                                          , data = Claim.encodeVerification claimId loggedIn.accountName vote
                                          }
                                        ]
                                }

                    else
                        UR.init newModel
                            |> UR.addExt (Just (VoteClaim claimId vote) |> LoggedIn.RequiredAuthentication)

                _ ->
                    model
                        |> UR.init

        GotVoteResult claimId (Ok _) ->
            case model.analysis of
                LoadedGraphql claims pageInfo ->
                    let
                        maybeClaim : Maybe Claim.Model
                        maybeClaim =
                            findClaim claims claimId

                        message val =
                            [ ( "value", val ) ]
                                |> loggedIn.shared.translators.tr "claim.reward"
                    in
                    case maybeClaim of
                        Just claim ->
                            let
                                value =
                                    String.fromFloat claim.action.verifierReward
                                        ++ " "
                                        ++ Eos.symbolToSymbolCodeString claim.action.objective.community.symbol

                                cmd =
                                    case ( pageInfo, loggedIn.selectedCommunity ) of
                                        ( Just page, RemoteData.Success community ) ->
                                            if page.hasNextPage then
                                                fetchAvailableAnalysis loggedIn page.endCursor model.analysisFilter community

                                            else
                                                Cmd.none

                                        ( _, _ ) ->
                                            Cmd.none
                            in
                            { model
                                | analysis = LoadedGraphql (setClaimStatus claims claimId ClaimVoted) pageInfo
                            }
                                |> UR.init
                                |> UR.addExt (LoggedIn.ShowFeedback Feedback.Success (message value))
                                |> UR.addCmd cmd

                        Nothing ->
                            model
                                |> UR.init

                _ ->
                    model |> UR.init

        GotVoteResult claimId (Err eosErrorString) ->
            let
                errorMessage =
                    EosError.parseClaimError loggedIn.shared.translators eosErrorString
            in
            case model.analysis of
                LoadedGraphql claims pageInfo ->
                    { model | analysis = LoadedGraphql (setClaimStatus claims claimId ClaimVoteFailed) pageInfo }
                        |> UR.init
                        |> UR.addExt (LoggedIn.ShowFeedback Feedback.Failure errorMessage)

                _ ->
                    model |> UR.init

        CreateInvite ->
            case model.balance of
                RemoteData.Success (Just b) ->
                    UR.init
                        { model | inviteModalStatus = InviteModalLoading }
                        |> UR.addCmd
                            (CompletedInviteCreation
                                |> Api.communityInvite loggedIn.shared b.asset.symbol loggedIn.accountName
                            )

                _ ->
                    UR.init model
                        |> UR.logImpossible msg [ "balanceNotLoaded" ]

        GotContactMsg subMsg ->
            case LoggedIn.profile loggedIn of
                Just userProfile ->
                    let
                        ( contactModel, cmd, contactResponse ) =
                            Contact.update subMsg
                                model.contactModel
                                loggedIn.shared
                                loggedIn.authToken
                                userProfile.contacts

                        addContactResponse model_ =
                            case contactResponse of
                                Contact.NotAsked ->
                                    model_
                                        |> UR.init

                                Contact.WithError errorMessage ->
                                    { model_ | showContactModal = False }
                                        |> UR.init
                                        |> UR.addExt (LoggedIn.ShowFeedback Feedback.Failure errorMessage)

                                Contact.WithContacts successMessage contacts _ ->
                                    let
                                        newProfile =
                                            { userProfile | contacts = contacts }
                                    in
                                    { model_ | showContactModal = False }
                                        |> UR.init
                                        |> UR.addExt (LoggedIn.ShowFeedback Feedback.Success successMessage)
                                        |> UR.addExt
                                            (LoggedIn.ProfileLoaded newProfile
                                                |> LoggedIn.ExternalBroadcast
                                            )
                    in
                    { model | contactModel = contactModel }
                        |> addContactResponse
                        |> UR.addCmd (Cmd.map GotContactMsg cmd)

                Nothing ->
                    model |> UR.init

        ClosedAddContactModal ->
            { model | showContactModal = False }
                |> UR.init

        CloseInviteModal ->
            UR.init
                { model
                    | inviteModalStatus = InviteModalClosed
                    , copied = False
                }

        CompletedInviteCreation (Ok invitationId) ->
            { model | inviteModalStatus = InviteModalLoaded invitationId }
                |> UR.init

        CompletedInviteCreation (Err httpError) ->
            UR.init
                { model | inviteModalStatus = InviteModalFailed (loggedIn.shared.translators.t "community.invite.failed") }
                |> UR.logHttpError msg httpError

        CopyToClipboard elementId ->
            model
                |> UR.init
                |> UR.addPort
                    { responseAddress = CopiedToClipboard
                    , responseData = Encode.null
                    , data =
                        Encode.object
                            [ ( "id", Encode.string elementId )
                            , ( "name", Encode.string "copyToClipboard" )
                            ]
                    }

        CopiedToClipboard ->
            { model | copied = True }
                |> UR.init

        ToggleAnalysisSorting ->
            let
                newModel =
                    { model
                        | analysisFilter =
                            case model.analysisFilter of
                                ASC ->
                                    DESC

                                DESC ->
                                    ASC
                        , analysis = LoadingGraphql
                    }

                fetchCmd =
                    case loggedIn.selectedCommunity of
                        RemoteData.Success community ->
                            fetchAvailableAnalysis loggedIn Nothing newModel.analysisFilter community

                        _ ->
                            Cmd.none
            in
            newModel
                |> UR.init
                |> UR.addCmd fetchCmd



-- HELPERS


fetchBalance : Shared -> Eos.Name -> Community.Model -> Cmd Msg
fetchBalance shared accountName community =
    Api.getBalances shared
        accountName
        (Result.map
            (\balances ->
                let
                    maybeBalance =
                        List.find (.asset >> .symbol >> (==) community.symbol) balances
                in
                case maybeBalance of
                    Just b ->
                        Just b

                    Nothing ->
                        List.head balances
            )
            >> CompletedLoadBalance
        )


fetchTransfers : Shared -> Eos.Name -> String -> Cmd Msg
fetchTransfers shared accountName authToken =
    Api.Graphql.query shared
        (Just authToken)
        (Transfer.transfersUserQuery
            accountName
            (\args ->
                { args | first = Present 10 }
            )
        )
        CompletedLoadUserTransfers


fetchAvailableAnalysis : LoggedIn.Model -> Maybe String -> Direction -> Community.Model -> Cmd Msg
fetchAvailableAnalysis { shared, authToken } maybeCursor direction community =
    let
        arg =
            { communityId = Eos.symbolToString community.symbol
            }

        optionalArguments =
            \a ->
                { a
                    | first =
                        case maybeCursor of
                            Just _ ->
                                Present 1

                            Nothing ->
                                Present 4
                    , after =
                        Maybe.andThen
                            (\s ->
                                if String.isEmpty s then
                                    Nothing

                                else
                                    Just (Present s)
                            )
                            maybeCursor
                            |> Maybe.withDefault Absent
                    , filter =
                        Present
                            { direction =
                                case direction of
                                    ASC ->
                                        Present Cambiatus.Enum.Direction.Asc

                                    DESC ->
                                        Present Cambiatus.Enum.Direction.Desc
                            }
                }
    in
    Api.Graphql.query shared
        (Just authToken)
        (Cambiatus.Query.claimsAnalysis optionalArguments arg Claim.claimPaginatedSelectionSet)
        ClaimsLoaded


setClaimStatus : List ClaimStatus -> Claim.ClaimId -> (Claim.Model -> ClaimStatus) -> List ClaimStatus
setClaimStatus claims claimId status =
    claims
        |> List.map
            (\c ->
                case c of
                    ClaimLoaded c_ ->
                        if c_.id == claimId then
                            status c_

                        else
                            c

                    ClaimLoading c_ ->
                        if c_.id == claimId then
                            status c_

                        else
                            c

                    _ ->
                        c
            )


findClaim : List ClaimStatus -> Claim.ClaimId -> Maybe Claim.Model
findClaim claims claimId =
    claims
        |> List.map unwrapClaimStatus
        |> List.find (\c -> c.id == claimId)


unwrapClaimStatus : ClaimStatus -> Claim.Model
unwrapClaimStatus claimStatus =
    case claimStatus of
        ClaimLoaded claim ->
            claim

        ClaimLoading claim ->
            claim

        ClaimVoted claim ->
            claim

        ClaimVoteFailed claim ->
            claim


receiveBroadcast : LoggedIn.BroadcastMsg -> Maybe Msg
receiveBroadcast broadcastMsg =
    case broadcastMsg of
        LoggedIn.CommunityLoaded community ->
            Just (CompletedLoadCommunity community)

        LoggedIn.ProfileLoaded profile ->
            Just (CompletedLoadProfile profile)

        _ ->
            Nothing


jsAddressToMsg : List String -> Value -> Maybe Msg
jsAddressToMsg addr val =
    case addr of
        "VoteClaim" :: claimId :: _ ->
            let
                id =
                    String.toInt claimId
                        |> Maybe.withDefault 0
            in
            Decode.decodeValue
                (Decode.oneOf
                    [ Decode.field "transactionId" Decode.string
                        |> Decode.map Ok
                    , Decode.field "error" (Decode.nullable Decode.value)
                        |> Decode.map Err
                    ]
                )
                val
                |> Result.map (Just << GotVoteResult id)
                |> Result.withDefault Nothing

        "CopiedToClipboard" :: _ ->
            Just CopiedToClipboard

        _ ->
            Nothing


msgToString : Msg -> List String
msgToString msg =
    case msg of
        CompletedLoadCommunity _ ->
            [ "CompletedLoadCommunity" ]

        CompletedLoadProfile _ ->
            [ "CompletedLoadProfile" ]

        CompletedLoadBalance result ->
            [ "CompletedLoadBalance", UR.resultToString result ]

        CompletedLoadUserTransfers result ->
            [ "CompletedLoadUserTransfers", UR.remoteDataToString result ]

        ClaimsLoaded result ->
            [ "ClaimsLoaded", UR.remoteDataToString result ]

        ClaimMsg _ _ ->
            [ "ClaimMsg" ]

        VoteClaim claimId _ ->
            [ "VoteClaim", String.fromInt claimId ]

        GotVoteResult _ result ->
            [ "GotVoteResult", UR.resultToString result ]

        CreateInvite ->
            [ "CreateInvite" ]

        GotContactMsg _ ->
            [ "GotContactMsg" ]

        ClosedAddContactModal ->
            [ "ClosedAddContactModal" ]

        CloseInviteModal ->
            [ "CloseInviteModal" ]

        CompletedInviteCreation _ ->
            [ "CompletedInviteCreation" ]

        CopyToClipboard _ ->
            [ "CopyToClipboard" ]

        CopiedToClipboard ->
            [ "CopiedToClipboard" ]

        ToggleAnalysisSorting ->
            [ "ToggleAnalysisSorting" ]<|MERGE_RESOLUTION|>--- conflicted
+++ resolved
@@ -460,13 +460,8 @@
 viewAnalysis loggedIn profileSummary claimIndex claimStatus =
     case claimStatus of
         ClaimLoaded claim ->
-<<<<<<< HEAD
-            Claim.viewClaimCard loggedIn claim False
-                |> Html.map ClaimMsg
-=======
-            Claim.viewClaimCard loggedIn profileSummary claim
+            Claim.viewClaimCard loggedIn profileSummary claim False
                 |> Html.map (ClaimMsg claimIndex)
->>>>>>> 717c820a
 
         ClaimLoading _ ->
             div [ class "w-full md:w-1/2 lg:w-1/3 xl:w-1/4 px-2 mb-4" ]
@@ -478,13 +473,8 @@
             text ""
 
         ClaimVoteFailed claim ->
-<<<<<<< HEAD
-            Claim.viewClaimCard loggedIn claim False
-                |> Html.map ClaimMsg
-=======
-            Claim.viewClaimCard loggedIn profileSummary claim
+            Claim.viewClaimCard loggedIn profileSummary claim False
                 |> Html.map (ClaimMsg claimIndex)
->>>>>>> 717c820a
 
 
 viewTransfers : LoggedIn.Model -> Model -> Html Msg
