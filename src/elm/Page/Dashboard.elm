module Page.Dashboard exposing
    ( Model
    , Msg(..)
    , init
    , jsAddressToMsg
    , msgToString
    , receiveBroadcast
    , update
    , view
    )

import Api
import Api.Graphql
import Api.Relay
<<<<<<< HEAD
import Avatar
=======
import Browser.Dom
>>>>>>> 97cb118e
import Cambiatus.Enum.Direction
import Cambiatus.Enum.TransferDirectionValue as TransferDirectionValue exposing (TransferDirectionValue)
import Cambiatus.InputObject
import Cambiatus.Query
import Cambiatus.Scalar
import Claim
import Community exposing (Balance)
import Date
import DatePicker
import Eos
import Eos.Account as Eos
import Graphql.Http
import Graphql.OptionalArgument as OptionalArgument exposing (OptionalArgument(..))
<<<<<<< HEAD
import Html exposing (Html, a, br, button, div, h1, hr, img, li, p, span, strong, text, ul)
import Html.Attributes exposing (class, classList, id, src, style, tabindex)
=======
import Html exposing (Html, a, button, div, h1, img, p, span, text)
import Html.Attributes exposing (class, classList, id, src, tabindex)
>>>>>>> 97cb118e
import Html.Events exposing (onClick)
import Http
import Icons
import Json.Decode exposing (Value)
import Json.Encode as Encode
import List.Extra as List
import Log
import Page
import Ports
import Profile
import Profile.Contact as Contact
import Profile.Summary
import RemoteData exposing (RemoteData)
import Route
import Select
import Session.LoggedIn as LoggedIn
import Session.Shared exposing (Shared)
import Shop
import Simple.Fuzzy
import Task
import Time
import Transfer exposing (QueryTransfers, Transfer)
import UpdateResult as UR
import Url
import Utils
import View.Components
import View.Feedback as Feedback
import View.Form
import View.Form.Input as Input
import View.Form.Select as Select
import View.MarkdownEditor
import View.Modal as Modal



-- INIT


init : LoggedIn.Model -> ( Model, Cmd Msg )
init loggedIn =
    let
        model =
            initModel loggedIn.shared
    in
    ( model
    , LoggedIn.maybeInitWith CompletedLoadCommunity .selectedCommunity loggedIn
    )



-- MODEL


type alias Model =
    { balance : RemoteData Http.Error (Maybe Balance)
    , analysis : GraphqlStatus (Maybe Claim.Paginated) { claims : List Claim.Model, count : Int }
    , analysisFilter : Direction
    , lastSocket : String
    , transfers : GraphqlStatus (Maybe QueryTransfers) (List ( Transfer, Profile.Summary.Model ))
    , transfersFilters : TransfersFilters
    , transfersFiltersBeingEdited :
        { datePicker : DatePicker.DatePicker
        , otherAccountInput : String
        , otherAccountState : Select.State
        , otherAccountProfileSummary : Profile.Summary.Model
        , filters : TransfersFilters
        }
    , showTransferFiltersModal : Bool
    , contactModel : Contact.Model
    , showContactModal : Bool
    , inviteModalStatus : InviteModalStatus
    , claimModalStatus : Claim.ModalStatus
    , copied : Bool
    , showModalRequestingSponsor : Bool
    }


hasModalsOpen : Model -> Bool
hasModalsOpen model =
    let
        isShowingInviteModal =
            case model.inviteModalStatus of
                InviteModalClosed ->
                    False

                _ ->
                    True

        isShowingClaimModal =
            case model.claimModalStatus of
                Claim.Closed ->
                    False

                _ ->
                    True
    in
    model.showTransferFiltersModal
        || model.showContactModal
        || model.showModalRequestingSponsor
        || isShowingInviteModal
        || isShowingClaimModal


initModel : Shared -> Model
initModel shared =
    { balance = RemoteData.NotAsked
    , analysis = LoadingGraphql Nothing
    , analysisFilter = initAnalysisFilter
    , lastSocket = ""
    , transfers = LoadingGraphql Nothing
    , transfersFilters = initTransfersFilters
    , transfersFiltersBeingEdited =
        { datePicker = DatePicker.initFromDate (Date.fromPosix shared.timezone shared.now)
        , otherAccountInput = ""
        , otherAccountState = Select.newState "other-account-select"
        , otherAccountProfileSummary = Profile.Summary.init False
        , filters = initTransfersFilters
        }
    , showTransferFiltersModal = False
    , contactModel = Contact.initSingle
    , showContactModal = False
    , inviteModalStatus = InviteModalClosed
    , claimModalStatus = Claim.Closed
    , copied = False
    , showModalRequestingSponsor = False
    }


initAnalysisFilter : Direction
initAnalysisFilter =
    DESC


initTransfersFilters : TransfersFilters
initTransfersFilters =
    { date = Nothing
    , direction = Nothing
    , otherAccount = Nothing
    }


type alias TransfersFilters =
    { date : Maybe Date.Date
    , direction : Maybe TransferDirectionValue
    , otherAccount : Maybe Profile.Minimal
    }


type GraphqlStatus err a
    = LoadingGraphql (Maybe a)
    | LoadedGraphql a (Maybe Api.Relay.PageInfo)
    | FailedGraphql


type InviteModalStatus
    = InviteModalClosed
    | InviteModalLoading
    | InviteModalFailed String
    | InviteModalLoaded String


type Direction
    = DESC



-- VIEW


view : LoggedIn.Model -> Model -> { title : String, content : Html Msg }
view ({ shared } as loggedIn) model =
    let
        t =
            shared.translators.t

        content =
            case ( model.balance, loggedIn.selectedCommunity ) of
                ( RemoteData.Loading, _ ) ->
                    Page.fullPageLoading shared

                ( RemoteData.NotAsked, _ ) ->
                    Page.fullPageLoading shared

                ( RemoteData.Failure e, _ ) ->
                    Page.fullPageError (t "dashboard.sorry") e

                ( RemoteData.Success (Just balance), RemoteData.Success community ) ->
                    let
                        isValidator =
                            List.any ((==) loggedIn.accountName) community.validators
                    in
                    div []
<<<<<<< HEAD
                        [ div [ class "container mx-auto my-8 px-4 lg:grid lg:grid-cols-3 lg:gap-7" ]
                            [ viewWelcomeCard loggedIn community balance
                            , if community.hasObjectives && isValidator then
                                viewActionsForAnalysisCard loggedIn model
=======
                        [ div [ class "container mx-auto px-4" ]
                            [ viewHeader loggedIn community isCommunityAdmin
                            , div
                                [ class "grid mb-10 md:grid-cols-2 md:gap-6" ]
                                [ div [ class "w-full" ]
                                    [ viewBalance loggedIn community balance
                                    , div [ class "mt-6 flex space-x-6" ]
                                        [ viewMyClaimsCard loggedIn
                                        , viewMyOffersCard loggedIn
                                        ]
                                    ]
                                , viewTransfers loggedIn model False
                                ]
                            , if areObjectivesEnabled && List.any (\account -> account == loggedIn.accountName) community.validators then
                                viewAnalysisList loggedIn model
>>>>>>> 97cb118e

                              else
                                text ""
                            , viewTimelineCard loggedIn (community.hasObjectives && isValidator) model
                            ]
                        , viewInvitationModal loggedIn model
                        , addContactModal shared model
                        , viewModalRequestingSponsor shared community model
                        , viewTransferFilters loggedIn community.members model
                        ]

                ( RemoteData.Success _, _ ) ->
                    Page.fullPageNotFound (t "dashboard.sorry") ""
    in
    { title = t "menu.dashboard"
    , content = content
    }


<<<<<<< HEAD
=======
viewHeader : LoggedIn.Model -> Community.Model -> Bool -> Html Msg
viewHeader loggedIn community isCommunityAdmin =
    div [ class "flex inline-block text-gray-900 font-light mt-6 mb-5 md:text-heading" ]
        [ div []
            [ text (loggedIn.shared.translators.t "menu.my_communities")
            , span [ class "text-indigo-500 font-medium" ]
                [ text community.name
                ]
            ]
        , if isCommunityAdmin then
            a
                [ Route.href Route.CommunitySettings
                , class "ml-auto"
                ]
                [ Icons.settings ]

          else
            text ""
        ]


viewNewTag : Shared -> Html msg
viewNewTag shared =
    p [ class "flex items-center bg-purple-100 text-white rounded-full py-0.5 px-2 text-caption uppercase" ]
        [ text <| shared.translators.t "contact_modal.new" ]


viewModalRequestingSponsor : Shared -> Community.Model -> Model -> Html Msg
viewModalRequestingSponsor shared community model =
    let
        text_ =
            shared.translators.t >> text
    in
    Modal.initWith
        { closeMsg = ClosedModalRequestingSponsor
        , isVisible = model.showModalRequestingSponsor
        }
        |> Modal.withHeaderElement (viewNewTag shared)
        |> Modal.withBody
            [ div [ class "flex flex-col items-center h-full" ]
                [ h1 [ class "text-center text-heading font-bold" ]
                    [ text_ "sponsorship.dashboard_modal.title" ]
                , img [ class "mt-4", src "/images/sponsor-community.svg" ] []
                , div [ class "w-full mt-7 mx-auto md:w-5/6 lg:w-2/3" ]
                    [ p [ class "text-center mb-6" ]
                        [ text_ "sponsorship.dashboard_modal.subtitle" ]
                    , p [ class "text-center mb-6" ]
                        [ text_ "sponsorship.dashboard_modal.explanation" ]
                    , a
                        [ class "button button-primary w-full md:mt-8 mb-6"
                        , Route.href Route.CommunitySponsor
                        ]
                        [ text (shared.translators.tr "sponsorship.dashboard_modal.sponsor" [ ( "community_name", community.name ) ]) ]
                    ]
                ]
            ]
        |> Modal.withSize Modal.Large
        |> Modal.toHtml


>>>>>>> 97cb118e
addContactModal : Shared -> Model -> Html Msg
addContactModal shared ({ contactModel } as model) =
    let
        text_ s =
            shared.translators.t s
                |> text

<<<<<<< HEAD
        header =
            div [ class "mt-4" ]
                [ p [ class "inline bg-purple-100 text-white rounded-full py-0.5 px-2 text-sm uppercase" ]
                    [ text_ "contact_modal.new" ]
                , p [ class "text-lg font-bold mt-2" ]
                    [ text_ "contact_modal.title" ]
                ]

=======
>>>>>>> 97cb118e
        form =
            Contact.view shared.translators contactModel
                |> Html.map GotContactMsg
    in
    Modal.initWith
        { closeMsg = ClosedAddContactModal
        , isVisible = model.showContactModal
        }
        |> Modal.withHeaderElement (viewNewTag shared)
        |> Modal.withBody
            [ p [ class "text-heading font-bold mt-2" ] [ text_ "contact_modal.title" ]
            , img [ class "mx-auto mt-10", src "/images/girl-with-phone.svg" ] []
            , form
            , p [ class "text-sm text-center uppercase my-4" ]
                [ text_ "contact_modal.footer" ]
            ]
        |> Modal.withSize Modal.FullScreen
        |> Modal.toHtml


viewInvitationModal : LoggedIn.Model -> Model -> Html Msg
viewInvitationModal { shared } model =
    let
        t =
            shared.translators.t

        text_ s =
            text (t s)

        protocol =
            case shared.url.protocol of
                Url.Http ->
                    "http://"

                Url.Https ->
                    "https://"

        url invitationId =
            let
                portStr =
                    case shared.url.port_ of
                        Just p ->
                            ":" ++ String.fromInt p

                        Nothing ->
                            ""
            in
            protocol ++ shared.url.host ++ portStr ++ "/invite/" ++ invitationId

        isInviteModalVisible =
            case model.inviteModalStatus of
                InviteModalClosed ->
                    False

                _ ->
                    True

        header =
            t "community.invite.title"

        body =
            case model.inviteModalStatus of
                InviteModalClosed ->
                    []

                InviteModalLoading ->
                    [ div [ class "spinner m-auto" ] [] ]

                InviteModalFailed err ->
                    [ p [ class "text-center text-red" ] [ text err ] ]

                InviteModalLoaded invitationId ->
                    [ div [ class "mt-3 label" ]
                        [ text_ "community.invite.label" ]
                    , p [ class "py-2 md:text-lg text-black" ]
                        [ text (url invitationId) ]
                    , Input.init
                        { label = ""
                        , id = "invitation-id"
                        , onInput = \_ -> NoOp
                        , disabled = False
                        , value = url invitationId
                        , placeholder = Nothing
                        , problems = Nothing
                        , translators = shared.translators
                        }
                        |> Input.withAttrs
                            [ class "absolute opacity-0 left-[-9999em]"
                            , tabindex -1
                            ]
                        |> Input.withContainerAttrs [ class "mb-0 overflow-hidden" ]
                        |> Input.toHtml
                    ]

        footer =
            case model.inviteModalStatus of
                InviteModalLoaded _ ->
                    [ button
                        [ classList
                            [ ( "button-primary", not model.copied )
                            , ( "button-success", model.copied )
                            ]
                        , class "button w-full md:w-48 select-all"
                        , id "copy-invite-button"
                        , onClick (CopyToClipboard "invitation-id")
                        ]
                        [ if model.copied then
                            text_ "community.invite.copied"

                          else
                            text_ "community.invite.copy"
                        ]
                    ]

                InviteModalFailed _ ->
                    [ button
                        [ class "button button-primary"
                        , onClick CloseInviteModal
                        ]
                        [ text_ "menu.close" ]
                    ]

                _ ->
                    []
    in
    Modal.initWith
        { closeMsg = CloseInviteModal
        , isVisible = isInviteModalVisible
        }
        |> Modal.withHeader header
        |> Modal.withBody body
        |> Modal.withFooter footer
        |> Modal.toHtml


<<<<<<< HEAD
=======
viewAnalysisList : LoggedIn.Model -> Model -> Html Msg
viewAnalysisList loggedIn model =
    let
        text_ s =
            text <| loggedIn.shared.translators.t s

        isVoted : List ClaimStatus -> Bool
        isVoted claims =
            List.all
                (\c ->
                    case c of
                        ClaimVoted _ ->
                            True

                        _ ->
                            False
                )
                claims
    in
    case model.analysis of
        LoadingGraphql _ ->
            div [ class "md:mb-40 md:mt-10" ] [ Page.fullPageLoading loggedIn.shared ]

        LoadedGraphql claims _ ->
            div [ class "w-full flex mb-10 md:mb-40" ]
                [ div
                    [ class "w-full" ]
                    [ div [ class "flex justify-between text-gray-600 text-heading font-light flex mt-4 mb-4" ]
                        [ div [ class "flex flex-wrap mr-4" ]
                            [ div [ class "text-indigo-500 mr-2 font-medium" ]
                                [ text_ "dashboard.analysis.title.1"
                                ]
                            , text_ "dashboard.analysis.title.2"
                            ]
                        , div [ class "flex xs-max:flex-col xs-max:space-x-0 justify-between space-x-4" ]
                            [ button
                                [ class "w-full button button-secondary"
                                , onClick ToggleAnalysisSorting
                                ]
                                [ Icons.sortDirection ""
                                ]
                            , a
                                [ class "button button-secondary font-medium "
                                , Route.href Route.Analysis
                                ]
                                [ text_ "dashboard.analysis.all" ]
                            ]
                        ]
                    , if isVoted claims then
                        div [ class "flex flex-col w-full items-center justify-center px-3 py-12 my-2 rounded-lg bg-white" ]
                            [ img [ src "/images/not_found.svg", class "object-contain h-32 mb-3" ] []
                            , p [ class "flex text-body text-gray-600" ]
                                [ p [ class "font-bold" ] [ text_ "dashboard.analysis.empty.1" ]
                                , text_ "dashboard.analysis.empty.2"
                                ]
                            , p [ class "text-body text-gray-600" ] [ text_ "dashboard.analysis.empty.3" ]
                            ]

                      else
                        let
                            pendingClaims =
                                List.map3 (viewAnalysis loggedIn)
                                    model.profileSummaries
                                    (List.range 0 (List.length claims))
                                    claims
                        in
                        div [ class "flex flex-wrap -mx-2" ] <|
                            List.append pendingClaims
                                [ viewVoteConfirmationModal loggedIn model ]
                    ]
                ]

        FailedGraphql err ->
            div [ class "md:mb-40 md:mt-10" ] [ Page.fullPageGraphQLError "Failed load" err ]


viewVoteConfirmationModal : LoggedIn.Model -> Model -> Html Msg
viewVoteConfirmationModal loggedIn { claimModalStatus } =
    let
        viewVoteModal claimId isApproving isLoading =
            Claim.viewVoteClaimModal
                loggedIn.shared.translators
                { voteMsg = VoteClaim
                , closeMsg = ClaimMsg 0 Claim.CloseClaimModals
                , claimId = claimId
                , isApproving = isApproving
                , isInProgress = isLoading
                }
    in
    case claimModalStatus of
        Claim.VoteConfirmationModal claimId vote ->
            viewVoteModal claimId vote False

        Claim.Loading claimId vote ->
            viewVoteModal claimId vote True

        Claim.PhotoModal claim ->
            Claim.viewPhotoModal loggedIn claim
                |> Html.map (ClaimMsg 0)

        Claim.Closed ->
            text ""


viewAnalysis : LoggedIn.Model -> Claim.ClaimProfileSummaries -> Int -> ClaimStatus -> Html Msg
viewAnalysis loggedIn profileSummaries claimIndex claimStatus =
    case claimStatus of
        ClaimLoaded claim ->
            Claim.viewClaimCard loggedIn profileSummaries claim
                |> Html.map (ClaimMsg claimIndex)

        ClaimLoading _ ->
            div [ class "w-full md:w-1/2 lg:w-1/3 xl:w-1/4 px-2 mb-4" ]
                [ div [ class "rounded-lg bg-white h-56 my-2 pt-8" ]
                    [ Page.fullPageLoading loggedIn.shared ]
                ]

        ClaimVoted _ ->
            text ""

        ClaimVoteFailed claim ->
            Claim.viewClaimCard loggedIn profileSummaries claim
                |> Html.map (ClaimMsg claimIndex)


viewTransfers : LoggedIn.Model -> Model -> Bool -> Html Msg
viewTransfers loggedIn model isMobile =
    let
        t =
            loggedIn.shared.translators.t

        outerContainer children =
            if isMobile then
                div [ class "w-full bg-white md:hidden" ]
                    [ div [ class "container mx-auto" ]
                        children
                    ]

            else
                div [ class "w-full bg-white hidden md:flex md:flex-col md:rounded" ]
                    children
    in
    outerContainer
        [ div [ class "flex justify-between items-center p-4 pb-0" ]
            [ p [ class "text-heading" ]
                [ span [ class "text-gray-900 font-light" ] [ text <| t "transfer.transfers_latest" ]
                , text " "
                , span [ class "text-indigo-500 font-medium" ] [ text <| t "transfer.transfers" ]
                ]
            , button
                [ class "flex text-heading lowercase text-indigo-500 rounded ring-offset-2 focus:outline-none focus:ring"
                , onClick ClickedOpenTransferFilters
                ]
                [ text <| t "all_analysis.filter.title"
                , Icons.arrowDown "fill-current"
                ]
            ]
        , case model.transfers of
            LoadingGraphql Nothing ->
                Page.viewCardEmpty
                    [ div [ class "text-gray-900 text-sm" ]
                        [ text <| t "menu.loading" ]
                    ]

            FailedGraphql _ ->
                Page.viewCardEmpty
                    [ div [ class "text-gray-900 text-sm" ]
                        [ text (t "transfer.loading_error") ]
                    ]

            LoadedGraphql [] _ ->
                Page.viewCardEmpty
                    [ div [ class "text-gray-900 text-sm" ]
                        [ text (t "transfer.no_transfers_yet") ]
                    ]

            LoadingGraphql (Just transfers) ->
                viewTransferList loggedIn
                    model
                    transfers
                    Nothing
                    { isLoading = True, isMobile = isMobile }

            LoadedGraphql transfers maybePageInfo ->
                viewTransferList loggedIn
                    model
                    transfers
                    maybePageInfo
                    { isLoading = False, isMobile = isMobile }
        ]


>>>>>>> 97cb118e
viewTransferList :
    LoggedIn.Model
    -> Model
    -> List ( Transfer, Profile.Summary.Model )
    -> Maybe Api.Relay.PageInfo
    -> Bool
    -> Html Msg
<<<<<<< HEAD
viewTransferList loggedIn transfers maybePageInfo isLoading =
=======
viewTransferList loggedIn model transfers maybePageInfo { isLoading, isMobile } =
>>>>>>> 97cb118e
    let
        addLoading transfers_ =
            if isLoading then
                transfers_
                    ++ [ View.Components.loadingLogoAnimated loggedIn.shared.translators "mb-8" ]

            else
                transfers_

<<<<<<< HEAD
        infiniteList isMobile_ =
            View.Components.infiniteList
                { onRequestedItems =
                    maybePageInfo
                        |> Maybe.andThen
                            (\pageInfo ->
                                if pageInfo.hasNextPage then
                                    Just RequestedMoreTransfers

                                else
                                    Nothing
                            )
                , distanceToRequest = 800
                , elementToTrack =
                    if isMobile_ then
                        View.Components.TrackWindow

                    else
                        View.Components.TrackSelf
                }

        container attrs children =
            div []
                [ infiniteList True
                    (class "md:hidden" :: attrs)
                    children
                , infiniteList False
                    (class "hidden md:block"
                        :: style "height" "max(60vh, 400px)"
                        :: attrs
                    )
                    children
                ]
    in
    container
        [ tabindex -1
=======
            else
                View.Components.TrackSelf
        }
        [ class "pb-6 divide-y flex-grow w-full flex-basis-0 md:px-4"
        , classList [ ( "md:overflow-y-hidden", hasModalsOpen model ) ]
>>>>>>> 97cb118e
        ]
        (transfers
            |> List.groupWhile
                (\( t1, _ ) ( t2, _ ) ->
                    Utils.areSameDay loggedIn.shared.timezone
                        (Utils.fromDateTime t1.blockTime)
                        (Utils.fromDateTime t2.blockTime)
                )
            |> List.map
                (\( ( t1, _ ) as first, rest ) ->
                    div [ class "pb-6 first:pt-4 last:pb-2" ]
                        (([ div [ class "uppercase text-sm font-bold px-6" ]
                                [ View.Components.dateViewer [ class "text-black" ]
                                    identity
                                    loggedIn.shared
                                    (Utils.fromDateTime t1.blockTime)
                                , text " "
                                , View.Components.dateViewer [ class "text-gray-333" ]
                                    (\translations ->
                                        { translations
                                            | today = "{{date}}"
                                            , yesterday = "{{date}}"
                                            , other = ""
                                        }
                                    )
                                    loggedIn.shared
                                    (Utils.fromDateTime t1.blockTime)
                                ]
                          ]
                            :: List.map
                                (\( transfer, profileSummary ) ->
                                    [ viewTransfer loggedIn transfer profileSummary
                                    , hr [ class "mx-6 border-gray-100" ] []
                                    ]
                                )
                                (first :: rest)
                         )
                            |> List.concat
                        )
                )
            |> addLoading
        )


viewTransfer : LoggedIn.Model -> Transfer -> Profile.Summary.Model -> Html Msg
viewTransfer loggedIn transfer profileSummary =
    let
        { t } =
            loggedIn.shared.translators

        ( otherProfile, isFromUser ) =
            if transfer.from.account == loggedIn.accountName then
                ( transfer.to, True )

            else
                ( transfer.from, False )

        addRelativeSelector =
            if loggedIn.hasSeenDashboard then
                identity

            else
                Profile.Summary.withRelativeSelector "#transfer-list-container"
    in
    button
        [ class "flex w-full px-6 py-4 focus-ring ring-inset focus-visible:rounded-sm hover:bg-gray-200"
        , onClick (ClickedTransferCard transfer.id)
        ]
        [ profileSummary
            |> Profile.Summary.withoutName
            |> Profile.Summary.withImageSize "w-8 h-8"
            |> Profile.Summary.withPreventScrolling View.Components.PreventScrollAlways
            |> addRelativeSelector
            |> Profile.Summary.withScrollSelector "#transfer-list-container"
            |> Profile.Summary.view loggedIn.shared
                loggedIn.accountName
                otherProfile
            |> Html.map (GotTransferCardProfileSummaryMsg transfer.id)
        , div [ class "ml-4 text-left" ]
            [ p [ class "mb-1" ]
                [ if isFromUser then
                    text <| t "transfer.sent_to"

                  else
                    text <| t "transfer.received_from"
                , text " "
                , strong []
                    [ otherProfile.name
                        |> Maybe.withDefault (Eos.nameToString otherProfile.account)
                        |> text
                    ]
                ]
            , p [ class "text-green" ]
                [ strong []
                    [ { amount = transfer.value
                      , symbol = transfer.community.symbol
                      }
                        |> Eos.assetToString
                        |> text
                    ]
                ]
            ]
        ]


datePickerSettings : Shared -> DatePicker.Settings
datePickerSettings shared =
    let
        defaultSettings =
            DatePicker.defaultSettings
    in
    { defaultSettings
        | changeYear = DatePicker.off
        , placeholder = shared.translators.t "payment_history.pick_date"
        , inputClassList = [ ( "input w-full", True ) ]
        , containerClassList = [ ( "relative-table w-full", True ) ]
        , dateFormatter = Date.format "E, d MMM y"
        , inputId = Just "transfers-filters-date-input"
    }


selectConfiguration : Shared -> Select.Config Msg Profile.Minimal
selectConfiguration shared =
    let
        toLabel =
            .account >> Eos.nameToString

        filter minChars query items =
            if String.length query < minChars then
                Nothing

            else
                items
                    |> Simple.Fuzzy.filter toLabel query
                    |> Just
    in
    Profile.selectConfig
        (Select.newConfig
            { onSelect = SelectedTransfersFiltersOtherAccount
            , toLabel = toLabel
            , filter = filter 2
            }
            |> Select.withMenuClass "max-h-44 overflow-y-auto !relative"
        )
        shared
        False


viewTransferFilters : LoggedIn.Model -> List Profile.Minimal -> Model -> Html Msg
viewTransferFilters ({ shared } as loggedIn) users model =
    let
        { t } =
            shared.translators

        directionText =
            case model.transfersFiltersBeingEdited.filters.direction of
                Nothing ->
                    "transfer.direction.other_user"

                Just TransferDirectionValue.Receiving ->
                    "transfer.direction.user_who_sent"

                Just TransferDirectionValue.Sending ->
                    "transfer.direction.user_who_received"
    in
    Modal.initWith
        { closeMsg = ClosedTransfersFilters
        , isVisible = model.showTransferFiltersModal
        }
        |> Modal.withHeader (t "all_analysis.filter.title")
        |> Modal.withBody
            [ span [ class "label" ] [ text (t "payment_history.pick_date") ]
            , div [ class "flex space-x-4" ]
                [ div [ class "relative w-full" ]
                    [ DatePicker.view model.transfersFiltersBeingEdited.filters.date
                        (datePickerSettings shared)
                        model.transfersFiltersBeingEdited.datePicker
                        |> Html.map TransfersFiltersDatePickerMsg
                    , img
                        [ class "absolute right-0 top-0 h-12 cursor-pointer"
                        , src "/icons/calendar.svg"
                        , tabindex -1
                        , onClick ClickedTransfersFiltersCalendar
                        ]
                        []
                    ]
                , button
                    [ class "h-12"
                    , onClick ClickedClearTransfersFiltersDate
                    ]
                    [ Icons.trash "" ]
                ]
            , Select.init
                { id = "direction-selector"
                , label = t "transfer.direction.title"
                , onInput = SelectedTransfersDirection
                , firstOption = { value = Nothing, label = t "transfer.direction.both" }
                , value = model.transfersFiltersBeingEdited.filters.direction
                , valueToString =
                    Maybe.map TransferDirectionValue.toString
                        >> Maybe.withDefault "BOTH"
                , disabled = False
                , problems = Nothing
                }
                |> Select.withOption
                    { value = Just TransferDirectionValue.Sending
                    , label = t "transfer.direction.sending"
                    }
                |> Select.withOption
                    { value = Just TransferDirectionValue.Receiving
                    , label = t "transfer.direction.receiving"
                    }
                |> Select.withContainerAttrs [ class "mt-10" ]
                |> Select.toHtml
            , View.Form.label [] "other-account-select" (t directionText)
            , model.transfersFiltersBeingEdited.filters.otherAccount
                |> Maybe.map List.singleton
                |> Maybe.withDefault []
                |> Select.view (selectConfiguration shared)
                    model.transfersFiltersBeingEdited.otherAccountState
                    users
                |> Html.map TransfersFiltersOtherAccountSelectMsg
            , case model.transfersFiltersBeingEdited.filters.otherAccount of
                Nothing ->
                    text ""

                Just otherAccount ->
                    div [ class "flex mt-4 items-start" ]
                        [ div [ class "flex flex-col items-center" ]
                            [ model.transfersFiltersBeingEdited.otherAccountProfileSummary
                                |> Profile.Summary.withRelativeSelector ".modal-content"
                                |> Profile.Summary.withScrollSelector ".modal-body"
                                |> Profile.Summary.withPreventScrolling View.Components.PreventScrollAlways
                                |> Profile.Summary.view shared
                                    loggedIn.accountName
                                    otherAccount
                                |> Html.map GotTransfersFiltersProfileSummaryMsg
                            , button
                                [ class "mt-2"
                                , onClick ClickedClearTransfersFiltersUser
                                ]
                                [ Icons.trash "" ]
                            ]
                        ]
            , button
                [ class "button button-primary w-full mt-10"
                , onClick ClickedApplyTransfersFilters
                ]
                [ text (t "all_analysis.filter.apply") ]
            ]
        |> Modal.toHtml


<<<<<<< HEAD
viewWelcomeCard : LoggedIn.Model -> Community.Model -> Balance -> Html Msg
viewWelcomeCard ({ shared } as loggedIn) community balance =
=======
viewBalance : LoggedIn.Model -> Community.Model -> Balance -> Html Msg
viewBalance ({ shared } as loggedIn) community balance =
>>>>>>> 97cb118e
    let
        { t, tr } =
            shared.translators

        text_ =
            text << t

        listItem :
            (String -> Html Msg)
            -> String
            -> String
            -> (List (Html.Attribute Msg) -> List (Html Msg) -> Html Msg)
            -> List (Html.Attribute Msg)
            -> Html Msg
        listItem icon iconSize description element attrs =
            li []
                [ element (class "py-2 flex items-center w-full group hover:text-orange-300 focus-visible:text-orange-300 focus-ring focus:ring-orange-300 focus:ring-opacity-50 focus:ring-offset-4 rounded-sm" :: attrs)
                    [ icon (iconSize ++ " mr-4 text-gray-500 fill-current group-hover:text-orange-300 group-focus-visible:text-orange-300")
                    , text description
                    , Icons.arrowDown "-rotate-90 ml-auto text-gray-900 fill-current group-hover:text-orange-300 group-focus-visible:text-orange-300"
                    ]
                ]
    in
<<<<<<< HEAD
    div
        [ class "relative"
        , classList [ ( "md:animate-fade-in-from-above-lg md:motion-reduce:animate-none", not loggedIn.hasSeenDashboard ) ]
        ]
        [ h1 [ class "text-gray-333 mb-4" ]
            [ text_ "menu.my_communities"
            , strong [] [ text community.name ]
=======
    div [ class "bg-white rounded p-4 md:p-6" ]
        [ p [ class "input-label" ] [ text_ "account.my_wallet.balances.current" ]
        , p [ class "text-indigo-500 mt-3" ]
            [ span [ class "font-bold text-3xl" ]
                [ text <| Eos.formatSymbolAmount shared.translators balance.asset.symbol balance.asset.amount ]
            , text " "
            , span [] [ text <| Eos.symbolToSymbolCodeString balance.asset.symbol ]
>>>>>>> 97cb118e
            ]
        , div
            [ class "bg-white rounded flex flex-col pt-4 pb-2"
            ]
<<<<<<< HEAD
            [ div [ class "flex flex-col px-4 pb-6 border-b border-gray-100" ]
                [ span [ class "text-green text-xl font-bold text-center" ]
                    [ text (Eos.formatSymbolAmount balance.asset.symbol balance.asset.amount) ]
                , span [ class "text-gray-900 text-sm font-bold uppercase text-center" ]
                    [ text (tr "dashboard.your_balance" [ ( "symbol", Eos.symbolToSymbolCodeString community.symbol ) ]) ]
                , div [ class "flex space-x-4 mt-4" ]
                    [ a
                        [ class "button button-primary w-full"
                        , Route.href (Route.Transfer Nothing)
                        ]
                        [ text_ "dashboard.transfer" ]

                    -- TODO - Add "Support us" button
                    ]
=======
            [ text_ "dashboard.transfer" ]
        , case community.contributionConfiguration |> Maybe.andThen .paypalAccount of
            Just _ ->
                button
                    [ class "button button-secondary w-full mt-4"
                    , onClick ClickedSupportUsButton
                    ]
                    [ text_ "community.index.support_us" ]

            Nothing ->
                text ""
        , div [ class "flex flex-col divide-y divide-y-gray-500 mt-2 md:mt-6" ]
            [ a
                [ class "w-full flex items-center justify-between text-gray-900 py-5"
                , Route.href Route.Community
                ]
                [ text <| shared.translators.tr "dashboard.explore" [ ( "symbol", Eos.symbolToSymbolCodeString balance.asset.symbol ) ]
                , Icons.arrowDown "-rotate-90"
                ]
            , button
                [ class "w-full flex items-center justify-between text-gray-900 py-5"
                , onClick CreateInvite
>>>>>>> 97cb118e
                ]
            , ul [ class "px-4 pt-2 divide-y divide-y-gray-100" ]
                [ listItem Icons.cambiatusCoin
                    "w-5"
                    (tr "dashboard.how_to_earn" [ ( "symbol", Eos.symbolToSymbolCodeString community.symbol ) ])
                    a
                    [ Route.href Route.Community ]
                , listItem Icons.profile
                    "w-5 h-5"
                    (t "dashboard.invite")
                    button
                    [ onClick CreateInvite ]
                , if community.hasObjectives then
                    listItem Icons.flagWithoutBackground
                        "h-5"
                        (t "dashboard.my_claims")
                        a
                        [ Route.href (Route.ProfileClaims (Eos.nameToString loggedIn.accountName)) ]

                  else
                    text ""
                , if community.hasShop then
                    listItem Icons.shop
                        "w-5 h-5"
                        (t "dashboard.my_offers")
                        a
                        [ Route.href (Route.Shop Shop.UserSales) ]

                  else
                    text ""

                -- TODO - Add "My contributions" listItem
                ]
            , case loggedIn.contributionCount of
                RemoteData.Success contributionCount ->
                    if contributionCount > 0 then
                        a
                            [ class "w-full flex items-center justify-between text-gray-900 py-5"
                            , Route.href (Route.ProfileContributions loggedIn.accountName)
                            ]
                            [ text_ "dashboard.my_contributions"
                            , Icons.arrowDown "-rotate-90"
                            ]

                    else
                        text ""

                _ ->
                    text ""
            ]
        , img
            [ class "absolute -top-2 right-2 md:right-4"
            , src "/images/success-doggo.svg"
            ]
            []
        ]


viewActionsForAnalysisCard : LoggedIn.Model -> Model -> Html Msg
viewActionsForAnalysisCard loggedIn model =
    let
        { t, tr } =
            loggedIn.shared.translators

        text_ =
            text << t
    in
    div [ classList [ ( "md:animate-fade-in-from-above-lg md:animation-delay-150 md:motion-reduce:animate-none", not loggedIn.hasSeenDashboard ) ] ]
        [ h1 [ class "text-gray-333 mt-6 mb-4 lg:mt-0" ]
            [ strong [] [ text_ "dashboard.analysis.title.1" ]
            , text " "
            , text_ "dashboard.analysis.title.2"
            ]
        , div [ class "bg-white rounded py-6" ]
            [ case model.analysis of
                LoadingGraphql _ ->
                    View.Components.loadingLogoAnimated loggedIn.shared.translators "-mt-8"

                FailedGraphql ->
                    div [ class "px-6" ]
                        [ img [ class "w-2/3 mx-auto", src "/images/error.svg" ] []
                        , p [ class "text-center mt-4" ]
                            [ text_ "dashboard.analysis.error_fetching" ]
                        ]

                LoadedGraphql ({ claims } as analysis) _ ->
                    let
                        compareAvatars first second =
                            case ( Avatar.toMaybeString first, Avatar.toMaybeString second ) of
                                ( Just x, Just y ) ->
                                    -- Prioritize showing different avatars
                                    if x == y then
                                        LT

                                    else
                                        EQ

                                ( Just _, Nothing ) ->
                                    LT

                                ( Nothing, Just _ ) ->
                                    GT

                                ( Nothing, Nothing ) ->
                                    EQ
                    in
                    if analysis.count > 0 then
                        div [ class "w-2/3 mx-auto" ]
                            [ div [ class "flex justify-center space-x-2 mb-4" ]
                                (claims
                                    |> List.map (.claimer >> .avatar)
                                    |> List.sortWith compareAvatars
                                    |> List.take 5
                                    |> List.map (\avatar -> Avatar.view avatar "w-7 h-7")
                                )
                            , View.MarkdownEditor.viewReadOnly [ class "mb-4 text-center" ]
                                (tr "dashboard.analysis.count" [ ( "amount", String.fromInt analysis.count ) ])
                            , a
                                [ class "button button-primary w-full"
                                , Route.href Route.Analysis
                                ]
                                [ text_ "dashboard.analysis.analyze_now" ]
                            ]

                    else
                        div [ class "py-4" ]
                            [ img
                                [ class "mx-auto"
                                , src "/images/empty-analysis.svg"
                                ]
                                []
                            , p [ class "mt-5 text-center text-gray-333" ]
                                [ strong [] [ text_ "dashboard.analysis.empty.1" ]
                                , br [] []
                                , text_ "dashboard.analysis.empty.2"
                                ]
                            ]
            ]
        ]


viewTimelineCard : LoggedIn.Model -> Bool -> Model -> Html Msg
viewTimelineCard loggedIn isValidator model =
    let
        translators =
            loggedIn.shared.translators

        text_ =
            text << translators.t
    in
    div
        [ classList
            [ ( "md:animate-fade-in-from-above-lg md:motion-reduce:animate-none", not loggedIn.hasSeenDashboard )
            , ( "md:animation-delay-300", not loggedIn.hasSeenDashboard && isValidator )
            , ( "md:animation-delay-150", not loggedIn.hasSeenDashboard && not isValidator )
            ]
        , id "transfer-list-container"
        ]
        [ div [ class "flex justify-between items-center mt-6 mb-4 md:mb-1 lg:mt-0" ]
            [ h1 [ class "text-gray-333" ]
                [ text_ "transfer.transfers_latest"
                , text " "
                , strong [] [ text_ "transfer.transfers" ]
                ]
            , button
                [ class "button button-secondary w-auto h-auto pl-4 flex"
                , onClick ClickedOpenTransferFilters
                ]
                [ text_ "all_analysis.filter.title"
                , Icons.arrowDown "fill-current"
                ]
            ]
        , div [ class "bg-white rounded md:overflow-hidden" ]
            [ case model.transfers of
                LoadingGraphql Nothing ->
                    View.Components.loadingLogoAnimated translators "px-6 mb-8"

                FailedGraphql ->
                    p [ class "text-gray-900 text-sm py-20 px-6 text-center" ]
                        [ text_ "transfer.loading_error" ]

                LoadedGraphql [] _ ->
                    p [ class "text-gray-900 text-sm py-20 px-6 text-center" ]
                        [ text_ "transfer.no_transfers_yet" ]

                LoadingGraphql (Just transfers) ->
                    viewTransferList loggedIn transfers Nothing True

                LoadedGraphql transfers maybePageInfo ->
                    viewTransferList loggedIn transfers maybePageInfo False
            ]
        ]



-- UPDATE


type alias UpdateResult =
    UR.UpdateResult Model Msg (LoggedIn.External Msg)


type Msg
    = NoOp
    | CompletedLoadCommunity Community.Model
    | CompletedLoadBalance (Result Http.Error (Maybe Balance))
    | CompletedLoadUserTransfers (RemoteData (Graphql.Http.Error (Maybe QueryTransfers)) (Maybe QueryTransfers))
    | ClaimsLoaded (RemoteData (Graphql.Http.Error (Maybe Claim.Paginated)) (Maybe Claim.Paginated))
    | GotTransferCardProfileSummaryMsg Int Profile.Summary.Msg
    | RequestedMoreTransfers
    | ClickedOpenTransferFilters
    | ClosedTransfersFilters
    | SelectedTransfersDirection (Maybe TransferDirectionValue)
    | TransfersFiltersDatePickerMsg DatePicker.Msg
    | ClickedTransfersFiltersCalendar
    | ClickedClearTransfersFiltersDate
    | GotTransfersFiltersProfileSummaryMsg Profile.Summary.Msg
    | ClickedClearTransfersFiltersUser
    | TransfersFiltersOtherAccountSelectMsg (Select.Msg Profile.Minimal)
    | SelectedTransfersFiltersOtherAccount (Maybe Profile.Minimal)
    | ClickedApplyTransfersFilters
    | ClickedTransferCard Int
    | ClickedSupportUsButton
    | CreateInvite
    | GotContactMsg Contact.Msg
    | ClosedAddContactModal
    | CloseInviteModal
    | CompletedInviteCreation (Result Http.Error String)
    | CopyToClipboard String
    | CopiedToClipboard
<<<<<<< HEAD
=======
    | ToggleAnalysisSorting
    | ClosedModalRequestingSponsor
>>>>>>> 97cb118e


update : Msg -> Model -> LoggedIn.Model -> UpdateResult
update msg model ({ shared, accountName } as loggedIn) =
    case msg of
        NoOp ->
            UR.init model

        CompletedLoadCommunity community ->
            let
                hasContributionConfiguration =
                    case community.contributionConfiguration |> Maybe.andThen .paypalAccount of
                        Just _ ->
                            True

                        Nothing ->
                            False

                markSponsorModalAsSeen =
                    if hasContributionConfiguration then
                        UR.addExt (LoggedIn.UpdatedLoggedIn { loggedIn | shared = { shared | hasSeenSponsorModal = True } })
                            >> UR.addCmd (Ports.storeHasSeenSponsorModal True)

                    else
                        identity

                showModalRequestingSponsor =
                    hasContributionConfiguration && not shared.hasSeenSponsorModal
            in
            UR.init
                { model
                    | balance = RemoteData.Loading
                    , analysis = LoadingGraphql Nothing
                    , showModalRequestingSponsor = showModalRequestingSponsor
                    , showContactModal = not showModalRequestingSponsor && shouldShowContactModal loggedIn model
                }
                |> UR.addCmd (fetchBalance shared accountName community)
                |> UR.addCmd (fetchAvailableAnalysis loggedIn Nothing model.analysisFilter community)
                |> UR.addCmd (fetchTransfers loggedIn community Nothing model)
                |> markSponsorModalAsSeen

        CompletedLoadBalance (Ok balance) ->
            UR.init { model | balance = RemoteData.Success balance }

        CompletedLoadBalance (Err httpError) ->
            UR.init { model | balance = RemoteData.Failure httpError }
                |> UR.logHttpError msg
                    (Just loggedIn.accountName)
                    "Got an error when loading balance on the dashboard"
                    { moduleName = "Page.Dashboard", function = "update" }
                    [ Log.contextFromCommunity loggedIn.selectedCommunity ]
                    httpError

        ClaimsLoaded (RemoteData.Success claims) ->
            let
                analysis =
                    { claims = Claim.paginatedToList claims
                    , count =
                        claims
                            |> Maybe.andThen .count
                            |> Maybe.withDefault 0
                    }
            in
            { model | analysis = LoadedGraphql analysis (Claim.paginatedPageInfo claims) }
                |> UR.init

        ClaimsLoaded (RemoteData.Failure err) ->
            { model | analysis = FailedGraphql }
                |> UR.init
                |> UR.logGraphqlError msg
                    (Just loggedIn.accountName)
                    "Got an error when loading claims on the dashboard"
                    { moduleName = "Page.Dashboard", function = "update" }
                    [ Log.contextFromCommunity loggedIn.selectedCommunity ]
                    err

        ClaimsLoaded _ ->
            UR.init model

        CompletedLoadUserTransfers (RemoteData.Success maybeTransfers) ->
            let
                maybePageInfo : Maybe Api.Relay.PageInfo
                maybePageInfo =
                    maybeTransfers
                        |> Maybe.andThen .transfers
                        |> Maybe.map .pageInfo

                previousTransfers : List ( Transfer, Profile.Summary.Model )
                previousTransfers =
                    case model.transfers of
                        LoadedGraphql previousTransfers_ _ ->
                            previousTransfers_

                        LoadingGraphql (Just previousTransfers_) ->
                            previousTransfers_

                        _ ->
                            []
            in
            { model
                | transfers =
                    Transfer.getTransfers maybeTransfers
                        |> List.map (\transfer -> ( transfer, Profile.Summary.init False ))
                        |> (\transfers -> LoadedGraphql (previousTransfers ++ transfers) maybePageInfo)
            }
                |> UR.init

        CompletedLoadUserTransfers (RemoteData.Failure err) ->
            { model | transfers = FailedGraphql }
                |> UR.init
                |> UR.logGraphqlError msg
                    (Just loggedIn.accountName)
                    "Got an error when trying to load user's transfers"
                    { moduleName = "Page.Dashboard", function = "update" }
                    [ Log.contextFromCommunity loggedIn.selectedCommunity ]
                    err

        CompletedLoadUserTransfers _ ->
            UR.init model

        GotTransferCardProfileSummaryMsg transferId subMsg ->
            let
                updateTransfers transfers =
                    transfers
                        |> List.updateIf
                            (\( transfer, _ ) -> transfer.id == transferId)
                            (\( transfer, profileSummary ) ->
                                ( transfer, Profile.Summary.update subMsg profileSummary )
                            )
            in
            case model.transfers of
                LoadedGraphql transfers pageInfo ->
                    { model | transfers = LoadedGraphql (updateTransfers transfers) pageInfo }
                        |> UR.init

                LoadingGraphql maybeTransfers ->
                    { model
                        | transfers =
                            maybeTransfers
                                |> Maybe.map updateTransfers
                                |> LoadingGraphql
                    }
                        |> UR.init

                FailedGraphql ->
                    model
                        |> UR.init

        RequestedMoreTransfers ->
            case ( model.transfers, loggedIn.selectedCommunity ) of
                ( LoadedGraphql transfers maybePageInfo, RemoteData.Success community ) ->
                    let
                        maybeCursor : Maybe String
                        maybeCursor =
                            Maybe.andThen .endCursor maybePageInfo
                    in
                    { model | transfers = LoadingGraphql (Just transfers) }
                        |> UR.init
                        |> UR.addCmd (fetchTransfers loggedIn community maybeCursor model)

                _ ->
                    model
                        |> UR.init

        ClickedOpenTransferFilters ->
            { model | showTransferFiltersModal = True }
                |> UR.init

        ClosedTransfersFilters ->
            let
                oldFiltersBeingEdited =
                    model.transfersFiltersBeingEdited
            in
            { model
                | showTransferFiltersModal = False
                , transfersFiltersBeingEdited =
                    { oldFiltersBeingEdited
                        | otherAccountInput =
                            Maybe.map (.account >> Eos.nameToString) model.transfersFilters.otherAccount
                                |> Maybe.withDefault ""
                        , filters = model.transfersFilters
                    }
            }
                |> UR.init

        SelectedTransfersDirection maybeDirection ->
            let
                oldFiltersBeingEdited =
                    model.transfersFiltersBeingEdited

                oldFilters =
                    oldFiltersBeingEdited.filters
            in
            { model
                | transfersFiltersBeingEdited =
                    { oldFiltersBeingEdited
                        | filters = { oldFilters | direction = maybeDirection }
                    }
            }
                |> UR.init

        TransfersFiltersDatePickerMsg subMsg ->
            let
                ( newDatePicker, datePickerEvent ) =
                    DatePicker.update (datePickerSettings shared)
                        subMsg
                        model.transfersFiltersBeingEdited.datePicker

                oldFiltersBeingEdited =
                    model.transfersFiltersBeingEdited

                oldFilters =
                    oldFiltersBeingEdited.filters

                newDate =
                    case datePickerEvent of
                        DatePicker.Picked pickedDate ->
                            Just pickedDate

                        _ ->
                            oldFilters.date
            in
            { model
                | transfersFiltersBeingEdited =
                    { oldFiltersBeingEdited
                        | datePicker = newDatePicker
                        , filters = { oldFilters | date = newDate }
                    }
            }
                |> UR.init

        ClickedTransfersFiltersCalendar ->
            model
                |> UR.init
                |> UR.addCmd
                    (Browser.Dom.focus "transfers-filters-date-input"
                        |> Task.attempt (\_ -> NoOp)
                    )

        ClickedClearTransfersFiltersDate ->
            let
                oldFiltersBeingEdited =
                    model.transfersFiltersBeingEdited

                oldFilters =
                    oldFiltersBeingEdited.filters
            in
            { model
                | transfersFiltersBeingEdited =
                    { oldFiltersBeingEdited
                        | filters = { oldFilters | date = Nothing }
                    }
            }
                |> UR.init

        GotTransfersFiltersProfileSummaryMsg subMsg ->
            let
                oldFiltersBeingEdited =
                    model.transfersFiltersBeingEdited
            in
            { model
                | transfersFiltersBeingEdited =
                    { oldFiltersBeingEdited
                        | otherAccountProfileSummary =
                            Profile.Summary.update subMsg oldFiltersBeingEdited.otherAccountProfileSummary
                    }
            }
                |> UR.init

        ClickedClearTransfersFiltersUser ->
            let
                oldFiltersBeingEdited =
                    model.transfersFiltersBeingEdited

                oldFilters =
                    oldFiltersBeingEdited.filters
            in
            { model
                | transfersFiltersBeingEdited =
                    { oldFiltersBeingEdited
                        | filters = { oldFilters | otherAccount = Nothing }
                        , otherAccountInput = ""
                    }
            }
                |> UR.init

        TransfersFiltersOtherAccountSelectMsg subMsg ->
            let
                ( updated, cmd ) =
                    Select.update (selectConfiguration loggedIn.shared)
                        subMsg
                        model.transfersFiltersBeingEdited.otherAccountState

                oldTransfersFiltersBeingEdited =
                    model.transfersFiltersBeingEdited
            in
            { model
                | transfersFiltersBeingEdited =
                    { oldTransfersFiltersBeingEdited
                        | otherAccountState = updated
                    }
            }
                |> UR.init
                |> UR.addCmd cmd

        SelectedTransfersFiltersOtherAccount maybeMinimalProfile ->
            let
                oldTransfersFiltersBeingEdited =
                    model.transfersFiltersBeingEdited

                oldFilters =
                    oldTransfersFiltersBeingEdited.filters
            in
            { model
                | transfersFiltersBeingEdited =
                    { oldTransfersFiltersBeingEdited
                        | filters =
                            { oldFilters
                                | otherAccount = maybeMinimalProfile
                            }
                    }
            }
                |> UR.init

        ClickedApplyTransfersFilters ->
            case loggedIn.selectedCommunity of
                RemoteData.Success community ->
                    let
                        newModel =
                            { model
                                | transfersFilters = model.transfersFiltersBeingEdited.filters
                                , showTransferFiltersModal = False
                                , transfers = LoadingGraphql Nothing
                            }
                    in
                    newModel
                        |> UR.init
                        |> UR.addCmd (fetchTransfers loggedIn community Nothing newModel)

                _ ->
                    model
                        |> UR.init
                        |> UR.logImpossible msg
                            "Applied filters on transfer list, but community wasn't loaded"
                            (Just loggedIn.accountName)
                            { moduleName = "Page.Dashboard", function = "update" }
                            []

        ClickedTransferCard transferId ->
            model
                |> UR.init
                |> UR.addCmd (Route.pushUrl loggedIn.shared.navKey (Route.ViewTransfer transferId))

        ClickedSupportUsButton ->
            { model | showModalRequestingSponsor = True }
                |> UR.init

        CreateInvite ->
            case model.balance of
                RemoteData.Success (Just b) ->
                    UR.init
                        { model | inviteModalStatus = InviteModalLoading }
                        |> UR.addCmd
                            (CompletedInviteCreation
                                |> Api.communityInvite loggedIn.shared b.asset.symbol loggedIn.accountName
                            )

                _ ->
                    UR.init model
                        |> UR.logImpossible msg
                            "Created invitation, but balance wasn't loaded"
                            (Just loggedIn.accountName)
                            { moduleName = "Page.Dashboard", function = "update" }
                            []

        GotContactMsg subMsg ->
            case LoggedIn.profile loggedIn of
                Just userProfile ->
                    let
                        ( contactModel, cmd, contactResponse ) =
                            Contact.update subMsg
                                model.contactModel
                                loggedIn.shared
                                loggedIn.authToken
                                userProfile.contacts

                        addContactResponse model_ =
                            case contactResponse of
                                Contact.NotAsked ->
                                    model_
                                        |> UR.init

                                Contact.WithError errorMessage ->
                                    { model_ | showContactModal = False }
                                        |> UR.init
                                        |> UR.addExt (LoggedIn.ShowFeedback Feedback.Failure errorMessage)

                                Contact.WithContacts successMessage contacts _ ->
                                    let
                                        newProfile =
                                            { userProfile | contacts = contacts }
                                    in
                                    { model_ | showContactModal = False }
                                        |> UR.init
                                        |> UR.addExt (LoggedIn.ShowFeedback Feedback.Success successMessage)
                                        |> UR.addExt
                                            (LoggedIn.ProfileLoaded newProfile
                                                |> LoggedIn.ExternalBroadcast
                                            )
                    in
                    { model | contactModel = contactModel }
                        |> addContactResponse
                        |> UR.addCmd (Cmd.map GotContactMsg cmd)

                Nothing ->
                    model |> UR.init

        ClosedAddContactModal ->
            { model | showContactModal = False }
                |> UR.init

        CloseInviteModal ->
            UR.init
                { model
                    | inviteModalStatus = InviteModalClosed
                    , copied = False
                }

        CompletedInviteCreation (Ok invitationId) ->
            { model | inviteModalStatus = InviteModalLoaded invitationId }
                |> UR.init
                |> UR.addCmd
                    (Browser.Dom.focus "copy-invite-button"
                        |> Task.attempt (\_ -> NoOp)
                    )

        CompletedInviteCreation (Err httpError) ->
            UR.init
                { model | inviteModalStatus = InviteModalFailed (loggedIn.shared.translators.t "community.invite.failed") }
                |> UR.logHttpError msg
                    (Just loggedIn.accountName)
                    "Got an error when creating an invite"
                    { moduleName = "Page.Dashboard", function = "update" }
                    [ Log.contextFromCommunity loggedIn.selectedCommunity ]
                    httpError

        CopyToClipboard elementId ->
            model
                |> UR.init
                |> UR.addPort
                    { responseAddress = CopiedToClipboard
                    , responseData = Encode.null
                    , data =
                        Encode.object
                            [ ( "id", Encode.string elementId )
                            , ( "name", Encode.string "copyToClipboard" )
                            ]
                    }

        CopiedToClipboard ->
            { model | copied = True }
                |> UR.init

<<<<<<< HEAD
=======
        ToggleAnalysisSorting ->
            let
                newModel =
                    { model
                        | analysisFilter =
                            case model.analysisFilter of
                                ASC ->
                                    DESC

                                DESC ->
                                    ASC
                        , analysis = LoadingGraphql Nothing
                    }

                fetchCmd =
                    case loggedIn.selectedCommunity of
                        RemoteData.Success community ->
                            fetchAvailableAnalysis loggedIn Nothing newModel.analysisFilter community

                        _ ->
                            Cmd.none
            in
            newModel
                |> UR.init
                |> UR.addCmd fetchCmd

        ClosedModalRequestingSponsor ->
            let
                newModel =
                    { model | showModalRequestingSponsor = False }
            in
            { newModel | showContactModal = shouldShowContactModal loggedIn newModel }
                |> UR.init

>>>>>>> 97cb118e


-- HELPERS


shouldShowContactModal : LoggedIn.Model -> Model -> Bool
shouldShowContactModal loggedIn model =
    case loggedIn.profile of
        RemoteData.Success profile ->
            let
                addContactLimitDate =
                    -- 01/01/2022
                    1641006000000

                showContactModalFromDate =
                    addContactLimitDate - Time.posixToMillis loggedIn.shared.now > 0
            in
            showContactModalFromDate
                && List.isEmpty profile.contacts
                && not model.showModalRequestingSponsor

        _ ->
            False


fetchBalance : Shared -> Eos.Name -> Community.Model -> Cmd Msg
fetchBalance shared accountName community =
    Api.getBalances shared
        accountName
        (Result.map
            (\balances ->
                let
                    maybeBalance =
                        List.find (.asset >> .symbol >> (==) community.symbol) balances
                in
                case maybeBalance of
                    Just b ->
                        Just b

                    Nothing ->
                        List.head balances
            )
            >> CompletedLoadBalance
        )


fetchTransfers : LoggedIn.Model -> Community.Model -> Maybe String -> Model -> Cmd Msg
fetchTransfers loggedIn community maybeCursor model =
    Api.Graphql.query loggedIn.shared
        (Just loggedIn.authToken)
        (Transfer.transfersUserQuery
            loggedIn.accountName
            (\args ->
                { args
                    | first = Present 10
                    , after = OptionalArgument.fromMaybe maybeCursor
                    , filter =
                        Present
                            { communityId = Present (Eos.symbolToString community.symbol)
                            , date =
                                model.transfersFilters.date
                                    |> Maybe.map (Date.toIsoString >> Cambiatus.Scalar.Date)
                                    |> OptionalArgument.fromMaybe
                            , direction =
                                case ( model.transfersFilters.direction, model.transfersFilters.otherAccount ) of
                                    ( Nothing, Nothing ) ->
                                        Absent

                                    _ ->
                                        Present
                                            { direction = OptionalArgument.fromMaybe model.transfersFilters.direction
                                            , otherAccount =
                                                model.transfersFilters.otherAccount
                                                    |> Maybe.map (.account >> Eos.nameToString)
                                                    |> OptionalArgument.fromMaybe
                                            }
                            }
                }
            )
        )
        CompletedLoadUserTransfers


fetchAvailableAnalysis : LoggedIn.Model -> Maybe String -> Direction -> Community.Model -> Cmd Msg
fetchAvailableAnalysis { shared, authToken } maybeCursor direction community =
    let
        arg =
            { communityId = Eos.symbolToString community.symbol
            }

        optionalArguments =
            \a ->
                { a
                    | first =
                        case maybeCursor of
                            Just _ ->
                                Present 1

                            Nothing ->
                                Present 5
                    , after =
                        case maybeCursor of
                            Nothing ->
                                Absent

                            Just "" ->
                                Absent

                            Just cursor ->
                                Present cursor
                    , filter =
                        (\claimsFilter ->
                            { claimsFilter
                                | direction =
                                    Present Cambiatus.Enum.Direction.Desc
                            }
                        )
                            |> Cambiatus.InputObject.buildClaimsFilter
                            |> Present
                }
    in
    Api.Graphql.query shared
        (Just authToken)
        (Cambiatus.Query.pendingClaims optionalArguments
            arg
            (Claim.claimPaginatedSelectionSet shared.now)
        )
        ClaimsLoaded


receiveBroadcast : LoggedIn.BroadcastMsg -> Maybe Msg
receiveBroadcast broadcastMsg =
    case broadcastMsg of
        LoggedIn.CommunityLoaded community ->
            Just (CompletedLoadCommunity community)

        _ ->
            Nothing


jsAddressToMsg : List String -> Value -> Maybe Msg
jsAddressToMsg addr val =
    case addr of
        "CopiedToClipboard" :: _ ->
            Just CopiedToClipboard

        _ ->
            Nothing


msgToString : Msg -> List String
msgToString msg =
    case msg of
        NoOp ->
            [ "NoOp" ]

        CompletedLoadCommunity _ ->
            [ "CompletedLoadCommunity" ]

        CompletedLoadBalance result ->
            [ "CompletedLoadBalance", UR.resultToString result ]

        CompletedLoadUserTransfers result ->
            [ "CompletedLoadUserTransfers", UR.remoteDataToString result ]

        ClaimsLoaded result ->
            [ "ClaimsLoaded", UR.remoteDataToString result ]

        GotTransferCardProfileSummaryMsg _ _ ->
            [ "GotTransferCardProfileSummaryMsg" ]

        RequestedMoreTransfers ->
            [ "RequestedMoreTransfers" ]

        ClickedOpenTransferFilters ->
            [ "ClickedOpenTransferFilters" ]

        ClosedTransfersFilters ->
            [ "ClosedTransfersFilters" ]

        SelectedTransfersDirection _ ->
            [ "SelectedTransfersDirection" ]

        TransfersFiltersDatePickerMsg _ ->
            [ "TransfersFiltersDatePickerMsg" ]

        ClickedTransfersFiltersCalendar ->
            [ "ClickedTransfersFiltersCalendar" ]

        ClickedClearTransfersFiltersDate ->
            [ "ClickedClearTransfersFiltersDate" ]

        GotTransfersFiltersProfileSummaryMsg subMsg ->
            "GotTransfersFiltersProfileSummaryMsg" :: Profile.Summary.msgToString subMsg

        ClickedClearTransfersFiltersUser ->
            [ "ClickedClearTransfersFiltersUser" ]

        TransfersFiltersOtherAccountSelectMsg _ ->
            [ "TransfersFiltersOtherAccountSelectMsg" ]

        SelectedTransfersFiltersOtherAccount _ ->
            [ "SelectedTransfersFiltersOtherAccount" ]

        ClickedApplyTransfersFilters ->
            [ "ClickedApplyTransfersFilters" ]

        ClickedTransferCard _ ->
            [ "ClickedTransferCard" ]

        ClickedSupportUsButton ->
            [ "ClickedSupportUsButton" ]

        CreateInvite ->
            [ "CreateInvite" ]

        GotContactMsg _ ->
            [ "GotContactMsg" ]

        ClosedAddContactModal ->
            [ "ClosedAddContactModal" ]

        CloseInviteModal ->
            [ "CloseInviteModal" ]

        CompletedInviteCreation _ ->
            [ "CompletedInviteCreation" ]

        CopyToClipboard _ ->
            [ "CopyToClipboard" ]

        CopiedToClipboard ->
<<<<<<< HEAD
            [ "CopiedToClipboard" ]
=======
            [ "CopiedToClipboard" ]

        ToggleAnalysisSorting ->
            [ "ToggleAnalysisSorting" ]

        ClosedModalRequestingSponsor ->
            [ "ClosedModalRequestingSponsor" ]
>>>>>>> 97cb118e
<|MERGE_RESOLUTION|>--- conflicted
+++ resolved
@@ -12,11 +12,8 @@
 import Api
 import Api.Graphql
 import Api.Relay
-<<<<<<< HEAD
 import Avatar
-=======
 import Browser.Dom
->>>>>>> 97cb118e
 import Cambiatus.Enum.Direction
 import Cambiatus.Enum.TransferDirectionValue as TransferDirectionValue exposing (TransferDirectionValue)
 import Cambiatus.InputObject
@@ -30,13 +27,8 @@
 import Eos.Account as Eos
 import Graphql.Http
 import Graphql.OptionalArgument as OptionalArgument exposing (OptionalArgument(..))
-<<<<<<< HEAD
 import Html exposing (Html, a, br, button, div, h1, hr, img, li, p, span, strong, text, ul)
 import Html.Attributes exposing (class, classList, id, src, style, tabindex)
-=======
-import Html exposing (Html, a, button, div, h1, img, p, span, text)
-import Html.Attributes exposing (class, classList, id, src, tabindex)
->>>>>>> 97cb118e
 import Html.Events exposing (onClick)
 import Http
 import Icons
@@ -93,7 +85,6 @@
 type alias Model =
     { balance : RemoteData Http.Error (Maybe Balance)
     , analysis : GraphqlStatus (Maybe Claim.Paginated) { claims : List Claim.Model, count : Int }
-    , analysisFilter : Direction
     , lastSocket : String
     , transfers : GraphqlStatus (Maybe QueryTransfers) (List ( Transfer, Profile.Summary.Model ))
     , transfersFilters : TransfersFilters
@@ -144,7 +135,6 @@
 initModel shared =
     { balance = RemoteData.NotAsked
     , analysis = LoadingGraphql Nothing
-    , analysisFilter = initAnalysisFilter
     , lastSocket = ""
     , transfers = LoadingGraphql Nothing
     , transfersFilters = initTransfersFilters
@@ -165,11 +155,6 @@
     }
 
 
-initAnalysisFilter : Direction
-initAnalysisFilter =
-    DESC
-
-
 initTransfersFilters : TransfersFilters
 initTransfersFilters =
     { date = Nothing
@@ -198,10 +183,6 @@
     | InviteModalLoaded String
 
 
-type Direction
-    = DESC
-
-
 
 -- VIEW
 
@@ -229,28 +210,10 @@
                             List.any ((==) loggedIn.accountName) community.validators
                     in
                     div []
-<<<<<<< HEAD
                         [ div [ class "container mx-auto my-8 px-4 lg:grid lg:grid-cols-3 lg:gap-7" ]
                             [ viewWelcomeCard loggedIn community balance
                             , if community.hasObjectives && isValidator then
                                 viewActionsForAnalysisCard loggedIn model
-=======
-                        [ div [ class "container mx-auto px-4" ]
-                            [ viewHeader loggedIn community isCommunityAdmin
-                            , div
-                                [ class "grid mb-10 md:grid-cols-2 md:gap-6" ]
-                                [ div [ class "w-full" ]
-                                    [ viewBalance loggedIn community balance
-                                    , div [ class "mt-6 flex space-x-6" ]
-                                        [ viewMyClaimsCard loggedIn
-                                        , viewMyOffersCard loggedIn
-                                        ]
-                                    ]
-                                , viewTransfers loggedIn model False
-                                ]
-                            , if areObjectivesEnabled && List.any (\account -> account == loggedIn.accountName) community.validators then
-                                viewAnalysisList loggedIn model
->>>>>>> 97cb118e
 
                               else
                                 text ""
@@ -268,29 +231,6 @@
     { title = t "menu.dashboard"
     , content = content
     }
-
-
-<<<<<<< HEAD
-=======
-viewHeader : LoggedIn.Model -> Community.Model -> Bool -> Html Msg
-viewHeader loggedIn community isCommunityAdmin =
-    div [ class "flex inline-block text-gray-900 font-light mt-6 mb-5 md:text-heading" ]
-        [ div []
-            [ text (loggedIn.shared.translators.t "menu.my_communities")
-            , span [ class "text-indigo-500 font-medium" ]
-                [ text community.name
-                ]
-            ]
-        , if isCommunityAdmin then
-            a
-                [ Route.href Route.CommunitySettings
-                , class "ml-auto"
-                ]
-                [ Icons.settings ]
-
-          else
-            text ""
-        ]
 
 
 viewNewTag : Shared -> Html msg
@@ -332,7 +272,6 @@
         |> Modal.toHtml
 
 
->>>>>>> 97cb118e
 addContactModal : Shared -> Model -> Html Msg
 addContactModal shared ({ contactModel } as model) =
     let
@@ -340,17 +279,14 @@
             shared.translators.t s
                 |> text
 
-<<<<<<< HEAD
         header =
-            div [ class "mt-4" ]
+            div []
                 [ p [ class "inline bg-purple-100 text-white rounded-full py-0.5 px-2 text-sm uppercase" ]
                     [ text_ "contact_modal.new" ]
                 , p [ class "text-lg font-bold mt-2" ]
                     [ text_ "contact_modal.title" ]
                 ]
 
-=======
->>>>>>> 97cb118e
         form =
             Contact.view shared.translators contactModel
                 |> Html.map GotContactMsg
@@ -359,10 +295,9 @@
         { closeMsg = ClosedAddContactModal
         , isVisible = model.showContactModal
         }
-        |> Modal.withHeaderElement (viewNewTag shared)
+        |> Modal.withHeaderElement header
         |> Modal.withBody
-            [ p [ class "text-heading font-bold mt-2" ] [ text_ "contact_modal.title" ]
-            , img [ class "mx-auto mt-10", src "/images/girl-with-phone.svg" ] []
+            [ img [ class "mx-auto mt-10", src "/images/girl-with-phone.svg" ] []
             , form
             , p [ class "text-sm text-center uppercase my-4" ]
                 [ text_ "contact_modal.footer" ]
@@ -486,201 +421,6 @@
         |> Modal.toHtml
 
 
-<<<<<<< HEAD
-=======
-viewAnalysisList : LoggedIn.Model -> Model -> Html Msg
-viewAnalysisList loggedIn model =
-    let
-        text_ s =
-            text <| loggedIn.shared.translators.t s
-
-        isVoted : List ClaimStatus -> Bool
-        isVoted claims =
-            List.all
-                (\c ->
-                    case c of
-                        ClaimVoted _ ->
-                            True
-
-                        _ ->
-                            False
-                )
-                claims
-    in
-    case model.analysis of
-        LoadingGraphql _ ->
-            div [ class "md:mb-40 md:mt-10" ] [ Page.fullPageLoading loggedIn.shared ]
-
-        LoadedGraphql claims _ ->
-            div [ class "w-full flex mb-10 md:mb-40" ]
-                [ div
-                    [ class "w-full" ]
-                    [ div [ class "flex justify-between text-gray-600 text-heading font-light flex mt-4 mb-4" ]
-                        [ div [ class "flex flex-wrap mr-4" ]
-                            [ div [ class "text-indigo-500 mr-2 font-medium" ]
-                                [ text_ "dashboard.analysis.title.1"
-                                ]
-                            , text_ "dashboard.analysis.title.2"
-                            ]
-                        , div [ class "flex xs-max:flex-col xs-max:space-x-0 justify-between space-x-4" ]
-                            [ button
-                                [ class "w-full button button-secondary"
-                                , onClick ToggleAnalysisSorting
-                                ]
-                                [ Icons.sortDirection ""
-                                ]
-                            , a
-                                [ class "button button-secondary font-medium "
-                                , Route.href Route.Analysis
-                                ]
-                                [ text_ "dashboard.analysis.all" ]
-                            ]
-                        ]
-                    , if isVoted claims then
-                        div [ class "flex flex-col w-full items-center justify-center px-3 py-12 my-2 rounded-lg bg-white" ]
-                            [ img [ src "/images/not_found.svg", class "object-contain h-32 mb-3" ] []
-                            , p [ class "flex text-body text-gray-600" ]
-                                [ p [ class "font-bold" ] [ text_ "dashboard.analysis.empty.1" ]
-                                , text_ "dashboard.analysis.empty.2"
-                                ]
-                            , p [ class "text-body text-gray-600" ] [ text_ "dashboard.analysis.empty.3" ]
-                            ]
-
-                      else
-                        let
-                            pendingClaims =
-                                List.map3 (viewAnalysis loggedIn)
-                                    model.profileSummaries
-                                    (List.range 0 (List.length claims))
-                                    claims
-                        in
-                        div [ class "flex flex-wrap -mx-2" ] <|
-                            List.append pendingClaims
-                                [ viewVoteConfirmationModal loggedIn model ]
-                    ]
-                ]
-
-        FailedGraphql err ->
-            div [ class "md:mb-40 md:mt-10" ] [ Page.fullPageGraphQLError "Failed load" err ]
-
-
-viewVoteConfirmationModal : LoggedIn.Model -> Model -> Html Msg
-viewVoteConfirmationModal loggedIn { claimModalStatus } =
-    let
-        viewVoteModal claimId isApproving isLoading =
-            Claim.viewVoteClaimModal
-                loggedIn.shared.translators
-                { voteMsg = VoteClaim
-                , closeMsg = ClaimMsg 0 Claim.CloseClaimModals
-                , claimId = claimId
-                , isApproving = isApproving
-                , isInProgress = isLoading
-                }
-    in
-    case claimModalStatus of
-        Claim.VoteConfirmationModal claimId vote ->
-            viewVoteModal claimId vote False
-
-        Claim.Loading claimId vote ->
-            viewVoteModal claimId vote True
-
-        Claim.PhotoModal claim ->
-            Claim.viewPhotoModal loggedIn claim
-                |> Html.map (ClaimMsg 0)
-
-        Claim.Closed ->
-            text ""
-
-
-viewAnalysis : LoggedIn.Model -> Claim.ClaimProfileSummaries -> Int -> ClaimStatus -> Html Msg
-viewAnalysis loggedIn profileSummaries claimIndex claimStatus =
-    case claimStatus of
-        ClaimLoaded claim ->
-            Claim.viewClaimCard loggedIn profileSummaries claim
-                |> Html.map (ClaimMsg claimIndex)
-
-        ClaimLoading _ ->
-            div [ class "w-full md:w-1/2 lg:w-1/3 xl:w-1/4 px-2 mb-4" ]
-                [ div [ class "rounded-lg bg-white h-56 my-2 pt-8" ]
-                    [ Page.fullPageLoading loggedIn.shared ]
-                ]
-
-        ClaimVoted _ ->
-            text ""
-
-        ClaimVoteFailed claim ->
-            Claim.viewClaimCard loggedIn profileSummaries claim
-                |> Html.map (ClaimMsg claimIndex)
-
-
-viewTransfers : LoggedIn.Model -> Model -> Bool -> Html Msg
-viewTransfers loggedIn model isMobile =
-    let
-        t =
-            loggedIn.shared.translators.t
-
-        outerContainer children =
-            if isMobile then
-                div [ class "w-full bg-white md:hidden" ]
-                    [ div [ class "container mx-auto" ]
-                        children
-                    ]
-
-            else
-                div [ class "w-full bg-white hidden md:flex md:flex-col md:rounded" ]
-                    children
-    in
-    outerContainer
-        [ div [ class "flex justify-between items-center p-4 pb-0" ]
-            [ p [ class "text-heading" ]
-                [ span [ class "text-gray-900 font-light" ] [ text <| t "transfer.transfers_latest" ]
-                , text " "
-                , span [ class "text-indigo-500 font-medium" ] [ text <| t "transfer.transfers" ]
-                ]
-            , button
-                [ class "flex text-heading lowercase text-indigo-500 rounded ring-offset-2 focus:outline-none focus:ring"
-                , onClick ClickedOpenTransferFilters
-                ]
-                [ text <| t "all_analysis.filter.title"
-                , Icons.arrowDown "fill-current"
-                ]
-            ]
-        , case model.transfers of
-            LoadingGraphql Nothing ->
-                Page.viewCardEmpty
-                    [ div [ class "text-gray-900 text-sm" ]
-                        [ text <| t "menu.loading" ]
-                    ]
-
-            FailedGraphql _ ->
-                Page.viewCardEmpty
-                    [ div [ class "text-gray-900 text-sm" ]
-                        [ text (t "transfer.loading_error") ]
-                    ]
-
-            LoadedGraphql [] _ ->
-                Page.viewCardEmpty
-                    [ div [ class "text-gray-900 text-sm" ]
-                        [ text (t "transfer.no_transfers_yet") ]
-                    ]
-
-            LoadingGraphql (Just transfers) ->
-                viewTransferList loggedIn
-                    model
-                    transfers
-                    Nothing
-                    { isLoading = True, isMobile = isMobile }
-
-            LoadedGraphql transfers maybePageInfo ->
-                viewTransferList loggedIn
-                    model
-                    transfers
-                    maybePageInfo
-                    { isLoading = False, isMobile = isMobile }
-        ]
-
-
->>>>>>> 97cb118e
 viewTransferList :
     LoggedIn.Model
     -> Model
@@ -688,11 +428,7 @@
     -> Maybe Api.Relay.PageInfo
     -> Bool
     -> Html Msg
-<<<<<<< HEAD
-viewTransferList loggedIn transfers maybePageInfo isLoading =
-=======
-viewTransferList loggedIn model transfers maybePageInfo { isLoading, isMobile } =
->>>>>>> 97cb118e
+viewTransferList loggedIn model transfers maybePageInfo isLoading =
     let
         addLoading transfers_ =
             if isLoading then
@@ -702,7 +438,6 @@
             else
                 transfers_
 
-<<<<<<< HEAD
         infiniteList isMobile_ =
             View.Components.infiniteList
                 { onRequestedItems =
@@ -739,13 +474,8 @@
     in
     container
         [ tabindex -1
-=======
-            else
-                View.Components.TrackSelf
-        }
-        [ class "pb-6 divide-y flex-grow w-full flex-basis-0 md:px-4"
+        , class "w-full"
         , classList [ ( "md:overflow-y-hidden", hasModalsOpen model ) ]
->>>>>>> 97cb118e
         ]
         (transfers
             |> List.groupWhile
@@ -843,7 +573,7 @@
                     [ { amount = transfer.value
                       , symbol = transfer.community.symbol
                       }
-                        |> Eos.assetToString
+                        |> Eos.assetToString loggedIn.shared.translators
                         |> text
                     ]
                 ]
@@ -999,13 +729,8 @@
         |> Modal.toHtml
 
 
-<<<<<<< HEAD
 viewWelcomeCard : LoggedIn.Model -> Community.Model -> Balance -> Html Msg
 viewWelcomeCard ({ shared } as loggedIn) community balance =
-=======
-viewBalance : LoggedIn.Model -> Community.Model -> Balance -> Html Msg
-viewBalance ({ shared } as loggedIn) community balance =
->>>>>>> 97cb118e
     let
         { t, tr } =
             shared.translators
@@ -1029,7 +754,6 @@
                     ]
                 ]
     in
-<<<<<<< HEAD
     div
         [ class "relative"
         , classList [ ( "md:animate-fade-in-from-above-lg md:motion-reduce:animate-none", not loggedIn.hasSeenDashboard ) ]
@@ -1037,23 +761,13 @@
         [ h1 [ class "text-gray-333 mb-4" ]
             [ text_ "menu.my_communities"
             , strong [] [ text community.name ]
-=======
-    div [ class "bg-white rounded p-4 md:p-6" ]
-        [ p [ class "input-label" ] [ text_ "account.my_wallet.balances.current" ]
-        , p [ class "text-indigo-500 mt-3" ]
-            [ span [ class "font-bold text-3xl" ]
-                [ text <| Eos.formatSymbolAmount shared.translators balance.asset.symbol balance.asset.amount ]
-            , text " "
-            , span [] [ text <| Eos.symbolToSymbolCodeString balance.asset.symbol ]
->>>>>>> 97cb118e
             ]
         , div
             [ class "bg-white rounded flex flex-col pt-4 pb-2"
             ]
-<<<<<<< HEAD
             [ div [ class "flex flex-col px-4 pb-6 border-b border-gray-100" ]
                 [ span [ class "text-green text-xl font-bold text-center" ]
-                    [ text (Eos.formatSymbolAmount balance.asset.symbol balance.asset.amount) ]
+                    [ text (Eos.formatSymbolAmount shared.translators balance.asset.symbol balance.asset.amount) ]
                 , span [ class "text-gray-900 text-sm font-bold uppercase text-center" ]
                     [ text (tr "dashboard.your_balance" [ ( "symbol", Eos.symbolToSymbolCodeString community.symbol ) ]) ]
                 , div [ class "flex space-x-4 mt-4" ]
@@ -1062,33 +776,17 @@
                         , Route.href (Route.Transfer Nothing)
                         ]
                         [ text_ "dashboard.transfer" ]
-
-                    -- TODO - Add "Support us" button
+                    , case community.contributionConfiguration |> Maybe.andThen .paypalAccount of
+                        Just _ ->
+                            button
+                                [ class "button button-secondary w-full"
+                                , onClick ClickedSupportUsButton
+                                ]
+                                [ text_ "community.index.support_us" ]
+
+                        _ ->
+                            text ""
                     ]
-=======
-            [ text_ "dashboard.transfer" ]
-        , case community.contributionConfiguration |> Maybe.andThen .paypalAccount of
-            Just _ ->
-                button
-                    [ class "button button-secondary w-full mt-4"
-                    , onClick ClickedSupportUsButton
-                    ]
-                    [ text_ "community.index.support_us" ]
-
-            Nothing ->
-                text ""
-        , div [ class "flex flex-col divide-y divide-y-gray-500 mt-2 md:mt-6" ]
-            [ a
-                [ class "w-full flex items-center justify-between text-gray-900 py-5"
-                , Route.href Route.Community
-                ]
-                [ text <| shared.translators.tr "dashboard.explore" [ ( "symbol", Eos.symbolToSymbolCodeString balance.asset.symbol ) ]
-                , Icons.arrowDown "-rotate-90"
-                ]
-            , button
-                [ class "w-full flex items-center justify-between text-gray-900 py-5"
-                , onClick CreateInvite
->>>>>>> 97cb118e
                 ]
             , ul [ class "px-4 pt-2 divide-y divide-y-gray-100" ]
                 [ listItem Icons.cambiatusCoin
@@ -1119,25 +817,21 @@
 
                   else
                     text ""
-
-                -- TODO - Add "My contributions" listItem
+                , case loggedIn.contributionCount of
+                    RemoteData.Success contributionCount ->
+                        if contributionCount > 0 then
+                            listItem Icons.heartStroke
+                                "w-5 h-5"
+                                (t "dashboard.my_contributions")
+                                a
+                                [ Route.href (Route.ProfileContributions loggedIn.accountName) ]
+
+                        else
+                            text ""
+
+                    _ ->
+                        text ""
                 ]
-            , case loggedIn.contributionCount of
-                RemoteData.Success contributionCount ->
-                    if contributionCount > 0 then
-                        a
-                            [ class "w-full flex items-center justify-between text-gray-900 py-5"
-                            , Route.href (Route.ProfileContributions loggedIn.accountName)
-                            ]
-                            [ text_ "dashboard.my_contributions"
-                            , Icons.arrowDown "-rotate-90"
-                            ]
-
-                    else
-                        text ""
-
-                _ ->
-                    text ""
             ]
         , img
             [ class "absolute -top-2 right-2 md:right-4"
@@ -1275,10 +969,10 @@
                         [ text_ "transfer.no_transfers_yet" ]
 
                 LoadingGraphql (Just transfers) ->
-                    viewTransferList loggedIn transfers Nothing True
+                    viewTransferList loggedIn model transfers Nothing True
 
                 LoadedGraphql transfers maybePageInfo ->
-                    viewTransferList loggedIn transfers maybePageInfo False
+                    viewTransferList loggedIn model transfers maybePageInfo False
             ]
         ]
 
@@ -1319,11 +1013,7 @@
     | CompletedInviteCreation (Result Http.Error String)
     | CopyToClipboard String
     | CopiedToClipboard
-<<<<<<< HEAD
-=======
-    | ToggleAnalysisSorting
     | ClosedModalRequestingSponsor
->>>>>>> 97cb118e
 
 
 update : Msg -> Model -> LoggedIn.Model -> UpdateResult
@@ -1361,7 +1051,7 @@
                     , showContactModal = not showModalRequestingSponsor && shouldShowContactModal loggedIn model
                 }
                 |> UR.addCmd (fetchBalance shared accountName community)
-                |> UR.addCmd (fetchAvailableAnalysis loggedIn Nothing model.analysisFilter community)
+                |> UR.addCmd (fetchAvailableAnalysis loggedIn Nothing community)
                 |> UR.addCmd (fetchTransfers loggedIn community Nothing model)
                 |> markSponsorModalAsSeen
 
@@ -1787,34 +1477,6 @@
             { model | copied = True }
                 |> UR.init
 
-<<<<<<< HEAD
-=======
-        ToggleAnalysisSorting ->
-            let
-                newModel =
-                    { model
-                        | analysisFilter =
-                            case model.analysisFilter of
-                                ASC ->
-                                    DESC
-
-                                DESC ->
-                                    ASC
-                        , analysis = LoadingGraphql Nothing
-                    }
-
-                fetchCmd =
-                    case loggedIn.selectedCommunity of
-                        RemoteData.Success community ->
-                            fetchAvailableAnalysis loggedIn Nothing newModel.analysisFilter community
-
-                        _ ->
-                            Cmd.none
-            in
-            newModel
-                |> UR.init
-                |> UR.addCmd fetchCmd
-
         ClosedModalRequestingSponsor ->
             let
                 newModel =
@@ -1823,7 +1485,6 @@
             { newModel | showContactModal = shouldShowContactModal loggedIn newModel }
                 |> UR.init
 
->>>>>>> 97cb118e
 
 
 -- HELPERS
@@ -1907,8 +1568,8 @@
         CompletedLoadUserTransfers
 
 
-fetchAvailableAnalysis : LoggedIn.Model -> Maybe String -> Direction -> Community.Model -> Cmd Msg
-fetchAvailableAnalysis { shared, authToken } maybeCursor direction community =
+fetchAvailableAnalysis : LoggedIn.Model -> Maybe String -> Community.Model -> Cmd Msg
+fetchAvailableAnalysis { shared, authToken } maybeCursor community =
     let
         arg =
             { communityId = Eos.symbolToString community.symbol
@@ -1965,7 +1626,7 @@
 
 
 jsAddressToMsg : List String -> Value -> Maybe Msg
-jsAddressToMsg addr val =
+jsAddressToMsg addr _ =
     case addr of
         "CopiedToClipboard" :: _ ->
             Just CopiedToClipboard
@@ -2056,14 +1717,7 @@
             [ "CopyToClipboard" ]
 
         CopiedToClipboard ->
-<<<<<<< HEAD
             [ "CopiedToClipboard" ]
-=======
-            [ "CopiedToClipboard" ]
-
-        ToggleAnalysisSorting ->
-            [ "ToggleAnalysisSorting" ]
 
         ClosedModalRequestingSponsor ->
-            [ "ClosedModalRequestingSponsor" ]
->>>>>>> 97cb118e
+            [ "ClosedModalRequestingSponsor" ]