--- conflicted
+++ resolved
@@ -143,7 +143,6 @@
     let
         t s =
             I18Next.t loggedIn.shared.translations s
-<<<<<<< HEAD
 
         isCommunityAdmin =
             case model.community of
@@ -152,12 +151,6 @@
 
                 _ ->
                     False
-    in
-    case ( model.balance, loggedIn.profile ) of
-        ( Loading, _ ) ->
-            Page.fullPageLoading
-=======
->>>>>>> 5143f271
 
         content =
             case ( model.balance, loggedIn.profile ) of
@@ -167,36 +160,20 @@
                 ( Failed e, _ ) ->
                     Page.fullPageError (t "dashboard.sorry") e
 
-<<<<<<< HEAD
-        ( Loaded balance, LoggedIn.Loaded profile ) ->
-            div [ class "container mx-auto px-4 mb-10" ]
-                [ div [ class "flex inline-block text-gray-600 font-light mt-6 mb-4" ]
-                    [ div []
-                        [ text (t "menu.my_communities")
-                        , span [ class "text-indigo-500 font-medium" ]
-                            [ text (profile.userName |> Maybe.withDefault (Eos.nameToString profile.account))
-                            ]
-                        ]
-                    , if isCommunityAdmin then
-                        a [ Route.href (Route.CommunitySettings loggedIn.selectedCommunity), class "ml-auto" ] [ Icons.settings ]
-
-                      else
-                        div [] []
-                    ]
-                , viewBalance loggedIn model balance
-                , viewAnalysisList loggedIn profile model
-                , viewTransfers loggedIn model
-                , viewAnalysisModal loggedIn model
-                , viewInvitationModal loggedIn model
-                ]
-=======
                 ( Loaded balance, LoggedIn.Loaded profile ) ->
                     div [ class "container mx-auto px-4 mb-10" ]
-                        [ div [ class "inline-block text-gray-600 font-light mt-6 mb-4" ]
-                            [ text (t "menu.my_communities")
-                            , span [ class "text-indigo-500 font-medium" ]
-                                [ text (profile.userName |> Maybe.withDefault (Eos.nameToString profile.account))
+                        [ div [ class "flex inline-block text-gray-600 font-light mt-6 mb-4" ]
+                            [ div []
+                                [ text (t "menu.my_communities")
+                                , span [ class "text-indigo-500 font-medium" ]
+                                    [ text (profile.userName |> Maybe.withDefault (Eos.nameToString profile.account))
+                                    ]
                                 ]
+                            , if isCommunityAdmin then
+                                a [ Route.href (Route.CommunitySettings loggedIn.selectedCommunity), class "ml-auto" ] [ Icons.settings ]
+
+                              else
+                                div [] []
                             ]
                         , viewBalance loggedIn model balance
                         , viewAnalysisList loggedIn profile model
@@ -204,7 +181,6 @@
                         , viewAnalysisModal loggedIn model
                         , viewInvitationModal loggedIn model
                         ]
->>>>>>> 5143f271
 
                 ( _, _ ) ->
                     Page.fullPageNotFound (t "dashboard.sorry") ""
