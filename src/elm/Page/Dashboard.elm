module Page.Dashboard exposing
    ( Model
    , Msg(..)
    , init
    , jsAddressToMsg
    , msgToString
    , receiveBroadcast
    , subscriptions
    , update
    , view
    )

import Api
import Api.Graphql
import Api.Relay
import Cambiatus.Enum.Direction
import Cambiatus.Query
import Claim
import Community exposing (Balance)
import Eos
import Eos.Account as Eos
import Eos.EosError as EosError
import FormatNumber
import FormatNumber.Locales exposing (usLocale)
import Graphql.Http
import Graphql.OptionalArgument exposing (OptionalArgument(..))
import Html exposing (Html, a, button, div, img, input, p, span, text)
import Html.Attributes exposing (class, classList, id, src, style, type_, value)
import Html.Events exposing (onClick)
import Http
import Icons
import Json.Decode as Decode exposing (Value)
import Json.Encode as Encode
import List.Extra as List
import Page
import RemoteData exposing (RemoteData)
import Route
import Session.LoggedIn as LoggedIn
import Session.Shared exposing (Shared)
import Shop
import Transfer exposing (QueryTransfers, Transfer)
import UpdateResult as UR
import Url
import View.Feedback as Feedback
import View.Modal as Modal



-- INIT


init : LoggedIn.Model -> ( Model, Cmd Msg )
init ({ shared, accountName, authToken } as loggedIn) =
    ( initModel
    , Cmd.batch
        [ fetchTransfers shared accountName authToken
        , LoggedIn.maybeInitWith CompletedLoadCommunity .selectedCommunity loggedIn
        ]
    )



-- SUBSCRIPTIONS


subscriptions : Model -> Sub Msg
subscriptions _ =
    Sub.batch []



-- MODEL


type alias Model =
    { balance : RemoteData Http.Error (Maybe Balance)
    , analysis : GraphqlStatus (Maybe Claim.Paginated) (List ClaimStatus)
    , analysisFilter : Direction
    , lastSocket : String
    , transfers : GraphqlStatus (Maybe QueryTransfers) (List Transfer)
    , inviteModalStatus : InviteModalStatus
    , claimModalStatus : Claim.ModalStatus
    , copied : Bool
    }


initModel : Model
initModel =
    { balance = RemoteData.NotAsked
    , analysis = LoadingGraphql
    , analysisFilter = initAnalysisFilter
    , lastSocket = ""
    , transfers = LoadingGraphql
    , inviteModalStatus = InviteModalClosed
    , claimModalStatus = Claim.Closed
    , copied = False
    }


initAnalysisFilter : Direction
initAnalysisFilter =
    DESC


type GraphqlStatus err a
    = LoadingGraphql
    | LoadedGraphql a (Maybe Api.Relay.PageInfo)
    | FailedGraphql (Graphql.Http.Error err)


type ClaimStatus
    = ClaimLoaded Claim.Model
    | ClaimLoading Claim.Model
    | ClaimVoted Claim.Model
    | ClaimVoteFailed Claim.Model


type InviteModalStatus
    = InviteModalClosed
    | InviteModalLoading
    | InviteModalFailed String
    | InviteModalLoaded String


type Direction
    = ASC
    | DESC



-- VIEW


view : LoggedIn.Model -> Model -> { title : String, content : Html Msg }
view ({ shared, accountName } as loggedIn) model =
    let
        t =
            shared.translators.t

        isCommunityAdmin =
            case loggedIn.selectedCommunity of
                RemoteData.Success community ->
                    community.creator == accountName

                _ ->
                    False

        areObjectivesEnabled =
            case loggedIn.selectedCommunity of
                RemoteData.Success community ->
                    community.hasObjectives == True

                _ ->
                    False

        content =
            case ( model.balance, loggedIn.selectedCommunity ) of
                ( RemoteData.Loading, _ ) ->
                    Page.fullPageLoading shared

                ( RemoteData.NotAsked, _ ) ->
                    Page.fullPageLoading shared

                ( RemoteData.Failure e, _ ) ->
                    Page.fullPageError (t "dashboard.sorry") e

                ( RemoteData.Success (Just balance), RemoteData.Success community ) ->
                    div [ class "container mx-auto px-4 mb-10" ]
                        [ viewHeader loggedIn community isCommunityAdmin
                        , viewBalance loggedIn model balance
                        , if areObjectivesEnabled && List.any (\account -> account == loggedIn.accountName) community.validators then
                            viewAnalysisList loggedIn model

                          else
                            text ""
                        , viewTransfers loggedIn model
                        , viewInvitationModal loggedIn model
                        ]

                ( RemoteData.Success _, _ ) ->
                    Page.fullPageNotFound (t "dashboard.sorry") ""
    in
    { title = t "menu.dashboard"
    , content = content
    }


viewHeader : LoggedIn.Model -> Community.Model -> Bool -> Html Msg
viewHeader loggedIn community isCommunityAdmin =
    div [ class "flex inline-block text-gray-600 font-light mt-6 mb-5" ]
        [ div []
            [ text (loggedIn.shared.translators.t "menu.my_communities")
            , span [ class "text-indigo-500 font-medium" ]
                [ text community.name
                ]
            ]
        , if isCommunityAdmin then
            a
                [ Route.href Route.CommunitySettings
                , class "ml-auto"
                ]
                [ Icons.settings ]

          else
            text ""
        ]


viewInvitationModal : LoggedIn.Model -> Model -> Html Msg
viewInvitationModal { shared } model =
    let
        t =
            shared.translators.t

        text_ s =
            text (t s)

        protocol =
            case shared.url.protocol of
                Url.Http ->
                    "http://"

                Url.Https ->
                    "https://"

        url invitationId =
            let
                portStr =
                    case shared.url.port_ of
                        Just p ->
                            ":" ++ String.fromInt p

                        Nothing ->
                            ""
            in
            protocol ++ shared.url.host ++ portStr ++ "/invite/" ++ invitationId

        isInviteModalVisible =
            case model.inviteModalStatus of
                InviteModalClosed ->
                    False

                _ ->
                    True

        header =
            t "community.invite.title"

        body =
            case model.inviteModalStatus of
                InviteModalClosed ->
                    []

                InviteModalLoading ->
                    [ div [ class "spinner m-auto" ] [] ]

                InviteModalFailed err ->
                    [ p [ class "text-center text-red" ] [ text err ] ]

                InviteModalLoaded invitationId ->
                    [ div [ class "mt-3 input-label" ]
                        [ text_ "community.invite.label" ]
                    , p [ class "py-2 md:text-heading text-black" ]
                        [ text (url invitationId) ]
                    , input
                        [ type_ "text"
                        , class "absolute opacity-0"
                        , style "left" "-9999em"
                        , id "invitation-id"
                        , value (url invitationId)
                        ]
                        []
                    ]

        footer =
            case model.inviteModalStatus of
                InviteModalLoaded _ ->
                    [ button
                        [ classList
                            [ ( "button-primary", not model.copied )
                            , ( "button-success", model.copied )
                            ]
                        , class "button w-full md:w-48 select-all"
                        , onClick (CopyToClipboard "invitation-id")
                        ]
                        [ if model.copied then
                            text_ "community.invite.copied"

                          else
                            text_ "community.invite.copy"
                        ]
                    ]

                InviteModalFailed _ ->
                    [ button
                        [ class "button button-primary"
                        , onClick CloseInviteModal
                        ]
                        [ text_ "menu.close" ]
                    ]

                _ ->
                    []
    in
    Modal.initWith
        { closeMsg = CloseInviteModal
        , isVisible = isInviteModalVisible
        }
        |> Modal.withHeader header
        |> Modal.withBody body
        |> Modal.withFooter footer
        |> Modal.toHtml


viewAnalysisList : LoggedIn.Model -> Model -> Html Msg
viewAnalysisList loggedIn model =
    let
        text_ s =
            text <| loggedIn.shared.translators.t s

        isVoted : List ClaimStatus -> Bool
        isVoted claims =
            List.all
                (\c ->
                    case c of
                        ClaimVoted _ ->
                            True

                        _ ->
                            False
                )
                claims
    in
    case model.analysis of
        LoadingGraphql ->
            Page.fullPageLoading loggedIn.shared

        LoadedGraphql claims _ ->
            div [ class "w-full flex" ]
                [ div
                    [ class "w-full" ]
                    [ div [ class "flex justify-between text-gray-600 text-2xl font-light flex mt-4 mb-4" ]
                        [ div [ class "flex" ]
                            [ div [ class "text-indigo-500 mr-2 font-medium" ]
                                [ text_ "dashboard.analysis.title.1"
                                ]
                            , text_ "dashboard.analysis.title.2"
                            ]
                        , div [ class "flex justify-between space-x-4" ]
                            [ button
                                [ class "w-full button button-secondary"
                                , onClick ToggleAnalysisSorting
                                ]
                                [ Icons.sortDirection ""
                                ]
                            , a
                                [ class "button button-secondary font-medium "
                                , Route.href Route.Analysis
                                ]
                                [ text_ "dashboard.analysis.all" ]
                            ]
                        ]
                    , if isVoted claims then
                        div [ class "flex flex-col w-full items-center justify-center px-3 py-12 my-2 rounded-lg bg-white" ]
                            [ img [ src "/images/not_found.svg", class "object-contain h-32 mb-3" ] []
                            , p [ class "flex text-body text-gray-600" ]
                                [ p [ class "font-bold" ] [ text_ "dashboard.analysis.empty.1" ]
                                , text_ "dashboard.analysis.empty.2"
                                ]
                            , p [ class "text-body text-gray-600" ] [ text_ "dashboard.analysis.empty.3" ]
                            ]

                      else
                        let
                            pendingClaims =
                                List.map (\c -> viewAnalysis loggedIn c) claims
                        in
                        div [ class "flex flex-wrap -mx-2" ] <|
                            List.append pendingClaims
                                [ viewVoteConfirmationModal loggedIn model ]
                    ]
                ]

        FailedGraphql err ->
            div [] [ Page.fullPageGraphQLError "Failed load" err ]


viewVoteConfirmationModal : LoggedIn.Model -> Model -> Html Msg
viewVoteConfirmationModal loggedIn { claimModalStatus } =
    let
        viewVoteModal claimId isApproving isLoading =
            Claim.viewVoteClaimModal
                loggedIn.shared.translators
                { voteMsg = VoteClaim
                , closeMsg = ClaimMsg Claim.CloseClaimModals
                , claimId = claimId
                , isApproving = isApproving
                , isInProgress = isLoading
                }
    in
    case claimModalStatus of
        Claim.VoteConfirmationModal claimId vote ->
            viewVoteModal claimId vote False

        Claim.Loading claimId vote ->
            viewVoteModal claimId vote True

        Claim.PhotoModal claim ->
            Claim.viewPhotoModal loggedIn claim
                |> Html.map ClaimMsg

        Claim.Closed ->
            text ""


viewAnalysis : LoggedIn.Model -> ClaimStatus -> Html Msg
viewAnalysis loggedIn claimStatus =
    case claimStatus of
        ClaimLoaded claim ->
            Claim.viewClaimCard loggedIn claim
                |> Html.map ClaimMsg

        ClaimLoading _ ->
            div [ class "w-full md:w-1/2 lg:w-1/3 xl:w-1/4 px-2 mb-4" ]
                [ div [ class "rounded-lg bg-white h-56 my-2 pt-8" ]
                    [ Page.fullPageLoading loggedIn.shared ]
                ]

        ClaimVoted _ ->
            text ""

        ClaimVoteFailed claim ->
            Claim.viewClaimCard loggedIn claim
                |> Html.map ClaimMsg


viewTransfers : LoggedIn.Model -> Model -> Html Msg
viewTransfers loggedIn model =
    let
        t =
            loggedIn.shared.translators.t
    in
    div [ class "mt-4" ]
        [ div [ class "text-2xl text-indigo-500 mr-2 font-medium mb-4" ]
            [ text <| t "transfer.last_title"
            ]
        , case model.transfers of
            LoadingGraphql ->
                Page.viewCardEmpty
                    [ div [ class "text-gray-900 text-sm" ]
                        [ text (t "menu.loading") ]
                    ]

            FailedGraphql _ ->
                Page.viewCardEmpty
                    [ div [ class "text-gray-900 text-sm" ]
                        [ text (t "transfer.loading_error") ]
                    ]

            LoadedGraphql [] _ ->
                Page.viewCardEmpty
                    [ div [ class "text-gray-900 text-sm" ]
                        [ text (t "transfer.no_transfers_yet") ]
                    ]

            LoadedGraphql transfers _ ->
                div [ class "rounded-lg bg-white" ]
                    (List.map (\transfer -> viewTransfer loggedIn transfer) transfers)
        ]


viewTransfer : LoggedIn.Model -> Transfer -> Html msg
viewTransfer ({ shared } as loggedIn) transfer =
    let
        isReceive =
            loggedIn.accountName == transfer.to.account

        amount =
            if isReceive then
                transfer.value

            else
                transfer.value * -1

        description =
            if isReceive then
                [ ( "user", Eos.nameToString transfer.from.account )
                , ( "amount", String.fromFloat transfer.value )
                ]
                    |> shared.translators.tr "notifications.transfer.receive"

            else
                [ ( "user", Eos.nameToString transfer.to.account )
                , ( "amount", String.fromFloat transfer.value )
                ]
                    |> shared.translators.tr "notifications.transfer.sent"
    in
    a
        [ class "flex items-start lg:items-center p-4 border-b last:border-b-0"
        , Route.href (Route.ViewTransfer transfer.id)
        ]
        [ div [ class "flex-col flex-grow-1 pl-4" ]
            [ p
                [ class "text-black text-sm leading-relaxed" ]
                [ text description ]
            , p
                [ class "text-gray-900 text-caption uppercase" ]
                [ text (Maybe.withDefault "" transfer.memo) ]
            ]
        , div [ class "flex flex-none pl-4" ]
            (viewAmount amount (Eos.symbolToSymbolCodeString transfer.symbol))
        ]


viewAmount : Float -> String -> List (Html msg)
viewAmount amount symbol =
    let
        amountText =
            FormatNumber.format usLocale amount

        color =
            if amount > 0 then
                "text-green"

            else
                "text-red"
    in
    [ div [ class "text-2xl", class color ] [ text amountText ]
    , div [ class "uppercase text-sm font-thin mt-3 ml-2 font-sans", class color ] [ text symbol ]
    ]


viewBalance : LoggedIn.Model -> Model -> Balance -> Html Msg
viewBalance ({ shared } as loggedIn) _ balance =
    let
        text_ =
            text << shared.translators.t

        symbolText =
            Eos.symbolToSymbolCodeString balance.asset.symbol

        balanceText =
            String.fromFloat balance.asset.amount ++ " "
    in
    div [ class "flex-wrap flex lg:space-x-3" ]
        [ div [ class "flex w-full lg:w-1/3 bg-white rounded h-64 p-4" ]
            [ div [ class "w-full" ]
                ([ div [ class "input-label mb-2" ]
                    [ text_ "account.my_wallet.balances.current" ]
                 , div [ class "flex items-center mb-4" ]
                    [ div [ class "text-indigo-500 font-bold text-3xl" ]
                        [ text balanceText ]
                    , div [ class "text-indigo-500 ml-2" ]
                        [ text symbolText ]
                    ]
                 ]
                    ++ (case loggedIn.selectedCommunity of
                            RemoteData.Success community ->
                                [ a
                                    [ class "button button-primary w-full font-medium mb-2"
                                    , Route.href <| Route.Transfer Nothing
                                    ]
                                    [ text_ "dashboard.transfer" ]
                                , a
                                    [ class "flex w-full items-center justify-between h-12 text-gray-600 border-b"
                                    , Route.href Route.Community
                                    ]
                                    [ text <| shared.translators.tr "dashboard.explore" [ ( "symbol", Eos.symbolToSymbolCodeString community.symbol ) ]
                                    , Icons.arrowDown "rotate--90"
                                    ]
                                ]

                            _ ->
                                []
                       )
                    ++ [ button
                            [ class "flex w-full items-center justify-between h-12 text-gray-600"
                            , onClick CreateInvite
                            ]
                            [ text_ "dashboard.invite", Icons.arrowDown "rotate--90 text-gray-600" ]
                       ]
                )
            ]
        , div [ class "w-full lg:w-1/3 mt-4 lg:mt-0" ]
            [ viewQuickLinks loggedIn
            ]
        ]


viewQuickLinks : LoggedIn.Model -> Html Msg
viewQuickLinks ({ shared } as loggedIn) =
    let
        t =
            shared.translators.t
    in
    div [ class "flex-wrap flex" ]
        [ div [ class "w-1/2 lg:w-full" ]
            [ case RemoteData.map .hasObjectives loggedIn.selectedCommunity of
                RemoteData.Success True ->
                    a
                        [ class "flex flex-wrap mr-2 px-4 py-6 rounded bg-white hover:shadow lg:flex-no-wrap lg:justify-between lg:items-center lg:mb-6 lg:mr-0"
                        , Route.href (Route.ProfileClaims (Eos.nameToString loggedIn.accountName))
                        ]
                        [ div []
                            [ div [ class "w-full mb-4" ] [ Icons.claims "w-8 h-8" ]
                            , p [ class "w-full h-12 lg:h-auto text-gray-600 mb-4 lg:mb-0" ]
                                [ text <| t "dashboard.my_claims.1"
                                , span [ class "font-bold" ] [ text <| t "dashboard.my_claims.2" ]
                                ]
                            ]
                        , div [ class "w-full lg:w-1/3 button button-primary" ] [ text <| t "dashboard.my_claims.go" ]
                        ]

                _ ->
                    text ""
            ]
        , div [ class "w-1/2 lg:w-full" ]
            [ case RemoteData.map .hasShop loggedIn.selectedCommunity of
                RemoteData.Success True ->
                    a
                        [ class "flex flex-wrap ml-2 px-4 py-6 rounded bg-white hover:shadow lg:flex-no-wrap lg:justify-between lg:items-center lg:ml-0"
                        , Route.href (Route.Shop Shop.UserSales)
                        ]
                        [ div []
                            [ div [ class "w-full mb-4 lg:mb-2" ] [ Icons.shop "w-8 h-8 fill-current" ]
                            , p [ class "w-full h-12 lg:h-auto text-gray-600 mb-4 lg:mb-0" ]
                                [ text <| t "dashboard.my_offers.1"
                                , span [ class "font-bold" ] [ text <| t "dashboard.my_offers.2" ]
                                ]
                            ]
                        , div [ class "w-full lg:w-1/3 button button-primary" ] [ text <| t "dashboard.my_offers.go" ]
                        ]

                _ ->
                    text ""
            ]
        ]



-- UPDATE


type alias UpdateResult =
    UR.UpdateResult Model Msg (LoggedIn.External Msg)


type Msg
    = CompletedLoadCommunity Community.Model
    | CompletedLoadBalance (Result Http.Error (Maybe Balance))
    | CompletedLoadUserTransfers (RemoteData (Graphql.Http.Error (Maybe QueryTransfers)) (Maybe QueryTransfers))
    | ClaimsLoaded (RemoteData (Graphql.Http.Error (Maybe Claim.Paginated)) (Maybe Claim.Paginated))
    | ClaimMsg Claim.Msg
    | VoteClaim Claim.ClaimId Bool
    | GotVoteResult Claim.ClaimId (Result (Maybe Value) String)
    | CreateInvite
    | CloseInviteModal
    | CompletedInviteCreation (Result Http.Error String)
    | CopyToClipboard String
    | CopiedToClipboard
    | ToggleAnalysisSorting


update : Msg -> Model -> LoggedIn.Model -> UpdateResult
update msg model ({ shared, accountName } as loggedIn) =
    case msg of
        CompletedLoadCommunity community ->
            UR.init
                { model
                    | balance = RemoteData.Loading
                    , analysis = LoadingGraphql
                }
                |> UR.addCmd (fetchBalance shared accountName community)
                |> UR.addCmd (fetchAvailableAnalysis loggedIn Nothing model.analysisFilter community)
                |> UR.addExt LoggedIn.ShowContactModal

        CompletedLoadBalance (Ok balance) ->
            UR.init { model | balance = RemoteData.Success balance }

        CompletedLoadBalance (Err httpError) ->
            UR.init { model | balance = RemoteData.Failure httpError }
                |> UR.logHttpError msg httpError

        ClaimsLoaded (RemoteData.Success claims) ->
            let
                wrappedClaims =
                    List.map ClaimLoaded (Claim.paginatedToList claims)
            in
            case model.analysis of
                LoadedGraphql existingClaims _ ->
                    { model | analysis = LoadedGraphql (existingClaims ++ wrappedClaims) (Claim.paginatedPageInfo claims) }
                        |> UR.init

                _ ->
                    { model | analysis = LoadedGraphql wrappedClaims (Claim.paginatedPageInfo claims) }
                        |> UR.init

        ClaimsLoaded (RemoteData.Failure err) ->
            { model | analysis = FailedGraphql err }
                |> UR.init
                |> UR.logGraphqlError msg err

        ClaimsLoaded _ ->
            UR.init model

        CompletedLoadUserTransfers (RemoteData.Success maybeTransfers) ->
            { model | transfers = LoadedGraphql (Transfer.getTransfers maybeTransfers) Nothing }
                |> UR.init

        CompletedLoadUserTransfers (RemoteData.Failure err) ->
            { model | transfers = FailedGraphql err }
                |> UR.init
                |> UR.logGraphqlError msg err

        CompletedLoadUserTransfers _ ->
            UR.init model

        ClaimMsg m ->
            let
                claimCmd =
                    case m of
                        Claim.RouteOpened r ->
                            Route.replaceUrl loggedIn.shared.navKey r

                        _ ->
                            Cmd.none
            in
            Claim.updateClaimModalStatus m model
                |> UR.init
                |> UR.addCmd claimCmd

        VoteClaim claimId vote ->
            case model.analysis of
                LoadedGraphql claims pageInfo ->
                    let
                        newClaims =
                            setClaimStatus claims claimId ClaimLoading

                        newModel =
                            { model
                                | analysis = LoadedGraphql newClaims pageInfo
                                , claimModalStatus = Claim.Closed
                            }
                    in
                    if LoggedIn.hasPrivateKey loggedIn then
                        UR.init newModel
                            |> UR.addPort
                                { responseAddress = msg
                                , responseData = Encode.null
                                , data =
                                    Eos.encodeTransaction
                                        [ { accountName = loggedIn.shared.contracts.community
                                          , name = "verifyclaim"
                                          , authorization =
                                                { actor = loggedIn.accountName
                                                , permissionName = Eos.samplePermission
                                                }
                                          , data = Claim.encodeVerification claimId loggedIn.accountName vote
                                          }
                                        ]
                                }

                    else
                        UR.init newModel
                            |> UR.addExt (Just (VoteClaim claimId vote) |> LoggedIn.RequiredAuthentication)

                _ ->
                    model
                        |> UR.init

        GotVoteResult claimId (Ok _) ->
            case model.analysis of
                LoadedGraphql claims pageInfo ->
                    let
                        maybeClaim : Maybe Claim.Model
                        maybeClaim =
                            findClaim claims claimId

                        message val =
                            [ ( "value", val ) ]
                                |> loggedIn.shared.translators.tr "claim.reward"
                    in
                    case maybeClaim of
                        Just claim ->
                            let
                                value =
                                    String.fromFloat claim.action.verifierReward
                                        ++ " "
                                        ++ Eos.symbolToSymbolCodeString claim.action.objective.community.symbol

                                cmd =
                                    case ( pageInfo, loggedIn.selectedCommunity ) of
                                        ( Just page, RemoteData.Success community ) ->
                                            if page.hasNextPage then
                                                fetchAvailableAnalysis loggedIn page.endCursor model.analysisFilter community

                                            else
                                                Cmd.none

                                        ( _, _ ) ->
                                            Cmd.none
                            in
                            { model
                                | analysis = LoadedGraphql (setClaimStatus claims claimId ClaimVoted) pageInfo
                            }
                                |> UR.init
<<<<<<< HEAD
                                |> UR.addExt (LoggedIn.ShowFeedback LoggedIn.Success (message value))
=======
                                |> UR.addExt (ShowFeedback Feedback.Success (message value))
>>>>>>> c8cf2622
                                |> UR.addCmd cmd

                        Nothing ->
                            model
                                |> UR.init

                _ ->
                    model |> UR.init

        GotVoteResult claimId (Err eosErrorString) ->
            let
                errorMessage =
                    EosError.parseClaimError loggedIn.shared.translators eosErrorString
            in
            case model.analysis of
                LoadedGraphql claims pageInfo ->
                    { model | analysis = LoadedGraphql (setClaimStatus claims claimId ClaimVoteFailed) pageInfo }
                        |> UR.init
<<<<<<< HEAD
                        |> UR.addExt (LoggedIn.ShowFeedback LoggedIn.Failure errorMessage)
=======
                        |> UR.addExt (ShowFeedback Feedback.Failure errorMessage)
>>>>>>> c8cf2622

                _ ->
                    model |> UR.init

        CreateInvite ->
            case model.balance of
                RemoteData.Success (Just b) ->
                    UR.init
                        { model | inviteModalStatus = InviteModalLoading }
                        |> UR.addCmd
                            (CompletedInviteCreation
                                |> Api.communityInvite loggedIn.shared b.asset.symbol loggedIn.accountName
                            )

                _ ->
                    UR.init model
                        |> UR.logImpossible msg [ "balanceNotLoaded" ]

        CloseInviteModal ->
            UR.init
                { model
                    | inviteModalStatus = InviteModalClosed
                    , copied = False
                }

        CompletedInviteCreation (Ok invitationId) ->
            { model | inviteModalStatus = InviteModalLoaded invitationId }
                |> UR.init

        CompletedInviteCreation (Err httpError) ->
            UR.init
                { model | inviteModalStatus = InviteModalFailed (loggedIn.shared.translators.t "community.invite.failed") }
                |> UR.logHttpError msg httpError

        CopyToClipboard elementId ->
            model
                |> UR.init
                |> UR.addPort
                    { responseAddress = CopiedToClipboard
                    , responseData = Encode.null
                    , data =
                        Encode.object
                            [ ( "id", Encode.string elementId )
                            , ( "name", Encode.string "copyToClipboard" )
                            ]
                    }

        CopiedToClipboard ->
            { model | copied = True }
                |> UR.init

        ToggleAnalysisSorting ->
            let
                newModel =
                    { model
                        | analysisFilter =
                            case model.analysisFilter of
                                ASC ->
                                    DESC

                                DESC ->
                                    ASC
                        , analysis = LoadingGraphql
                    }

                fetchCmd =
                    case loggedIn.selectedCommunity of
                        RemoteData.Success community ->
                            fetchAvailableAnalysis loggedIn Nothing newModel.analysisFilter community

                        _ ->
                            Cmd.none
            in
            newModel
                |> UR.init
                |> UR.addCmd fetchCmd



-- HELPERS


fetchBalance : Shared -> Eos.Name -> Community.Model -> Cmd Msg
fetchBalance shared accountName community =
    Api.getBalances shared
        accountName
        (Result.map
            (\balances ->
                let
                    maybeBalance =
                        List.find (.asset >> .symbol >> (==) community.symbol) balances
                in
                case maybeBalance of
                    Just b ->
                        Just b

                    Nothing ->
                        List.head balances
            )
            >> CompletedLoadBalance
        )


fetchTransfers : Shared -> Eos.Name -> String -> Cmd Msg
fetchTransfers shared accountName authToken =
    Api.Graphql.query shared
        (Just authToken)
        (Transfer.transfersUserQuery
            accountName
            (\args ->
                { args | first = Present 10 }
            )
        )
        CompletedLoadUserTransfers


fetchAvailableAnalysis : LoggedIn.Model -> Maybe String -> Direction -> Community.Model -> Cmd Msg
fetchAvailableAnalysis { shared, authToken } maybeCursor direction community =
    let
        arg =
            { communityId = Eos.symbolToString community.symbol
            }

        optionalArguments =
            \a ->
                { a
                    | first =
                        case maybeCursor of
                            Just _ ->
                                Present 1

                            Nothing ->
                                Present 4
                    , after =
                        Maybe.andThen
                            (\s ->
                                if String.isEmpty s then
                                    Nothing

                                else
                                    Just (Present s)
                            )
                            maybeCursor
                            |> Maybe.withDefault Absent
                    , filter =
                        Present
                            { direction =
                                case direction of
                                    ASC ->
                                        Present Cambiatus.Enum.Direction.Asc

                                    DESC ->
                                        Present Cambiatus.Enum.Direction.Desc
                            }
                }
    in
    Api.Graphql.query shared
        (Just authToken)
        (Cambiatus.Query.claimsAnalysis optionalArguments arg Claim.claimPaginatedSelectionSet)
        ClaimsLoaded


setClaimStatus : List ClaimStatus -> Claim.ClaimId -> (Claim.Model -> ClaimStatus) -> List ClaimStatus
setClaimStatus claims claimId status =
    claims
        |> List.map
            (\c ->
                case c of
                    ClaimLoaded c_ ->
                        if c_.id == claimId then
                            status c_

                        else
                            c

                    ClaimLoading c_ ->
                        if c_.id == claimId then
                            status c_

                        else
                            c

                    _ ->
                        c
            )


findClaim : List ClaimStatus -> Claim.ClaimId -> Maybe Claim.Model
findClaim claims claimId =
    claims
        |> List.map unwrapClaimStatus
        |> List.find (\c -> c.id == claimId)


unwrapClaimStatus : ClaimStatus -> Claim.Model
unwrapClaimStatus claimStatus =
    case claimStatus of
        ClaimLoaded claim ->
            claim

        ClaimLoading claim ->
            claim

        ClaimVoted claim ->
            claim

        ClaimVoteFailed claim ->
            claim


receiveBroadcast : LoggedIn.BroadcastMsg -> Maybe Msg
receiveBroadcast broadcastMsg =
    case broadcastMsg of
        LoggedIn.CommunityLoaded community ->
            Just (CompletedLoadCommunity community)

        _ ->
            Nothing


jsAddressToMsg : List String -> Value -> Maybe Msg
jsAddressToMsg addr val =
    case addr of
        "VoteClaim" :: claimId :: _ ->
            let
                id =
                    String.toInt claimId
                        |> Maybe.withDefault 0
            in
            Decode.decodeValue
                (Decode.oneOf
                    [ Decode.field "transactionId" Decode.string
                        |> Decode.map Ok
                    , Decode.field "error" (Decode.nullable Decode.value)
                        |> Decode.map Err
                    ]
                )
                val
                |> Result.map (Just << GotVoteResult id)
                |> Result.withDefault Nothing

        "CopiedToClipboard" :: _ ->
            Just CopiedToClipboard

        _ ->
            Nothing


msgToString : Msg -> List String
msgToString msg =
    case msg of
        CompletedLoadCommunity _ ->
            [ "CompletedLoadCommunity" ]

        CompletedLoadBalance result ->
            [ "CompletedLoadBalance", UR.resultToString result ]

        CompletedLoadUserTransfers result ->
            [ "CompletedLoadUserTransfers", UR.remoteDataToString result ]

        ClaimsLoaded result ->
            [ "ClaimsLoaded", UR.remoteDataToString result ]

        ClaimMsg _ ->
            [ "ClaimMsg" ]

        VoteClaim claimId _ ->
            [ "VoteClaim", String.fromInt claimId ]

        GotVoteResult _ result ->
            [ "GotVoteResult", UR.resultToString result ]

        CreateInvite ->
            [ "CreateInvite" ]

        CloseInviteModal ->
            [ "CloseInviteModal" ]

        CompletedInviteCreation _ ->
            [ "CompletedInviteCreation" ]

        CopyToClipboard _ ->
            [ "CopyToClipboard" ]

        CopiedToClipboard ->
            [ "CopiedToClipboard" ]

        ToggleAnalysisSorting ->
            [ "ToggleAnalysisSorting" ]<|MERGE_RESOLUTION|>--- conflicted
+++ resolved
@@ -804,11 +804,7 @@
                                 | analysis = LoadedGraphql (setClaimStatus claims claimId ClaimVoted) pageInfo
                             }
                                 |> UR.init
-<<<<<<< HEAD
-                                |> UR.addExt (LoggedIn.ShowFeedback LoggedIn.Success (message value))
-=======
-                                |> UR.addExt (ShowFeedback Feedback.Success (message value))
->>>>>>> c8cf2622
+                                |> UR.addExt (LoggedIn.ShowFeedback Feedback.Success (message value))
                                 |> UR.addCmd cmd
 
                         Nothing ->
@@ -827,11 +823,7 @@
                 LoadedGraphql claims pageInfo ->
                     { model | analysis = LoadedGraphql (setClaimStatus claims claimId ClaimVoteFailed) pageInfo }
                         |> UR.init
-<<<<<<< HEAD
-                        |> UR.addExt (LoggedIn.ShowFeedback LoggedIn.Failure errorMessage)
-=======
-                        |> UR.addExt (ShowFeedback Feedback.Failure errorMessage)
->>>>>>> c8cf2622
+                        |> UR.addExt (LoggedIn.ShowFeedback Feedback.Failure errorMessage)
 
                 _ ->
                     model |> UR.init
