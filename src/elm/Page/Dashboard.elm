--- conflicted
+++ resolved
@@ -27,13 +27,8 @@
 import Eos.EosError as EosError
 import Graphql.Http
 import Graphql.OptionalArgument as OptionalArgument exposing (OptionalArgument(..))
-<<<<<<< HEAD
 import Html exposing (Html, a, button, div, h1, img, p, span, text)
-import Html.Attributes exposing (class, classList, src)
-=======
-import Html exposing (Html, a, button, div, img, p, span, text)
 import Html.Attributes exposing (class, classList, src, tabindex)
->>>>>>> 6896f2d3
 import Html.Events exposing (onClick)
 import Http
 import Icons
