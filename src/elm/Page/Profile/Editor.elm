module Page.Profile.Editor exposing (Model, Msg, init, msgToString, receiveBroadcast, update, view)

import Api
import Api.Graphql
import Avatar
import Dict
import File exposing (File)
import Graphql.Http
import Html exposing (Html, button, div, form, span, text)
import Html.Attributes exposing (class, disabled, id, style)
import Html.Events
import Http
import Icons
import Json.Decode
import Log
import Page
import Profile
import RemoteData exposing (RemoteData)
import Route
import Session.LoggedIn as LoggedIn exposing (External(..))
import Session.Shared exposing (Translators)
import UpdateResult as UR
import View.Feedback as Feedback
import View.Form.FileUploader as FileUploader
import View.Form.Input as Input



-- INIT


init : LoggedIn.Model -> ( Model, Cmd Msg )
init loggedIn =
    ( initModel
    , LoggedIn.maybeInitWith CompletedLoadProfile .profile loggedIn
    )



-- MODEL


type alias Model =
    { fullName : String
    , email : String
    , bio : String
    , location : String
    , interests : List String
    , interest : String
    , avatar : RemoteData Http.Error String
    }


initModel : Model
initModel =
    { fullName = ""
    , email = ""
    , bio = ""
    , location = ""
    , interests = []
    , interest = ""
    , avatar = RemoteData.Loading
    }



-- VIEW


view : LoggedIn.Model -> Model -> { title : String, content : Html Msg }
view loggedIn model =
    let
        { t } =
            loggedIn.shared.translators

        title =
            t "profile.edit.title"

        content =
            case loggedIn.profile of
                RemoteData.Loading ->
                    Page.fullPageLoading loggedIn.shared

                RemoteData.NotAsked ->
                    Page.fullPageLoading loggedIn.shared

                RemoteData.Failure e ->
                    Page.fullPageGraphQLError (t "profile.title") e

                RemoteData.Success profile ->
                    view_ loggedIn model profile
    in
    { title = title
    , content = content
    }


view_ : LoggedIn.Model -> Model -> Profile.Model -> Html Msg
view_ loggedIn model profile =
    let
        { t } =
            loggedIn.shared.translators

        translators =
            loggedIn.shared.translators

        title =
            t "menu.edit" ++ " " ++ ("menu.profile" |> t |> String.toLower)

        pageHeader =
            Page.viewHeader loggedIn title

        isFullNameDisabled =
            profile.communities |> List.any .hasKyc
    in
    div [ class "bg-white" ]
        [ pageHeader
        , form
            [ class "pt-4 container mx-auto p-4" ]
            [ viewAvatar translators model.avatar
            , viewInput translators isFullNameDisabled FullName model.fullName
            , viewInput translators False Email model.email
            , viewInput translators False Bio model.bio
            , viewInput translators False Location model.location
            , viewInput translators False Interest model.interest
            , viewInterests model.interests
            , viewButton (t "profile.edit.submit") ClickedSave "save" (RemoteData.isLoading loggedIn.profile)
            ]
        ]


viewInput : Translators -> Bool -> Field -> String -> Html Msg
viewInput translators isDisabled field currentValue =
    let
        ( label, id, modifications ) =
            case field of
                FullName ->
                    ( "profile.edit.labels.name", "name_input", identity )

                Email ->
                    ( "profile.edit.labels.email", "email_input", identity )

                Bio ->
                    ( "profile.edit.labels.bio"
                    , "bio_input"
                    , Input.withInputType Input.TextArea
                        >> Input.withCounter 255
                        >> Input.withAttrs [ class "h-40 text-sm text-black" ]
                    )

                Location ->
                    ( "profile.edit.labels.localization", "location_input", identity )

                Interest ->
                    ( "profile.edit.labels.interests"
                    , "interests_field"
                    , Input.withInputContainerAttrs [ class "flex" ]
                        >> Input.withElements
                            [ button
                                [ class "button-secondary px-4 h-12 align-bottom ml-4"
                                , onClickPreventDefault AddInterest
                                ]
                                [ text <| String.toUpper (translators.t "menu.add") ]
                            ]
                    )
    in
    Input.init
        { label = translators.t label
        , id = id
        , onInput = OnFieldInput field
        , disabled = isDisabled
        , value = currentValue
        , placeholder = Nothing
        , problems = Nothing
        , translators = translators
        }
        |> Input.withContainerAttrs [ class "mb-4" ]
        |> modifications
        |> Input.toHtml


viewInterests : List String -> Html Msg
viewInterests interests =
    let
        viewInterest interest =
            div [ class "bg-green px-3 h-8 rounded-sm text-xs mr-4 mb-1 flex" ]
                [ span [ class "m-auto mr-3 leading-none text-white uppercase" ] [ text interest ]
                , button
                    [ class "m-auto"
                    , onClickPreventDefault (RemoveInterest interest)
                    ]
                    [ Icons.close "w-4 h-4 text-white fill-current" ]
                ]
    in
    div [ class "flex flex-wrap mb-4" ]
        (List.map viewInterest interests)


onClickPreventDefault : msg -> Html.Attribute msg
onClickPreventDefault message =
    Html.Events.custom "click" (Json.Decode.succeed { message = message, stopPropagation = True, preventDefault = True })


viewButton : String -> Msg -> String -> Bool -> Html Msg
viewButton label msg area isDisabled =
    button
        [ class "button button-primary w-full"
        , class
            (if isDisabled then
                "button-disabled"

             else
                ""
            )
        , style "grid-area" area
        , onClickPreventDefault msg
        , disabled isDisabled
        ]
        [ text label
        ]


viewAvatar : Translators -> RemoteData Http.Error String -> Html Msg
viewAvatar translators avatar =
    FileUploader.init
        { label = ""
        , id = "profile-upload-avatar"
        , onFileInput = EnteredAvatar
        , status = avatar
        }
        |> FileUploader.withVariant FileUploader.Small
        |> FileUploader.toHtml translators



-- UPDATE


type Msg
    = CompletedLoadProfile Profile.Model
    | OnFieldInput Field String
    | AddInterest
    | RemoveInterest String
    | ClickedSave
    | GotSaveResult (RemoteData (Graphql.Http.Error (Maybe Profile.Model)) (Maybe Profile.Model))
    | EnteredAvatar (List File)
    | CompletedAvatarUpload (Result Http.Error String)


type Field
    = FullName
    | Email
    | Bio
    | Location
    | Interest


type alias UpdateResult =
    UR.UpdateResult Model Msg (External Msg)


update : Msg -> Model -> LoggedIn.Model -> UpdateResult
update msg model loggedIn =
    let
        { t } =
            loggedIn.shared.translators
    in
    case msg of
        CompletedLoadProfile profile ->
            let
                nullable a =
                    Maybe.withDefault "" a
            in
            UR.init
                { model
                    | fullName = nullable profile.name
                    , email = nullable profile.email
                    , bio = nullable profile.bio
                    , location = nullable profile.localization
                    , interests = profile.interests
                    , avatar =
                        case profile.avatar |> Avatar.toMaybeString of
                            Just url ->
                                RemoteData.Success url

                            Nothing ->
                                RemoteData.NotAsked
                }

        OnFieldInput field data ->
            let
                newModel =
                    case field of
                        FullName ->
                            { model | fullName = data }

                        Email ->
                            { model | email = data }

                        Bio ->
                            let
                                limit =
                                    255

                                limitedBio =
                                    if String.length data < limit then
                                        data

                                    else
                                        String.slice 0 limit data
                            in
                            { model | bio = limitedBio }

                        Location ->
                            { model | location = data }

                        Interest ->
                            { model | interest = data }
            in
            UR.init newModel

        AddInterest ->
            let
                newModel =
                    -- Prevent empty and duplicate interests
                    if model.interest /= "" && not (List.any (\interest -> interest == model.interest) model.interests) then
                        { model | interests = model.interest :: model.interests, interest = "" }

                    else
                        model
            in
            UR.init newModel

        RemoveInterest interest ->
            UR.init
                { model
                    | interests =
                        model.interests
                            |> List.filter (\x -> x /= interest)
                }

        ClickedSave ->
            case loggedIn.profile of
                RemoteData.Success profile ->
                    let
                        newProfile =
                            modelToProfile model profile
                    in
                    model
                        |> UR.init
                        |> UR.addExt (LoggedIn.UpdatedLoggedIn { loggedIn | profile = RemoteData.Loading })
                        |> UR.addCmd
                            (Api.Graphql.mutation loggedIn.shared
                                (Just loggedIn.authToken)
                                (Profile.mutation (Profile.profileToForm newProfile))
                                GotSaveResult
                            )

                _ ->
                    UR.init model
                        |> UR.logImpossible msg
                            "Tried saving profile, but current profile wasn't loaded"
                            (Just loggedIn.accountName)
                            { moduleName = "Page.Profile.Editor", function = "update" }
                            []

        GotSaveResult (RemoteData.Success (Just profile)) ->
            model
                |> UR.init
                |> UR.addExt (LoggedIn.ProfileLoaded profile |> LoggedIn.ExternalBroadcast)
                |> UR.addExt (LoggedIn.ShowFeedback Feedback.Success (t "profile.edit_success"))
<<<<<<< HEAD
                |> UR.addCmd (Route.pushUrl loggedIn.shared.navKey (Route.Profile loggedIn.accountName))
=======
                |> UR.addCmd (Route.pushUrl loggedIn.shared.navKey Route.Profile)
                |> UR.addBreadcrumb
                    { type_ = Log.DebugBreadcrumb
                    , category = msg
                    , message = "Successfully saved profile"
                    , data = Dict.empty
                    , level = Log.DebugLevel
                    }
>>>>>>> 83f8150f

        GotSaveResult (RemoteData.Success Nothing) ->
            model
                |> UR.init

        GotSaveResult (RemoteData.Failure e) ->
            model
                |> UR.init
                |> UR.addExt (LoggedIn.UpdatedLoggedIn { loggedIn | profile = RemoteData.Failure e })
                |> UR.logGraphqlError msg
                    (Just loggedIn.accountName)
                    "Got an error when trying to save profile"
                    { moduleName = "Page.Profile.Editor", function = "update" }
                    []
                    e

        GotSaveResult _ ->
            UR.init model

        EnteredAvatar (file :: _) ->
            let
                uploadAvatar file_ =
                    Api.uploadImage loggedIn.shared file_ CompletedAvatarUpload
            in
            case loggedIn.profile of
                RemoteData.Success _ ->
                    model
                        |> UR.init
                        |> UR.addCmd (uploadAvatar file)

                _ ->
                    UR.init model
                        |> UR.logImpossible msg
                            "Tried uploading avatar, but profile wasn't loaded"
                            (Just loggedIn.accountName)
                            { moduleName = "Page.Profile.Editor", function = "update" }
                            []

        EnteredAvatar [] ->
            UR.init model

        CompletedAvatarUpload (Ok a) ->
            UR.init { model | avatar = RemoteData.Success a }

        CompletedAvatarUpload (Err err) ->
            UR.init { model | avatar = RemoteData.Failure err }
                |> UR.logHttpError msg
                    (Just loggedIn.accountName)
                    "Got an error when uploading avatar"
                    { moduleName = "Page.Profile.Editor", function = "update" }
                    []
                    err
                |> UR.addExt (LoggedIn.ShowFeedback Feedback.Failure (t "error.invalid_image_file"))


modelToProfile : Model -> Profile.Model -> Profile.Model
modelToProfile model profile =
    { profile
        | name = Just model.fullName
        , email = Just model.email
        , localization = Just model.location
        , interests = model.interests
        , bio = Just model.bio
        , avatar =
            model.avatar
                |> RemoteData.map Avatar.fromString
                |> RemoteData.withDefault profile.avatar
    }


receiveBroadcast : LoggedIn.BroadcastMsg -> Maybe Msg
receiveBroadcast broadcastMsg =
    case broadcastMsg of
        LoggedIn.ProfileLoaded profile ->
            Just (CompletedLoadProfile profile)

        _ ->
            Nothing


msgToString : Msg -> List String
msgToString msg =
    case msg of
        CompletedLoadProfile _ ->
            [ "CompletedLoadProfile" ]

        OnFieldInput _ _ ->
            [ "OnFieldInput" ]

        AddInterest ->
            [ "AddInterest" ]

        RemoveInterest _ ->
            [ "RemoveInterest" ]

        ClickedSave ->
            [ "ClickedSave" ]

        GotSaveResult r ->
            [ "GotSaveResult", UR.remoteDataToString r ]

        CompletedAvatarUpload _ ->
            [ "CompletedAvatarUpload" ]

        EnteredAvatar _ ->
            [ "EnteredAvatar" ]<|MERGE_RESOLUTION|>--- conflicted
+++ resolved
@@ -369,10 +369,7 @@
                 |> UR.init
                 |> UR.addExt (LoggedIn.ProfileLoaded profile |> LoggedIn.ExternalBroadcast)
                 |> UR.addExt (LoggedIn.ShowFeedback Feedback.Success (t "profile.edit_success"))
-<<<<<<< HEAD
                 |> UR.addCmd (Route.pushUrl loggedIn.shared.navKey (Route.Profile loggedIn.accountName))
-=======
-                |> UR.addCmd (Route.pushUrl loggedIn.shared.navKey Route.Profile)
                 |> UR.addBreadcrumb
                     { type_ = Log.DebugBreadcrumb
                     , category = msg
@@ -380,7 +377,6 @@
                     , data = Dict.empty
                     , level = Log.DebugLevel
                     }
->>>>>>> 83f8150f
 
         GotSaveResult (RemoteData.Success Nothing) ->
             model
