module Page.Profile.AddContact exposing
    ( Model
    , Msg
    , init
    , msgToString
    , receiveBroadcast
    , update
    , view
    )

import Html exposing (Html, div, text)
import Html.Attributes exposing (class)
import Http
import Page
import Profile
import Profile.Contact as Contact
import RemoteData exposing (RemoteData)
import Route
import Session.LoggedIn as LoggedIn
import UpdateResult as UR
import View.Feedback as Feedback


type alias Model =
    RemoteData String Contact.Model


init : LoggedIn.Model -> ( Model, Cmd Msg )
init loggedIn =
    ( RemoteData.Loading
    , LoggedIn.maybeInitWith CompletedLoadProfile .profile loggedIn
    )


type Msg
    = GotContactMsg Contact.Msg
    | CompletedLoadProfile Profile.Model


type alias UpdateResult =
    UR.UpdateResult Model Msg (LoggedIn.External Msg)


update : Msg -> Model -> LoggedIn.Model -> UpdateResult
update msg model ({ shared, authToken } as loggedIn) =
    case msg of
        CompletedLoadProfile profile ->
            profile.contacts
                |> Contact.initMultiple
                |> RemoteData.Success
                |> UR.init

        GotContactMsg subMsg ->
            case model of
                RemoteData.Success contactModel ->
                    let
                        ( newModel, cmd, newContacts ) =
                            Contact.update subMsg contactModel shared authToken

                        actOnNewContacts updateResult =
                            case newContacts of
<<<<<<< HEAD
                                Contact.WithContacts successMessage contacts ->
                                    case loggedIn.profile of
                                        RemoteData.Success profile ->
                                            updateResult
                                                |> UR.addExt (LoggedIn.ShowFeedback LoggedIn.Success successMessage)
                                                |> UR.addExt
                                                    ({ profile | contacts = contacts }
                                                        |> LoggedIn.ProfileLoaded
                                                        |> LoggedIn.ExternalBroadcast
                                                    )
                                                |> UR.addCmd (Route.replaceUrl shared.navKey Route.Profile)

                                        _ ->
                                            updateResult
                                                |> UR.logImpossible msg [ "WithContacts", "NoProfile" ]
=======
                                Contact.WithContacts successMessage _ ->
                                    updateResult
                                        |> UR.addExt (LoggedIn.ShowFeedback Feedback.Success successMessage)
                                        |> UR.addCmd (Route.replaceUrl shared.navKey Route.Profile)
>>>>>>> c8cf2622

                                Contact.WithError errorMessage ->
                                    updateResult
                                        |> UR.addExt (LoggedIn.ShowFeedback Feedback.Failure errorMessage)

                                Contact.NotAsked ->
                                    updateResult
                    in
                    newModel
                        |> RemoteData.Success
                        |> UR.init
                        |> UR.addCmd (Cmd.map GotContactMsg cmd)
                        |> actOnNewContacts

                _ ->
                    UR.init model


view : LoggedIn.Model -> Model -> { title : String, content : Html Msg }
view ({ shared } as loggedIn) model =
    { title = shared.translators.t "contact_form.options"
    , content =
        div [ class "bg-white pb-8" ]
            [ Page.viewHeader loggedIn (shared.translators.t "contact_form.options") Route.Profile
            , case model of
                RemoteData.Success contacts ->
                    Contact.view shared.translators contacts
                        |> Html.map GotContactMsg

                RemoteData.Loading ->
                    Page.fullPageLoading shared

                RemoteData.Failure err ->
                    Page.fullPageError err Http.NetworkError

                RemoteData.NotAsked ->
                    text ""
            ]
    }


receiveBroadcast : LoggedIn.BroadcastMsg -> Maybe Msg
receiveBroadcast broadcastMsg =
    case broadcastMsg of
        LoggedIn.ProfileLoaded profile ->
            Just (CompletedLoadProfile profile)

        _ ->
            Nothing


msgToString : Msg -> List String
msgToString msg =
    case msg of
        CompletedLoadProfile _ ->
            [ "CompletedLoadProfile" ]

        GotContactMsg _ ->
            [ "GotContactMsg" ]<|MERGE_RESOLUTION|>--- conflicted
+++ resolved
@@ -59,12 +59,13 @@
 
                         actOnNewContacts updateResult =
                             case newContacts of
-<<<<<<< HEAD
+                                -- TODO
+                                -- <<<<<<< HEAD
                                 Contact.WithContacts successMessage contacts ->
                                     case loggedIn.profile of
                                         RemoteData.Success profile ->
                                             updateResult
-                                                |> UR.addExt (LoggedIn.ShowFeedback LoggedIn.Success successMessage)
+                                                |> UR.addExt (LoggedIn.ShowFeedback Feedback.Success successMessage)
                                                 |> UR.addExt
                                                     ({ profile | contacts = contacts }
                                                         |> LoggedIn.ProfileLoaded
@@ -75,13 +76,13 @@
                                         _ ->
                                             updateResult
                                                 |> UR.logImpossible msg [ "WithContacts", "NoProfile" ]
-=======
-                                Contact.WithContacts successMessage _ ->
-                                    updateResult
-                                        |> UR.addExt (LoggedIn.ShowFeedback Feedback.Success successMessage)
-                                        |> UR.addCmd (Route.replaceUrl shared.navKey Route.Profile)
->>>>>>> c8cf2622
 
+                                -- =======
+                                -- Contact.WithContacts successMessage _ ->
+                                --     updateResult
+                                --         |> UR.addExt (LoggedIn.ShowFeedback Feedback.Success successMessage)
+                                --         |> UR.addCmd (Route.replaceUrl shared.navKey Route.Profile)
+                                -- >>>>>>> master
                                 Contact.WithError errorMessage ->
                                     updateResult
                                         |> UR.addExt (LoggedIn.ShowFeedback Feedback.Failure errorMessage)
