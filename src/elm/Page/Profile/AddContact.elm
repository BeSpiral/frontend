--- conflicted
+++ resolved
@@ -44,14 +44,9 @@
 update : Msg -> Model -> LoggedIn.Model -> UpdateResult
 update msg model ({ shared, authToken } as loggedIn) =
     case msg of
-<<<<<<< HEAD
         CompletedLoadProfile profile ->
             profile.contacts
                 |> Contact.initMultiple
-=======
-        CompletedProfileLoad (RemoteData.Success (Just profile_)) ->
-            Contact.initMultiple profile_.contacts
->>>>>>> a880fea8
                 |> RemoteData.Success
                 |> UR.init
 
@@ -68,8 +63,7 @@
 
                         actOnNewContacts updateResult =
                             case newContacts of
-<<<<<<< HEAD
-                                Contact.WithContacts successMessage contacts ->
+                                Contact.WithContacts successMessage contacts shouldRedirect ->
                                     case loggedIn.profile of
                                         RemoteData.Success profile ->
                                             updateResult
@@ -79,27 +73,16 @@
                                                         |> LoggedIn.ProfileLoaded
                                                         |> LoggedIn.ExternalBroadcast
                                                     )
-                                                |> UR.addCmd (Route.replaceUrl shared.navKey Route.Profile)
+                                                |> (if shouldRedirect then
+                                                        UR.addCmd (Route.replaceUrl shared.navKey Route.Profile)
+
+                                                    else
+                                                        identity
+                                                   )
 
                                         _ ->
                                             updateResult
                                                 |> UR.logImpossible msg [ "WithContacts", "NoProfile" ]
-=======
-                                Contact.WithContacts successMessage contacts shouldRedirect ->
-                                    let
-                                        newProfile =
-                                            { profile_ | contacts = contacts }
-                                    in
-                                    updateResult
-                                        |> UR.addExt (LoggedIn.UpdatedLoggedIn { loggedIn | profile = LoggedIn.Loaded newProfile })
-                                        |> UR.addExt (LoggedIn.ShowFeedback Feedback.Success successMessage)
-                                        |> (if shouldRedirect then
-                                                UR.addCmd (Route.replaceUrl shared.navKey Route.Profile)
-
-                                            else
-                                                identity
-                                           )
->>>>>>> a880fea8
 
                                 Contact.WithError errorMessage ->
                                     updateResult
