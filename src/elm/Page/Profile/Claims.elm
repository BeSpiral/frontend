module Page.Profile.Claims exposing
    ( Model
    , Msg(..)
    , init
    , jsAddressToMsg
    , msgToString
    , receiveBroadcast
    , update
    , view
    )

import Api.Graphql
import Cambiatus.Object
import Cambiatus.Object.User as Profile
import Cambiatus.Query
import Claim
import Community
import Eos
import Eos.Account as Eos
import Eos.EosError as EosError
import Graphql.Http
import Graphql.OptionalArgument exposing (OptionalArgument(..))
import Graphql.SelectionSet exposing (SelectionSet)
import Html exposing (Html, div, img, text)
import Html.Attributes exposing (class, src)
import Json.Decode as Decode exposing (Value)
import Json.Encode as Encode
import List.Extra as List
import Page
import RemoteData exposing (RemoteData)
import Route
import Session.LoggedIn as LoggedIn exposing (External(..))
import Task
import Time
import UpdateResult as UR


init : LoggedIn.Model -> String -> ( Model, Cmd Msg )
init loggedIn account =
    ( initModel account
<<<<<<< HEAD
    , LoggedIn.maybeInitWith CompletedLoadCommunity .selectedCommunity loggedIn
=======
    , Cmd.batch
        [ Task.perform GotTime Time.now
        , profileClaimQuery loggedIn account
        ]
>>>>>>> 18871bda
    )


type alias Model =
    { status : Status
    , accountString : String
    , claimModalStatus : Claim.ModalStatus
    , now : Maybe Time.Posix
    }


initModel : String -> Model
initModel account =
    { status = Loading
    , accountString = account
    , claimModalStatus = Claim.Closed
    , now = Nothing
    }


type Status
    = Loading
    | Loaded ProfileClaims
    | NotFound
    | Failed (Graphql.Http.Error (Maybe ProfileClaims))



-- VIEW


view : LoggedIn.Model -> Model -> { title : String, content : Html Msg }
view loggedIn model =
    let
        { t } =
            loggedIn.shared.translators

        pageTitle =
            t "profile.claims.title"

        content =
            case model.status of
                Loading ->
                    Page.fullPageLoading loggedIn.shared

                Loaded profileClaims ->
                    div []
                        [ Page.viewHeader loggedIn pageTitle Route.Dashboard
                        , viewResults loggedIn profileClaims model.now
                        , viewClaimVoteModal loggedIn model
                        ]

                NotFound ->
                    Page.fullPageNotFound
                        (t "profile.claims.not_found.title")
                        (t "profile.claims.not_found.subtitle")

                Failed e ->
                    Page.fullPageGraphQLError pageTitle e
    in
    { title = pageTitle, content = content }


viewResults : LoggedIn.Model -> List Claim.Model -> Maybe Time.Posix -> Html Msg
viewResults loggedIn claims now =
    let
        viewClaim claim =
            Claim.viewClaimCard loggedIn claim now
                |> Html.map ClaimMsg
    in
    div [ class "container mx-auto px-4 mb-10" ]
        [ if List.length claims > 0 then
            div [ class "flex flex-wrap -mx-2 pt-4" ]
                (claims
                    |> List.reverse
                    |> List.map viewClaim
                )

          else
            viewEmptyResults loggedIn
        ]


viewClaimVoteModal : LoggedIn.Model -> Model -> Html Msg
viewClaimVoteModal loggedIn model =
    let
        viewVoteModal claimId isApproving isLoading =
            Claim.viewVoteClaimModal
                loggedIn.shared.translators
                { voteMsg = VoteClaim
                , closeMsg = ClaimMsg Claim.CloseClaimModals
                , claimId = claimId
                , isApproving = isApproving
                , isInProgress = isLoading
                }
    in
    case model.claimModalStatus of
        Claim.VoteConfirmationModal claimId vote ->
            viewVoteModal claimId vote False

        Claim.Loading claimId vote ->
            viewVoteModal claimId vote True

        Claim.PhotoModal claimId ->
            Claim.viewPhotoModal loggedIn claimId model.now
                |> Html.map ClaimMsg

        _ ->
            text ""


viewEmptyResults : LoggedIn.Model -> Html Msg
viewEmptyResults { shared } =
    let
        text_ s =
            text (shared.translators.t s)
    in
    div [ class "w-full text-center" ]
        [ div [ class "w-full flex justify-center" ]
            [ img [ src "/images/empty-analysis.svg", class "object-contain h-32 mb-3" ] []
            ]
        , div [ class "inline-block text-gray" ]
            [ text_ "profile.claims.empty_results"
            ]
        ]


type alias ProfileClaims =
    List Claim.Model


type alias UpdateResult =
    UR.UpdateResult Model Msg (External Msg)


type Msg
    = ClaimsLoaded (RemoteData (Graphql.Http.Error (Maybe ProfileClaims)) (Maybe ProfileClaims))
    | CompletedLoadCommunity Community.Model
    | ClaimMsg Claim.Msg
    | VoteClaim Claim.ClaimId Bool
    | GotVoteResult Claim.ClaimId (Result (Maybe Value) String)
    | GotTime Time.Posix


update : Msg -> Model -> LoggedIn.Model -> UpdateResult
update msg model loggedIn =
    case msg of
        ClaimsLoaded (RemoteData.Success results) ->
            case results of
                Just claims ->
                    { model | status = Loaded (List.reverse claims) }
                        |> UR.init

                Nothing ->
                    { model | status = NotFound }
                        |> UR.init

        ClaimsLoaded (RemoteData.Failure e) ->
            { model | status = Failed e }
                |> UR.init

        ClaimsLoaded _ ->
            UR.init model

        CompletedLoadCommunity community ->
            UR.init model
                |> UR.addCmd (profileClaimQuery loggedIn model.accountString community)

        ClaimMsg m ->
            let
                claimCmd =
                    case m of
                        Claim.RouteOpened r ->
                            Route.replaceUrl loggedIn.shared.navKey r

                        _ ->
                            Cmd.none
            in
            Claim.updateClaimModalStatus m model
                |> UR.init
                |> UR.addCmd claimCmd

        VoteClaim claimId vote ->
            case model.status of
                Loaded _ ->
                    let
                        newModel =
                            { model
                                | claimModalStatus = Claim.Loading claimId vote
                            }
                    in
                    if LoggedIn.isAuth loggedIn then
                        UR.init newModel
                            |> UR.addPort
                                { responseAddress = msg
                                , responseData = Encode.null
                                , data =
                                    Eos.encodeTransaction
                                        [ { accountName = loggedIn.shared.contracts.community
                                          , name = "verifyclaim"
                                          , authorization =
                                                { actor = loggedIn.accountName
                                                , permissionName = Eos.samplePermission
                                                }
                                          , data = Claim.encodeVerification claimId loggedIn.accountName vote
                                          }
                                        ]
                                }

                    else
                        UR.init newModel
                            |> UR.addExt (Just (VoteClaim claimId vote) |> LoggedIn.RequiredAuthentication)

                _ ->
                    model
                        |> UR.init

        GotVoteResult claimId (Ok _) ->
            case model.status of
                Loaded profileClaims ->
                    let
                        maybeClaim : Maybe Claim.Model
                        maybeClaim =
                            List.find (\c -> c.id == claimId) profileClaims

                        message val =
                            [ ( "value", val ) ]
                                |> loggedIn.shared.translators.tr "claim.reward"
                    in
                    case maybeClaim of
                        Just claim ->
                            let
                                value =
                                    String.fromFloat claim.action.verifierReward
                                        ++ " "
                                        ++ Eos.symbolToSymbolCodeString claim.action.objective.community.symbol
                            in
                            { model
                                | status = Loaded profileClaims
                            }
                                |> UR.init
                                |> UR.addExt (LoggedIn.ShowFeedback LoggedIn.Success (message value))
                                |> UR.addCmd (Route.replaceUrl loggedIn.shared.navKey (Route.ProfileClaims model.accountString))

                        Nothing ->
                            model
                                |> UR.init

                _ ->
                    model |> UR.init

        GotVoteResult _ (Err eosErrorString) ->
            let
                errorMessage =
                    EosError.parseClaimError loggedIn.shared.translators eosErrorString
            in
            case model.status of
                Loaded claims ->
                    { model
                        | status = Loaded claims
                        , claimModalStatus = Claim.Closed
                    }
                        |> UR.init
                        |> UR.addExt (ShowFeedback LoggedIn.Failure errorMessage)

                _ ->
                    model |> UR.init

        GotTime date ->
            UR.init { model | now = Just date }


profileClaimQuery : LoggedIn.Model -> String -> Community.Model -> Cmd Msg
profileClaimQuery { shared, authToken } accountName community =
    Api.Graphql.query shared
        (Just authToken)
        (Cambiatus.Query.user { account = accountName } (selectionSet community.symbol))
        ClaimsLoaded


selectionSet : Eos.Symbol -> SelectionSet ProfileClaims Cambiatus.Object.User
selectionSet communityId =
    Profile.claims (\_ -> { communityId = Present (Eos.symbolToString communityId) }) Claim.selectionSet


receiveBroadcast : LoggedIn.BroadcastMsg -> Maybe Msg
receiveBroadcast broadcastMsg =
    case broadcastMsg of
        LoggedIn.CommunityLoaded community ->
            Just (CompletedLoadCommunity community)

        _ ->
            Nothing


jsAddressToMsg : List String -> Encode.Value -> Maybe Msg
jsAddressToMsg addr val =
    case addr of
        "VoteClaim" :: claimId :: _ ->
            let
                id =
                    String.toInt claimId
                        |> Maybe.withDefault 0
            in
            Decode.decodeValue
                (Decode.oneOf
                    [ Decode.field "transactionId" Decode.string
                        |> Decode.map Ok
                    , Decode.field "error" (Decode.nullable Decode.value)
                        |> Decode.map Err
                    ]
                )
                val
                |> Result.map (Just << GotVoteResult id)
                |> Result.withDefault Nothing

        _ ->
            Nothing


msgToString : Msg -> List String
msgToString msg =
    case msg of
        ClaimsLoaded r ->
            [ "ClaimsLoaded", UR.remoteDataToString r ]

        CompletedLoadCommunity _ ->
            [ "CompletedLoadCommunity" ]

        ClaimMsg _ ->
            [ "ClaimMsg" ]

        VoteClaim claimId _ ->
            [ "VoteClaim", String.fromInt claimId ]

        GotVoteResult _ r ->
            [ "GotVoteResult", UR.resultToString r ]

        GotTime _ ->
            [ "GotTime" ]<|MERGE_RESOLUTION|>--- conflicted
+++ resolved
@@ -30,7 +30,6 @@
 import RemoteData exposing (RemoteData)
 import Route
 import Session.LoggedIn as LoggedIn exposing (External(..))
-import Task
 import Time
 import UpdateResult as UR
 
@@ -38,14 +37,7 @@
 init : LoggedIn.Model -> String -> ( Model, Cmd Msg )
 init loggedIn account =
     ( initModel account
-<<<<<<< HEAD
     , LoggedIn.maybeInitWith CompletedLoadCommunity .selectedCommunity loggedIn
-=======
-    , Cmd.batch
-        [ Task.perform GotTime Time.now
-        , profileClaimQuery loggedIn account
-        ]
->>>>>>> 18871bda
     )
 
 
