--- conflicted
+++ resolved
@@ -304,7 +304,6 @@
                         All ->
                             True
 
-<<<<<<< HEAD
                         Approved ->
                             claim.status == Claim.Approved
 
@@ -322,12 +321,8 @@
                 claims
 
 
-viewResults : LoggedIn.Model -> List Profile.Summary.Model -> List Claim.Model -> Model -> Html Msg
+viewResults : LoggedIn.Model -> List Claim.ClaimProfileSummaries -> List Claim.Model -> Model -> Html Msg
 viewResults loggedIn profileSummaries claims model =
-=======
-viewResults : LoggedIn.Model -> List Claim.ClaimProfileSummaries -> List Claim.Model -> Html Msg
-viewResults loggedIn profileSummaries claims =
->>>>>>> 760d6e96
     let
         viewClaim profileSummary claimIndex claim =
             ( String.fromInt claim.id
