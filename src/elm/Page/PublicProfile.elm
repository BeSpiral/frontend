--- conflicted
+++ resolved
@@ -61,10 +61,6 @@
         t =
             I18Next.t loggedIn.shared.translations
 
-<<<<<<< HEAD
-        Loaded profile ->
-            view_ loggedIn profile True
-=======
         title =
             case status of
                 Loaded profile ->
@@ -77,10 +73,9 @@
             case status of
                 Loading ->
                     Page.fullPageLoading
->>>>>>> d3d999d9
 
                 Loaded profile ->
-                    view_ loggedIn profile
+                    view_ loggedIn profile True
 
                 NotFound ->
                     Page.fullPageNotFound (t "error.unknown") (t "error.pageNotFound")
