module Page.Community.Objectives exposing (Model, Msg, init, msgToString, receiveBroadcast, update, view)

import Action exposing (Action)
import Cambiatus.Enum.VerificationType as VerificationType
import Community
import Dict exposing (Dict)
import Eos
import Html exposing (Html, a, button, div, p, text)
import Html.Attributes exposing (class, classList, id)
import Html.Events exposing (onClick)
import Icons
import Json.Encode as Encode
import List.Extra as List
import Log
import Page
import Profile.Summary
import RemoteData
import Route
import Session.LoggedIn as LoggedIn exposing (External(..))
import Task
import Time exposing (Posix)
import UpdateResult as UR
import Utils
import View.Components
import View.MarkdownEditor


init : LoggedIn.Model -> ( Model, Cmd Msg )
init loggedIn =
    ( initModel
    , Cmd.batch
        [ Task.succeed RequestedReloadCommunity |> Task.perform identity
        , LoggedIn.maybeInitWith CompletedLoadCommunity .selectedCommunity loggedIn
        ]
    )



-- MODEL


type alias Model =
    { status : Status
    , openObjective : Maybe Int
    , profileSummaries : Dict Int (List Profile.Summary.Model)
    }


initModel : Model
initModel =
    { status = Loading
    , openObjective = Nothing
    , profileSummaries = Dict.empty
    }


type Status
    = Loading
    | Loaded
    | Unauthorized



-- VIEW


view : LoggedIn.Model -> Model -> { title : String, content : Html Msg }
view ({ shared } as loggedIn) model =
    let
        t =
            shared.translators.t

        title =
            t "community.objectives.title_plural"

        content =
            case ( loggedIn.selectedCommunity, model.status ) of
                ( RemoteData.Success community, Loaded ) ->
                    div []
                        [ Page.viewHeader loggedIn (t "community.objectives.title_plural")
                        , div [ class "container mx-auto px-4 my-10" ]
                            [ div [ class "flex justify-end mb-10" ] [ viewNewObjectiveButton loggedIn community ]
                            , div []
                                (community.objectives
                                    |> List.sortBy .id
                                    |> List.reverse
                                    |> List.indexedMap (viewObjective loggedIn model community)
                                )
                            ]
                        ]

                ( RemoteData.Success _, Unauthorized ) ->
                    div []
                        [ Page.viewHeader loggedIn title
                        , div [ class "card" ]
                            [ text (shared.translators.t "community.edit.unauthorized") ]
                        ]

                ( RemoteData.Failure e, _ ) ->
                    Page.fullPageGraphQLError (t "community.objectives.title_plural") e

                ( RemoteData.Loading, _ ) ->
                    Page.fullPageLoading shared

                ( RemoteData.NotAsked, _ ) ->
                    Page.fullPageLoading shared

                ( _, Loading ) ->
                    Page.fullPageLoading shared
    in
    { title = title
    , content = content
    }


viewNewObjectiveButton : LoggedIn.Model -> Community.Model -> Html msg
viewNewObjectiveButton ({ shared } as loggedIn) community =
    if LoggedIn.isAccount community.creator loggedIn then
        a
            [ class "button button-primary button-sm w-full md:w-64"
            , Route.href Route.NewObjective
            ]
            [ text (shared.translators.t "community.objectives.new") ]

    else
        text ""


viewObjective : LoggedIn.Model -> Model -> Community.Model -> Int -> Community.Objective -> Html Msg
viewObjective ({ shared } as loggedIn) model _ index objective =
    let
        isOpen : Bool
        isOpen =
            case model.openObjective of
                Just obj ->
                    obj == index

                Nothing ->
                    False

        text_ s =
            text (shared.translators.t s)
    in
    div
        [ class "bg-white rounded mt-4 hover:shadow" ]
        [ div [ class "" ]
            [ -- Clickable header
              div
                [ class "p-4 sm:px-6 cursor-pointer rounded flex justify-between"
                , classList [ ( "pb-0", isOpen ) ]
                , onClick (OpenObjective index)
                ]
                [ div [ class "overflow-hidden" ]
                    [ View.MarkdownEditor.viewReadOnly
                        [ class "text-sm"
                        , classList [ ( "truncate-children", not isOpen ) ]
                        ]
<<<<<<< HEAD
                        [ text objective.description ]
                    , p [ class "text-gray-900 text-sm uppercase mt-2" ]
=======
                        objective.description
                    , p [ class "text-gray-900 text-caption uppercase mt-2" ]
>>>>>>> 37b3e373
                        [ text
                            (shared.translators.tr
                                "community.objectives.action_count"
                                [ ( "actions", objective.actions |> List.length |> String.fromInt ) ]
                            )
                        ]
                    , if objective.isCompleted then
                        p [ class "bg-green rounded-sm text-center inline-block px-7 py-1 text-sm text-black uppercase mt-4 tracking-wide" ]
                            [ text_ "community.objectives.complete" ]

                      else
                        text ""
                    ]
                , button
                    [ class "h-8" ]
                    [ if isOpen then
                        Icons.arrowDown "rotate-180"

                      else
                        Icons.arrowDown ""
                    ]
                ]
            ]
        , if isOpen then
            div [ class "p-4 sm:px-6 pt-0" ]
                [ div [ class "flex flex-wrap mt-2" ]
                    [ a
                        [ class "button button-secondary button-sm w-full sm:w-48 mt-2 px-1 sm:mr-4"
                        , Route.href (Route.EditObjective objective.id)
                        , classList [ ( "button-disabled", objective.isCompleted ) ]
                        ]
                        [ text_ "community.objectives.edit" ]
                    , a
                        [ class "button button-secondary button-sm w-full sm:w-48 mt-2 px-1 mb-4"
                        , Route.href (Route.NewAction objective.id)
                        , classList [ ( "button-disabled", objective.isCompleted ) ]
                        ]
                        [ text_ "community.actions.new" ]
                    ]
                , div []
                    (objective.actions
                        |> List.map (viewAction loggedIn model objective.id)
                    )
                ]

          else
            text ""
        ]


viewAction : LoggedIn.Model -> Model -> Int -> Action -> Html Msg
viewAction ({ shared } as loggedIn) model objectiveId action =
    let
        symbol =
            action.objective.community.symbol

        posixDeadline : Posix
        posixDeadline =
            action.deadline
                |> Utils.fromMaybeDateTime

        pastDeadline =
            Action.isPastDeadline action shared.now

        ( usages, usagesLeft ) =
            ( String.fromInt action.usages, String.fromInt action.usagesLeft )

        isClosed =
            Action.isPastDeadline action shared.now

        validationType =
            action.verificationType
                |> VerificationType.toString

        text_ s =
            text (shared.translators.t s)

        tr rId replaces =
            loggedIn.shared.translators.tr rId replaces
    in
    div [ class "flex flex-wrap sm:flex-nowrap mt-8 mb-4 relative bg-purple-500 rounded-lg px-4 py-5" ]
        [ div [ class "absolute top-0 left-0 right-0 -mt-6" ] [ Icons.flag "w-full fill-current text-green" ]
        , div [ class "w-full" ]
            [ View.MarkdownEditor.viewReadOnly [ class "text-white truncate" ] action.description
            , div [ class "flex flex-wrap my-6 -mx-2 items-center" ]
                [ div [ class "mx-2 mb-2 text-white" ]
                    [ p [ class "label text-green" ]
                        [ text_ "community.actions.reward" ]
                    , p [ class "uppercase" ]
                        [ String.fromFloat action.reward
                            ++ " "
                            ++ Eos.symbolToString symbol
                            |> text
                        ]
                    ]
                , if validationType == "CLAIMABLE" then
                    div [ class "mx-2 mb-2" ]
                        [ p [ class "label text-green" ]
                            [ text_ "community.actions.validation_reward" ]
                        , p [ class "uppercase next-white" ]
                            [ String.fromFloat action.verifierReward
                                ++ " "
                                ++ Eos.symbolToString symbol
                                |> text
                            ]
                        ]

                  else
                    text ""
                , if action.deadline == Nothing && action.usages == 0 then
                    text ""

                  else
                    div [ class "mx-2 mb-2" ]
                        [ p [ class "label text-green" ]
                            [ text_ "community.actions.available_until" ]
                        , p []
                            [ if action.usages > 0 then
                                p [ classList [ ( "text-red", action.usagesLeft == 0 ), ( "text-white", action.usagesLeft /= 1 ) ] ]
                                    [ text (tr "community.actions.usages" [ ( "usages", usages ), ( "usagesLeft", usagesLeft ) ]) ]

                              else
                                text ""
                            , case action.deadline of
                                Just _ ->
                                    View.Components.dateViewer
                                        [ class "capitalize"
                                        , classList
                                            [ ( "text-red", pastDeadline )
                                            , ( "text-white", not pastDeadline )
                                            ]
                                        ]
                                        identity
                                        shared
                                        posixDeadline

                                Nothing ->
                                    text ""
                            ]
                        ]
                , div [ class "mx-4 mb-2 mt-auto" ]
                    [ if action.isCompleted then
                        div [ class "tag bg-green" ]
                            [ text_ "community.actions.completed" ]

                      else if isClosed then
                        div [ class "tag bg-gray-500 text-red" ] [ text_ "community.actions.closed" ]

                      else
                        text ""
                    ]
                ]
            , div [ class "flex flex-wrap justify-between items-end" ]
                [ div [ class "w-full sm:w-4/5" ]
                    [ p [ class "label text-green" ] [ text_ "community.actions.verifiers" ]
                    , if validationType == "AUTOMATIC" then
                        div [ class "flex items-center" ]
                            [ p [ class "text-white" ] [ text_ "community.actions.automatic_analyzers" ]
                            , Icons.exclamation "ml-2 text-white fill-current"
                            ]

                      else
                        div [ class "flex mr-2 flex-wrap" ]
                            (List.indexedMap
                                (\validatorIndex u ->
                                    case
                                        Dict.get action.id model.profileSummaries
                                            |> Maybe.andThen (List.getAt validatorIndex)
                                    of
                                        Nothing ->
                                            text ""

                                        Just validatorSummary ->
                                            let
                                                validatorId =
                                                    [ objectiveId, action.id, validatorIndex ]
                                                        |> List.map String.fromInt
                                                        |> (::) "validator"
                                                        |> String.join "-"
                                            in
                                            div
                                                [ class "mr-4 action-verifier relative"
                                                , id validatorId
                                                ]
                                                [ validatorSummary
                                                    |> Profile.Summary.withRelativeSelector ("#" ++ validatorId)
                                                    |> Profile.Summary.view shared loggedIn.accountName u
                                                    |> Html.map (GotProfileSummaryMsg action.id validatorIndex)
                                                ]
                                )
                                action.validators
                            )
                    ]
                , a
                    [ class "button button-primary button-sm w-full sm:w-40 mt-8"
                    , Route.href (Route.EditAction objectiveId action.id)
                    , classList [ ( "button-disabled", action.objective.isCompleted ) ]
                    ]
                    [ text_ "community.actions.edit" ]
                ]
            ]
        ]



-- UPDATE


type alias UpdateResult =
    UR.UpdateResult Model Msg (External Msg)


type Msg
    = CompletedLoadCommunity Community.Model
    | RequestedReloadCommunity
    | OpenObjective Int
    | GotProfileSummaryMsg Int Int Profile.Summary.Msg


update : Msg -> Model -> LoggedIn.Model -> UpdateResult
update msg model loggedIn =
    case msg of
        CompletedLoadCommunity community ->
            UR.init
                { model
                    | status =
                        if not community.hasObjectives then
                            Unauthorized

                        else if community.creator == loggedIn.accountName then
                            Loaded

                        else
                            Unauthorized
                }

        RequestedReloadCommunity ->
            UR.init model
                |> UR.addExt (LoggedIn.ReloadResource LoggedIn.CommunityResource)

        OpenObjective index ->
            if model.openObjective == Just index then
                { model | openObjective = Nothing, profileSummaries = Dict.empty }
                    |> UR.init
                    |> UR.addBreadcrumb
                        { type_ = Log.DebugBreadcrumb
                        , category = msg
                        , message = "Closed objective"
                        , data = Dict.fromList [ ( "objectiveId", Encode.int index ) ]
                        , level = Log.DebugLevel
                        }

            else
                { model
                    | openObjective = Just index
                    , profileSummaries =
                        loggedIn.selectedCommunity
                            |> RemoteData.toMaybe
                            |> Maybe.map .objectives
                            |> Maybe.andThen (List.getAt index)
                            |> Maybe.map .actions
                            |> Maybe.withDefault []
                            |> List.map
                                (\action ->
                                    ( action.id
                                    , List.length action.validators
                                        |> Profile.Summary.initMany False
                                    )
                                )
                            |> Dict.fromList
                }
                    |> UR.init
                    |> UR.addBreadcrumb
                        { type_ = Log.DebugBreadcrumb
                        , category = msg
                        , message = "Closed objective"
                        , data = Dict.fromList [ ( "objectiveId", Encode.int index ) ]
                        , level = Log.DebugLevel
                        }

        GotProfileSummaryMsg actionIndex validatorIndex subMsg ->
            { model
                | profileSummaries =
                    Dict.update actionIndex
                        (Maybe.withDefault []
                            >> List.updateAt validatorIndex (Profile.Summary.update subMsg)
                            >> Just
                        )
                        model.profileSummaries
            }
                |> UR.init


receiveBroadcast : LoggedIn.BroadcastMsg -> Maybe Msg
receiveBroadcast broadcastMsg =
    case broadcastMsg of
        LoggedIn.CommunityLoaded community ->
            Just (CompletedLoadCommunity community)

        _ ->
            Nothing


msgToString : Msg -> List String
msgToString msg =
    case msg of
        CompletedLoadCommunity _ ->
            [ "CompletedLoadCommunity" ]

        RequestedReloadCommunity ->
            [ "RequestedReloadCommunity" ]

        OpenObjective _ ->
            [ "OpenObjective" ]

        GotProfileSummaryMsg _ _ subMsg ->
            "GotProfileSummaryMsg" :: Profile.Summary.msgToString subMsg<|MERGE_RESOLUTION|>--- conflicted
+++ resolved
@@ -155,13 +155,8 @@
                         [ class "text-sm"
                         , classList [ ( "truncate-children", not isOpen ) ]
                         ]
-<<<<<<< HEAD
-                        [ text objective.description ]
+                        objective.description
                     , p [ class "text-gray-900 text-sm uppercase mt-2" ]
-=======
-                        objective.description
-                    , p [ class "text-gray-900 text-caption uppercase mt-2" ]
->>>>>>> 37b3e373
                         [ text
                             (shared.translators.tr
                                 "community.objectives.action_count"
