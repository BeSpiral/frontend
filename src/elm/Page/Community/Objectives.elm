module Page.Community.Objectives exposing (Model, Msg, init, msgToString, receiveBroadcast, update, view)

import Action exposing (Action)
import AssocList exposing (Dict)
import Browser.Dom
import Community
import Dict
import Eos
import Eos.Account
import Form.Text
import Html exposing (Html, a, b, br, button, details, div, h1, h2, h3, img, li, p, span, summary, text, ul)
import Html.Attributes exposing (alt, class, classList, id, src, style, tabindex, title)
import Html.Attributes.Aria exposing (ariaHasPopup, ariaHidden, ariaLabel, role)
import Html.Events exposing (onClick)
import Icons
import Json.Decode as Decode
import Json.Encode as Encode
import List.Extra
import Log
import Markdown
import Maybe.Extra
import Page
import RemoteData
import Route
import Session.LoggedIn as LoggedIn
import Task
import UpdateResult as UR
import Url
import View.Components exposing (intersectionObserver)



-- MODEL


type alias Model =
    { shownObjectives :
        Dict
            Action.ObjectiveId
            { visibleAction : Maybe Action.Id
            , visibleActionHeight : Maybe Float
            , previousVisibleAction : Maybe Action.Id
            , previousVisibleActionHeight : Maybe Float
            , openHeight : Maybe Float
            , closedHeight : Maybe Float
            , isClosing : Bool
            }
    , highlightedAction : Maybe { objectiveId : Action.ObjectiveId, actionId : Maybe Action.Id }
    , sharingAction : Maybe Action
    , claimingStatus : ClaimingStatus
    }


type ClaimingStatus
    = NotClaiming
    | Claiming { position : Int, action : Action, proof : Proof }


type Proof
    = NoProofNecessary
    | WithProof


init : Route.SelectedObjective -> LoggedIn.Model -> UpdateResult
init selectedObjective _ =
    UR.init
        { highlightedAction =
            case selectedObjective of
                Route.WithNoObjectiveSelected ->
                    Nothing

                Route.WithObjectiveSelected { id, action } ->
                    Just
                        { objectiveId = Action.objectiveIdFromInt id
                        , actionId = Maybe.map Action.idFromInt action
                        }
        , shownObjectives =
            case selectedObjective of
                Route.WithNoObjectiveSelected ->
                    AssocList.empty

                Route.WithObjectiveSelected { id } ->
                    AssocList.fromList
                        [ ( Action.objectiveIdFromInt id
                          , { visibleAction = Nothing
                            , visibleActionHeight = Nothing
                            , previousVisibleAction = Nothing
                            , previousVisibleActionHeight = Nothing
                            , openHeight = Nothing
                            , closedHeight = Nothing
                            , isClosing = False
                            }
                          )
                        ]
        , sharingAction = Nothing
        , claimingStatus = NotClaiming
        }
        |> UR.addExt (LoggedIn.RequestedReloadCommunityField Community.ObjectivesField)
        |> UR.addCmd (Browser.Dom.setViewport 0 0 |> Task.attempt (\_ -> NoOp))



-- TYPES


type Msg
    = NoOp
    | CompletedLoadObjectives (List Community.Objective)
    | ClickedToggleObjectiveVisibility Community.Objective
    | FinishedOpeningActions Community.Objective
    | FinishedClosingObjective Community.Objective
    | GotObjectiveDetailsHeight Community.Objective (Result Browser.Dom.Error Browser.Dom.Element)
    | GotObjectiveSummaryHeight Community.Objective (Result Browser.Dom.Error Browser.Dom.Element)
    | GotVisibleActionViewport { objectiveId : Action.ObjectiveId, actionId : Action.Id } (Result Browser.Dom.Error Browser.Dom.Viewport)
    | ClickedScrollToAction Action
    | GotActionMsg Action.Msg
    | StartedIntersecting String
    | StoppedIntersecting String


type alias UpdateResult =
    UR.UpdateResult Model Msg (LoggedIn.External Msg)



-- UPDATE


update : Msg -> Model -> LoggedIn.Model -> UpdateResult
update msg model loggedIn =
    case msg of
        NoOp ->
            UR.init model

        CompletedLoadObjectives objectives ->
            let
                scrollActionIntoView =
                    case model.highlightedAction of
                        Nothing ->
                            identity

                        Just { objectiveId, actionId } ->
                            let
                                maybeAction =
                                    List.Extra.find (\objective -> objective.id == objectiveId) objectives
                                        |> Maybe.andThen
                                            (\foundObjective ->
                                                List.Extra.find (\action -> Just action.id == actionId) foundObjective.actions
                                            )

                                getHighlightedObjectiveSummaryHeight =
                                    case List.Extra.find (\objective -> objective.id == objectiveId) objectives of
                                        Just objective ->
                                            UR.addCmd
                                                (Browser.Dom.getElement (objectiveSummaryId objective)
                                                    |> Task.attempt (GotObjectiveSummaryHeight objective)
                                                )

                                        Nothing ->
                                            identity
                            in
                            case maybeAction of
                                Nothing ->
                                    let
                                        hasObjective =
                                            List.any (\objective -> objective.id == objectiveId) objectives
                                    in
                                    if hasObjective then
                                        UR.addPort
                                            { responseAddress = NoOp
                                            , responseData = Encode.null
                                            , data =
                                                Encode.object
                                                    [ ( "name", Encode.string "scrollIntoView" )
                                                    , ( "id", Encode.string (objectiveDetailsId { id = objectiveId }) )
                                                    ]
                                            }
                                            >> getHighlightedObjectiveSummaryHeight

                                    else
                                        identity

                                Just highlightedAction ->
                                    UR.addPort
                                        { responseAddress = NoOp
                                        , responseData = Encode.null
                                        , data =
                                            Encode.object
                                                [ ( "name", Encode.string "scrollIntoView" )
                                                , ( "id", Encode.string (actionCardId highlightedAction) )
                                                ]
                                        }
                                        >> getHighlightedObjectiveSummaryHeight

                claimingStatus =
                    case model.highlightedAction of
                        Nothing ->
                            NotClaiming

                        Just { objectiveId, actionId } ->
                            objectives
                                |> List.Extra.find (\objective -> objective.id == objectiveId)
                                |> Maybe.andThen
                                    (\objective ->
                                        let
                                            maybePosition =
                                                List.Extra.findIndex (\action -> Just action.id == actionId) objective.actions

                                            maybeAction =
                                                List.Extra.find (\action -> Just action.id == actionId) objective.actions
                                        in
                                        Maybe.map2
                                            (\position action ->
                                                Claiming
                                                    { position = position + 1
                                                    , action = action
                                                    , proof =
                                                        if action.hasProofPhoto then
                                                            WithProof

                                                        else
                                                            NoProofNecessary
                                                    }
                                            )
                                            maybePosition
                                            maybeAction
                                    )
                                |> Maybe.withDefault NotClaiming

                generateProofCodePort =
                    case claimingStatus of
                        Claiming { proof } ->
                            case proof of
                                WithProof ->
                                    UR.addPort
                                        { responseAddress = msg
                                        , responseData = Encode.null
                                        , data =
                                            Encode.object
                                                [ ( "name", Encode.string "accountNameToUint64" )
                                                , ( "accountName", Eos.Account.encodeName loggedIn.accountName )
                                                ]
                                        }

                                NoProofNecessary ->
                                    identity

                        _ ->
                            identity
            in
            { model | claimingStatus = claimingStatus }
                |> UR.init
                |> scrollActionIntoView
                |> generateProofCodePort

        ClickedToggleObjectiveVisibility objective ->
            { model
                | shownObjectives =
                    AssocList.update objective.id
                        (\currentValue ->
                            case currentValue of
                                Nothing ->
                                    Just
                                        { visibleAction = Nothing
                                        , visibleActionHeight = Nothing
                                        , previousVisibleAction = Nothing
                                        , previousVisibleActionHeight = Nothing
                                        , openHeight = Nothing
                                        , closedHeight = Nothing
                                        , isClosing = False
                                        }

                                Just value ->
                                    Just { value | isClosing = True }
                        )
                        model.shownObjectives
                , highlightedAction = Nothing
            }
                |> UR.init
                |> UR.addCmd
                    (Browser.Dom.getElement (objectiveSummaryId objective)
                        |> Task.attempt (GotObjectiveSummaryHeight objective)
                    )

        FinishedOpeningActions objective ->
            model
                |> UR.init
                |> UR.addCmd
                    (Browser.Dom.getElement (objectiveDetailsId objective)
                        |> Task.attempt (GotObjectiveDetailsHeight objective)
                    )

        FinishedClosingObjective objective ->
            { model | shownObjectives = AssocList.remove objective.id model.shownObjectives }
                |> UR.init

        GotObjectiveDetailsHeight objective (Ok { element }) ->
            { model
                | shownObjectives =
                    AssocList.update objective.id
                        (Maybe.map (\value -> { value | openHeight = Just element.height }))
                        model.shownObjectives
            }
                |> UR.init

        GotObjectiveDetailsHeight _ (Err (Browser.Dom.NotFound id)) ->
            model
                |> UR.init
                |> UR.logImpossible msg
                    "Couldn't get objective details height"
                    (Just loggedIn.accountName)
                    { moduleName = "Page.Community.Objectives", function = "update" }
                    [ { name = "Error"
                      , extras =
                            Dict.fromList
                                [ ( "type", Encode.string "Browser.Dom.NotFound" )
                                , ( "id", Encode.string id )
                                ]
                      }
                    ]

        GotObjectiveSummaryHeight objective (Ok { element }) ->
            { model
                | shownObjectives =
                    AssocList.update objective.id
                        (Maybe.map (\value -> { value | closedHeight = Just element.height }))
                        model.shownObjectives
            }
                |> UR.init

        GotObjectiveSummaryHeight _ (Err (Browser.Dom.NotFound id)) ->
            model
                |> UR.init
                |> UR.logImpossible msg
                    "Couldn't get objective summary height"
                    (Just loggedIn.accountName)
                    { moduleName = "Page.Community.Objectives", function = "update" }
                    [ { name = "Error"
                      , extras =
                            Dict.fromList
                                [ ( "type", Encode.string "Browser.Dom.NotFound" )
                                , ( "id", Encode.string id )
                                ]
                      }
                    ]

        GotVisibleActionViewport { objectiveId, actionId } (Ok { viewport }) ->
            { model
                | shownObjectives =
                    model.shownObjectives
                        |> AssocList.update objectiveId
                            (\maybeValue ->
                                case maybeValue of
                                    Nothing ->
                                        Just
                                            { visibleAction = Just actionId
                                            , visibleActionHeight = Just viewport.height
                                            , previousVisibleAction = Nothing
                                            , previousVisibleActionHeight = Nothing
                                            , openHeight = Nothing
                                            , closedHeight = Nothing
                                            , isClosing = False
                                            }

                                    Just value ->
                                        Just { value | visibleActionHeight = Just viewport.height }
                            )
            }
                |> UR.init

        GotVisibleActionViewport _ (Err _) ->
            model
                |> UR.init

        ClickedScrollToAction action ->
            model
                |> UR.init
                |> UR.addPort
                    { responseAddress = NoOp
                    , responseData = Encode.null
                    , data =
                        Encode.object
                            [ ( "name", Encode.string "smoothHorizontalScroll" )
                            , ( "containerId", Encode.string (objectiveContainerId action.objective) )
                            , ( "targetId", Encode.string (actionCardId action) )
                            ]
                    }

        GotActionMsg subMsg ->
            UR.init model
                |> UR.addExt (LoggedIn.ExternalActionMsg subMsg)

        StartedIntersecting actionCard ->
            case Community.getField loggedIn.selectedCommunity .objectives of
                RemoteData.Success ( _, objectives ) ->
                    let
                        maybeActionIdAndParentObjective =
                            idFromActionCardId actionCard
                                |> Maybe.andThen
                                    (\actionId ->
                                        objectives
                                            |> List.Extra.find
                                                (\objective ->
                                                    objective.actions
                                                        |> List.map .id
                                                        |> List.member actionId
                                                )
                                            |> Maybe.map (Tuple.pair actionId)
                                    )
                    in
                    case maybeActionIdAndParentObjective of
                        Nothing ->
                            model
                                |> UR.init

                        Just ( actionId, parentObjective ) ->
                            { model
                                | shownObjectives =
                                    AssocList.update parentObjective.id
                                        (\maybeValue ->
                                            case maybeValue of
                                                Nothing ->
                                                    Just
                                                        { visibleAction = Just actionId
                                                        , visibleActionHeight = Nothing
                                                        , previousVisibleAction = Nothing
                                                        , previousVisibleActionHeight = Nothing
                                                        , openHeight = Nothing
                                                        , closedHeight = Nothing
                                                        , isClosing = False
                                                        }

                                                Just value ->
                                                    Just
                                                        { visibleAction = Just actionId
                                                        , visibleActionHeight = Nothing
                                                        , previousVisibleAction = value.visibleAction
                                                        , previousVisibleActionHeight = value.visibleActionHeight
                                                        , openHeight = value.openHeight
                                                        , closedHeight = value.closedHeight
                                                        , isClosing = value.isClosing
                                                        }
                                        )
                                        model.shownObjectives
                            }
                                |> UR.init
                                |> UR.addCmd
                                    (Browser.Dom.getViewportOf actionCard
                                        |> Task.attempt
                                            (GotVisibleActionViewport { objectiveId = parentObjective.id, actionId = actionId })
                                    )

                _ ->
                    model
                        |> UR.init
                        |> UR.logImpossible msg
                            "Action started showing up, but objectives weren't loaded"
                            (Just loggedIn.accountName)
                            { moduleName = "Page.Community.Objectives", function = "update" }
                            [ Log.contextFromCommunity loggedIn.selectedCommunity ]

        StoppedIntersecting targetId ->
            let
                newShownObjectives =
                    AssocList.foldl
                        (\objectiveId value currDict ->
                            if value.visibleAction == idFromActionCardId targetId then
                                AssocList.insert objectiveId
                                    { visibleAction = value.previousVisibleAction
                                    , visibleActionHeight = value.previousVisibleActionHeight
                                    , previousVisibleAction = Nothing
                                    , previousVisibleActionHeight = Nothing
                                    , openHeight = value.openHeight
                                    , closedHeight = value.closedHeight
                                    , isClosing = value.isClosing
                                    }
                                    currDict

                            else if value.previousVisibleAction == idFromActionCardId targetId then
                                AssocList.insert objectiveId
                                    { value
                                        | previousVisibleAction = Nothing
                                        , previousVisibleActionHeight = Nothing
                                    }
                                    currDict

                            else
                                AssocList.insert objectiveId value currDict
                        )
                        AssocList.empty
                        model.shownObjectives
            in
            { model | shownObjectives = newShownObjectives }
                |> UR.init



-- VIEW


view : LoggedIn.Model -> Model -> { title : String, content : Html Msg }
view loggedIn model =
    let
        title =
            loggedIn.shared.translators.t "community.objectives.title"
    in
    { title = title
    , content =
        case loggedIn.selectedCommunity of
            RemoteData.Success community ->
                if community.hasObjectives then
                    viewPage loggedIn community model

<<<<<<< HEAD
                                  else
                                    ul [ class "space-y-4 mt-4" ]
                                        (List.map
                                            (viewObjective loggedIn model)
                                            filteredObjectives
                                        )
                                , intersectionObserver
                                    { targetSelectors =
                                        filteredObjectives
                                            |> List.filter (\objective -> List.member objective.id (AssocList.keys model.shownObjectives))
                                            |> List.concatMap .actions
                                            |> List.filterMap
                                                (\action ->
                                                    if action.isCompleted then
                                                        Nothing

                                                    else
                                                        Just ("#" ++ actionCardId action)
                                                )
                                    , threshold = 0.01
                                    , breakpointToExclude = Just View.Components.Lg
                                    , onStartedIntersecting = Just StartedIntersecting
                                    , onStoppedIntersecting = Just StoppedIntersecting
                                    }
                                , if not loggedIn.shared.canShare then
                                    Form.Text.view
                                        (Form.Text.init
                                            { label = ""
                                            , id = "share-fallback-input"
                                            }
                                            |> Form.Text.withExtraAttrs
                                                [ class "absolute opacity-0 left-[-9999em]"
                                                , tabindex -1
                                                , ariaHidden True
                                                ]
                                            |> Form.Text.withContainerAttrs [ class "mb-0 overflow-hidden" ]
                                            |> Form.Text.withInputElement (Form.Text.TextareaInput { submitOnEnter = False })
                                        )
                                        { onChange = \_ -> NoOp
                                        , onBlur = NoOp
                                        , value =
                                            case model.sharingAction of
                                                Nothing ->
                                                    Url.toString loggedIn.shared.url

                                                Just sharingAction ->
                                                    tr
                                                        "community.objectives.share_action"
                                                        [ ( "community_name", community.name )
                                                        , ( "objective_description", Markdown.toRawString sharingAction.objective.description )
                                                        , ( "action_description", Markdown.toRawString sharingAction.description )
                                                        , ( "url"
                                                          , Route.WithObjectiveSelected
                                                                { id = Action.objectiveIdToInt sharingAction.objective.id
                                                                , action = Just (Action.idToInt sharingAction.id)
                                                                }
                                                                |> Route.CommunityObjectives
                                                                |> Route.addRouteToUrl loggedIn.shared
                                                                |> Url.toString
                                                          )
                                                        ]
                                        , error = text ""
                                        , hasError = False
                                        , translators = loggedIn.shared.translators
                                        , isRequired = False
                                        }

                                  else
                                    text ""
                                ]
=======
                else
                    Page.fullPageNotFound title (loggedIn.shared.translators.t "community.objectives.disabled_objectives_description")

            RemoteData.Loading ->
                Page.fullPageLoading loggedIn.shared
>>>>>>> 9c8cd5f9

            RemoteData.NotAsked ->
                Page.fullPageLoading loggedIn.shared

            RemoteData.Failure err ->
                Page.fullPageGraphQLError title err
    }


viewPage : LoggedIn.Model -> Community.Model -> Model -> Html Msg
viewPage loggedIn community model =
    let
        { t, tr } =
            loggedIn.shared.translators
    in
    div [ class "container mx-auto px-4 pt-8 mb-20" ]
        [ h1
            [ class "lg:w-2/3 lg:mx-auto"
            , ariaLabel (t "community.objectives.earn" ++ " " ++ Eos.symbolToSymbolCodeString community.symbol)
            ]
            [ span [ ariaHidden True ] [ text <| t "community.objectives.earn" ]
            , text " "
            , span [ class "font-bold", ariaHidden True ]
                [ text (Eos.symbolToSymbolCodeString community.symbol) ]
            ]
        , div [ class "mt-4 bg-white rounded relative lg:w-2/3 lg:mx-auto" ]
            [ p
                [ class "p-4"
                ]
                [ span [ class "sr-only" ] [ text <| t "community.objectives.complete_actions" ++ " " ++ Eos.symbolToSymbolCodeString community.symbol ]
                , span [ ariaHidden True ] [ text <| t "community.objectives.complete_actions" ]
                , text " "
                , b [ ariaHidden True ] [ text (Eos.symbolToSymbolCodeString community.symbol) ]
                ]
            , img
                [ src "/images/doggo_holding_coins.svg"
                , alt ""
                , class "absolute right-1 top-0 -translate-y-2/3"
                ]
                []
            ]
        , h2
            [ class "mt-6 lg:w-2/3 lg:mx-auto"
            , ariaLabel (t "community.objectives.objectives_and" ++ " " ++ t "community.objectives.actions")
            ]
            [ span [ ariaHidden True ] [ text <| t "community.objectives.objectives_and" ]
            , text " "
            , span [ class "font-bold", ariaHidden True ] [ text <| t "community.objectives.actions" ]
            ]
        , case community.objectives of
            RemoteData.Success objectives ->
                let
                    filteredObjectives =
                        List.filter (\objective -> not objective.isCompleted)
                            objectives
                in
                div []
                    [ if List.isEmpty filteredObjectives then
                        div [ class "lg:w-1/2 xl:w-1/3 lg:mx-auto flex flex-col items-center pt-4 pb-6" ]
                            [ img [ src "/images/doggo-laying-down.svg", alt (t "community.objectives.empty_dog_alt") ] []
                            , p [ class "mt-4 text-black font-bold" ]
                                [ text <| t "community.objectives.empty_title"
                                ]
                            , p [ class "text-center mt-4" ]
                                [ text <| t "community.objectives.empty_objectives_line_1"
                                , br [] []
                                , br [] []
                                , text <| t "community.objectives.empty_objectives_line_2"
                                ]
                            ]

                      else
                        ul [ class "space-y-4 mt-4" ]
                            (List.map
                                (viewObjective loggedIn.shared.translators model)
                                filteredObjectives
                            )
                    , intersectionObserver
                        { targetSelectors =
                            filteredObjectives
                                |> List.filter (\objective -> List.member objective.id (AssocList.keys model.shownObjectives))
                                |> List.concatMap .actions
                                |> List.filterMap
                                    (\action ->
                                        if action.isCompleted then
                                            Nothing

                                        else
                                            Just ("#" ++ actionCardId action)
                                    )
                        , threshold = 0.01
                        , breakpointToExclude = Just View.Components.Lg
                        , onStartedIntersecting = Just StartedIntersecting
                        , onStoppedIntersecting = Just StoppedIntersecting
                        }
                    , if not loggedIn.shared.canShare then
                        Form.Text.view
                            (Form.Text.init
                                { label = ""
                                , id = "share-fallback-input"
                                }
                                |> Form.Text.withExtraAttrs
                                    [ class "absolute opacity-0 left-[-9999em]"
                                    , tabindex -1
                                    , ariaHidden True
                                    ]
                                |> Form.Text.withContainerAttrs [ class "mb-0 overflow-hidden" ]
                                |> Form.Text.withInputElement (Form.Text.TextareaInput { submitOnEnter = False })
                            )
                            { onChange = \_ -> NoOp
                            , onBlur = NoOp
                            , value =
                                case model.sharingAction of
                                    Nothing ->
                                        Url.toString loggedIn.shared.url

                                    Just sharingAction ->
                                        tr
                                            "community.objectives.share_action"
                                            [ ( "community_name", community.name )
                                            , ( "objective_description", Markdown.toRawString sharingAction.objective.description )
                                            , ( "action_description", Markdown.toRawString sharingAction.description )
                                            , ( "url"
                                              , Route.WithObjectiveSelected
                                                    { id = Action.objectiveIdToInt sharingAction.objective.id
                                                    , action = Just sharingAction.id
                                                    }
                                                    |> Route.CommunityObjectives
                                                    |> Route.addRouteToUrl loggedIn.shared
                                                    |> Url.toString
                                              )
                                            ]
                            , error = text ""
                            , hasError = False
                            , translators = loggedIn.shared.translators
                            , isRequired = False
                            }

                      else
                        text ""
                    , viewClaimModal loggedIn.shared model
                    ]

            RemoteData.Loading ->
                ul [ class "space-y-4 mt-4" ]
                    (List.range 0 4
                        |> List.map (\_ -> li [ class "bg-white py-10 rounded animate-skeleton-loading lg:w-2/3 lg:mx-auto" ] [])
                    )

            RemoteData.NotAsked ->
                ul [ class "space-y-4 mt-4" ]
                    (List.range 0 4
                        |> List.map (\_ -> li [ class "bg-white py-10 rounded animate-skeleton-loading lg:w-2/3 lg:mx-auto" ] [])
                    )

            RemoteData.Failure _ ->
                div [ class "mt-4 bg-white rounded py-6 px-4 flex flex-col items-center lg:w-2/3 lg:mx-auto" ]
                    [ img
                        [ alt ""
                        , src "/images/not_found.svg"
                        , class "max-h-40"
                        ]
                        []
                    , p [ class "text-center mt-4" ]
                        [ text <| t "community.objectives.error_loading" ]
                    ]
        , div [ class "bg-white rounded p-4 pb-6 relative mt-18 lg:w-2/3 lg:mx-auto" ]
            [ p [ class "text-center mt-2" ] [ text <| t "community.objectives.visit_community_page" ]
            , a
                [ Route.href Route.CommunityAbout
                , class "button button-secondary w-full mt-4"
                ]
                [ text <| t "community.objectives.go_to_community_page" ]
            , div [ class "absolute top-0 left-0 w-full flex justify-center" ]
                [ img
                    [ src "/images/success-doggo.svg"
                    , alt ""
                    , class "-translate-y-3/4"
                    ]
                    []
                ]
            ]
        ]


viewObjective : LoggedIn.Model -> Model -> Community.Objective -> Html Msg
viewObjective loggedIn model objective =
    let
        { translators } =
            loggedIn.shared

        filteredActions =
            List.filter (\action -> not action.isCompleted)
                objective.actions

        isOpen =
            AssocList.get objective.id model.shownObjectives
                |> Maybe.map (\{ isClosing } -> not isClosing)
                |> Maybe.withDefault False

        isHighlighted =
            case model.highlightedAction of
                Nothing ->
                    False

                Just { objectiveId, actionId } ->
                    objectiveId == objective.id && Maybe.Extra.isNothing actionId

        maybeShownObjectivesInfo =
            AssocList.get objective.id model.shownObjectives

        visibleActionId =
            maybeShownObjectivesInfo
                |> Maybe.andThen .visibleAction

        visibleActionHeight =
            maybeShownObjectivesInfo
                |> Maybe.andThen .visibleActionHeight

        previousVisibleActionHeight =
            maybeShownObjectivesInfo
                |> Maybe.andThen .previousVisibleActionHeight

        openHeight =
            maybeShownObjectivesInfo
                |> Maybe.andThen .openHeight

        closedHeight =
            maybeShownObjectivesInfo
                |> Maybe.andThen .closedHeight
    in
    li
        []
        [ case ( openHeight, Maybe.Extra.or closedHeight visibleActionHeight ) of
            ( Just open, Just closed ) ->
                Html.node "style"
                    []
                    [ """
                    @keyframes shrink-details-{{id}} {
                        0% { height: calc({{open-height}}px - 16px); }
                        100% { height: {{closed-height}}px; }
                    }
                    """
                        |> String.replace "{{id}}" (String.fromInt (Action.objectiveIdToInt objective.id))
                        |> String.replace "{{open-height}}" (String.fromFloat open)
                        |> String.replace "{{closed-height}}" (String.fromFloat closed)
                        |> text
                    ]

            _ ->
                text ""
        , details
            [ id (objectiveDetailsId objective)
            , if isOpen then
                Html.Attributes.attribute "open" "true"

              else
                class ""
            , style "animation-duration" "300ms"
            , style "animation-timing-function" "ease-in-out"
            , if isOpen then
                class ""

              else
                style "animation-name" ("shrink-details-" ++ String.fromInt (Action.objectiveIdToInt objective.id))
            , Html.Events.on "animationend"
                (Decode.field "animationName" Decode.string
                    |> Decode.andThen
                        (\animationName ->
                            if animationName == "shrink-details-" ++ String.fromInt (Action.objectiveIdToInt objective.id) then
                                Decode.succeed (FinishedClosingObjective objective)

                            else
                                Decode.fail "animationName did not match"
                        )
                )
            ]
            [ summary
                [ id (objectiveSummaryId objective)
                , class "marker-hidden lg:w-2/3 lg:mx-auto focus-ring rounded"
                , classList [ ( "border border-green ring ring-green ring-opacity-30", isHighlighted ) ]
                , role "button"
                , ariaHasPopup "true"
                , onClick (ClickedToggleObjectiveVisibility objective)
                ]
                [ div
                    [ class "flex marker-hidden items-center bg-white rounded px-4 py-6 cursor-pointer"
                    ]
                    [ Icons.cambiatusCoin "text-blue fill-current flex-shrink-0 self-start mt-1"
                    , h3 [ title (Markdown.toRawString objective.description) ]
                        [ Markdown.view [ class "font-bold px-4 line-clamp-4 self-start mt-1" ] objective.description ]
                    , span
                        [ class "ml-auto flex-shrink-0 transition-transform duration-150 motion-reduce:transition-none"
                        , classList
                            [ ( "rotate-180", isOpen )
                            , ( "rotate-0", not isOpen )
                            ]
                        ]
                        [ Icons.arrowDown "text-gray-900 fill-current"
                        ]
                    ]
                ]
            , div
                [ case visibleActionHeight of
                    Nothing ->
                        case previousVisibleActionHeight of
                            Nothing ->
                                class ""

                            Just height ->
                                style "height"
                                    ("calc(" ++ String.fromInt (ceiling height) ++ "px + 32px)")

                    Just height ->
                        style "height"
                            (max (ceiling height)
                                (ceiling <| Maybe.withDefault 0 previousVisibleActionHeight)
                                |> String.fromInt
                                |> (\heightString -> "calc(" ++ heightString ++ "px + 32px")
                            )
                , class "overflow-y-hidden duration-300 ease-in-out origin-top motion-reduce:transition-none"
                , classList [ ( "transition-all", Maybe.Extra.isJust visibleActionHeight ) ]
                ]
                [ div
                    [ class "duration-300 ease-in-out origin-top lg:!h-full motion-reduce:transition-none"
                    , classList
                        [ ( "lg:scale-0", not isOpen )
                        , ( "lg:scale-1", isOpen )
                        , ( "transition-transform", Maybe.Extra.isNothing visibleActionHeight )
                        ]
                    ]
                    [ if not isOpen then
                        text ""

                      else if List.isEmpty filteredActions then
                        div
                            [ class "lg:w-1/2 xl:w-1/3 lg:mx-auto flex flex-col items-center pt-4 pb-6 animate-fade-in-from-above"
                            , Html.Events.on "animationend" (Decode.succeed (FinishedOpeningActions objective))
                            , Html.Events.on "animationcancel" (Decode.succeed (FinishedOpeningActions objective))
                            ]
                            [ img
                                [ src "/images/doggo-laying-down.svg"
                                , alt (translators.t "community.objectives.empty_dog_alt")
                                ]
                                []
                            , p [ class "mt-4 text-black font-bold text-center" ]
                                [ text <| translators.t "community.objectives.empty_title" ]
                            , p [ class "text-center mt-4" ]
                                [ text <| translators.t "community.objectives.empty_line_1"
                                , br [] []
                                , br [] []
                                , text <| translators.tr "community.objectives.empty_line_2" [ ( "symbol", Eos.symbolToSymbolCodeString objective.community.symbol ) ]
                                ]
                            ]

                      else
                        View.Components.masonryLayout
                            [ View.Components.Lg, View.Components.Xl ]
                            { transitionWithParent =
                                case model.highlightedAction of
                                    Nothing ->
                                        True

                                    Just { objectiveId } ->
                                        objectiveId /= objective.id
                            }
                            [ class "mt-4 mb-2 flex h-full overflow-y-hidden overflow-x-scroll snap-x scrollbar-hidden gap-4 transition-all lg:gap-x-6 lg:overflow-visible lg:-mb-4"
                            , classList
                                [ ( "lg:grid-cols-1 lg:w-1/2 lg:mx-auto xl:w-1/3", List.length filteredActions == 1 )
                                , ( "lg:grid-cols-2 xl:grid-cols-2 xl:w-2/3 xl:mx-auto", List.length filteredActions == 2 )
                                , ( "lg:grid-cols-2 xl:grid-cols-3", List.length filteredActions > 2 )
                                ]
                            , id (objectiveContainerId objective)
                            , role "list"
                            ]
                            (List.indexedMap
                                (\index action ->
                                    Action.viewCard loggedIn
                                        { containerAttrs =
                                            [ class "mb-6 snap-center snap-always animate-fade-in-from-above motion-reduce:animate-none"
                                            , classList [ ( "border border-green ring ring-green ring-opacity-30", isHighlighted ) ]
                                            , style "animation-delay" ("calc(75ms * " ++ String.fromInt index ++ ")")
                                            , id (actionCardId action)
                                            , Html.Events.on "animationend" (Decode.succeed (FinishedOpeningActions objective))
                                            ]
                                        , sideIcon =
                                            span
                                                [ class "text-lg text-gray-500 font-bold"
                                                , ariaHidden True
                                                ]
                                                [ text (String.fromInt (index + 1)), text "." ]

                                        -- , onShare = ClickedShareAction action
                                        -- , onClaim = ClickedClaimAction { position = index + 1, action = action }
                                        , toMsg = GotActionMsg
                                        }
                                        action
                                )
                                filteredActions
                            )
                    ]
                ]
            , div [ class "flex justify-center gap-2 lg:hidden" ]
                (filteredActions
                    |> List.indexedMap
                        (\index action ->
                            button
                                [ class "border border-gray-900 rounded-full w-3 h-3 transition-colors focus-ring"
                                , classList
                                    [ ( "border-orange-300 bg-orange-300", Just action.id == visibleActionId )
                                    , ( "hover:bg-orange-300/50 hover:border-orange-300/50", Just action.id /= visibleActionId )
                                    ]
                                , id ("go-to-action-" ++ Action.idToString action.id)
                                , onClick (ClickedScrollToAction action)
                                , ariaLabel <|
                                    translators.tr "community.objectives.go_to_action"
                                        [ ( "index"
                                          , String.fromInt (index + 1)
                                          )
                                        ]
                                , role "link"
                                ]
                                []
                        )
                )
            ]
        ]



-- UTILS


objectiveDetailsId : { objective | id : Action.ObjectiveId } -> String
objectiveDetailsId objective =
    "objective-details-" ++ String.fromInt (Action.objectiveIdToInt objective.id)


objectiveSummaryId : { objective | id : Action.ObjectiveId } -> String
objectiveSummaryId objective =
    "objective-summary-" ++ String.fromInt (Action.objectiveIdToInt objective.id)


objectiveContainerId : { objective | id : Action.ObjectiveId } -> String
objectiveContainerId objective =
    "objective-container-" ++ String.fromInt (Action.objectiveIdToInt objective.id)


actionCardId : Action -> String
actionCardId action =
    "action-card-" ++ Action.idToString action.id


idFromActionCardId : String -> Maybe Action.Id
idFromActionCardId elementId =
    -- Remove the leading "action-card-"
    String.dropLeft 12 elementId
        |> Action.idFromString


receiveBroadcast : LoggedIn.BroadcastMsg -> Maybe Msg
receiveBroadcast broadcastMsg =
    case broadcastMsg of
        LoggedIn.CommunityFieldLoaded _ (Community.ObjectivesValue objectives) ->
            Just (CompletedLoadObjectives objectives)

        _ ->
            Nothing


msgToString : Msg -> List String
msgToString msg =
    case msg of
        NoOp ->
            [ "NoOp" ]

        CompletedLoadObjectives _ ->
            [ "CompletedLoadObjectives" ]

        ClickedToggleObjectiveVisibility _ ->
            [ "ClickedToggleObjectiveVisibility" ]

        FinishedOpeningActions _ ->
            [ "FinishedOpeningActions" ]

        FinishedClosingObjective _ ->
            [ "FinishedClosingObjective" ]

        GotObjectiveDetailsHeight _ _ ->
            [ "GotObjectiveDetailsHeight" ]

        GotObjectiveSummaryHeight _ _ ->
            [ "GotObjectiveSummaryHeight" ]

        GotVisibleActionViewport _ _ ->
            [ "GotVisibleActionViewport" ]

        ClickedScrollToAction _ ->
            [ "ClickedScrollToAction" ]

        GotActionMsg subMsg ->
            "GotActionMsg" :: Action.msgToString subMsg

        StartedIntersecting _ ->
            [ "StartedIntersecting" ]

        StoppedIntersecting _ ->
            [ "StoppedIntersecting" ]<|MERGE_RESOLUTION|>--- conflicted
+++ resolved
@@ -7,9 +7,8 @@
 import Dict
 import Eos
 import Eos.Account
-import Form.Text
 import Html exposing (Html, a, b, br, button, details, div, h1, h2, h3, img, li, p, span, summary, text, ul)
-import Html.Attributes exposing (alt, class, classList, id, src, style, tabindex, title)
+import Html.Attributes exposing (alt, class, classList, id, src, style, title)
 import Html.Attributes.Aria exposing (ariaHasPopup, ariaHidden, ariaLabel, role)
 import Html.Events exposing (onClick)
 import Icons
@@ -25,7 +24,6 @@
 import Session.LoggedIn as LoggedIn
 import Task
 import UpdateResult as UR
-import Url
 import View.Components exposing (intersectionObserver)
 
 
@@ -511,84 +509,11 @@
                 if community.hasObjectives then
                     viewPage loggedIn community model
 
-<<<<<<< HEAD
-                                  else
-                                    ul [ class "space-y-4 mt-4" ]
-                                        (List.map
-                                            (viewObjective loggedIn model)
-                                            filteredObjectives
-                                        )
-                                , intersectionObserver
-                                    { targetSelectors =
-                                        filteredObjectives
-                                            |> List.filter (\objective -> List.member objective.id (AssocList.keys model.shownObjectives))
-                                            |> List.concatMap .actions
-                                            |> List.filterMap
-                                                (\action ->
-                                                    if action.isCompleted then
-                                                        Nothing
-
-                                                    else
-                                                        Just ("#" ++ actionCardId action)
-                                                )
-                                    , threshold = 0.01
-                                    , breakpointToExclude = Just View.Components.Lg
-                                    , onStartedIntersecting = Just StartedIntersecting
-                                    , onStoppedIntersecting = Just StoppedIntersecting
-                                    }
-                                , if not loggedIn.shared.canShare then
-                                    Form.Text.view
-                                        (Form.Text.init
-                                            { label = ""
-                                            , id = "share-fallback-input"
-                                            }
-                                            |> Form.Text.withExtraAttrs
-                                                [ class "absolute opacity-0 left-[-9999em]"
-                                                , tabindex -1
-                                                , ariaHidden True
-                                                ]
-                                            |> Form.Text.withContainerAttrs [ class "mb-0 overflow-hidden" ]
-                                            |> Form.Text.withInputElement (Form.Text.TextareaInput { submitOnEnter = False })
-                                        )
-                                        { onChange = \_ -> NoOp
-                                        , onBlur = NoOp
-                                        , value =
-                                            case model.sharingAction of
-                                                Nothing ->
-                                                    Url.toString loggedIn.shared.url
-
-                                                Just sharingAction ->
-                                                    tr
-                                                        "community.objectives.share_action"
-                                                        [ ( "community_name", community.name )
-                                                        , ( "objective_description", Markdown.toRawString sharingAction.objective.description )
-                                                        , ( "action_description", Markdown.toRawString sharingAction.description )
-                                                        , ( "url"
-                                                          , Route.WithObjectiveSelected
-                                                                { id = Action.objectiveIdToInt sharingAction.objective.id
-                                                                , action = Just (Action.idToInt sharingAction.id)
-                                                                }
-                                                                |> Route.CommunityObjectives
-                                                                |> Route.addRouteToUrl loggedIn.shared
-                                                                |> Url.toString
-                                                          )
-                                                        ]
-                                        , error = text ""
-                                        , hasError = False
-                                        , translators = loggedIn.shared.translators
-                                        , isRequired = False
-                                        }
-
-                                  else
-                                    text ""
-                                ]
-=======
                 else
                     Page.fullPageNotFound title (loggedIn.shared.translators.t "community.objectives.disabled_objectives_description")
 
             RemoteData.Loading ->
                 Page.fullPageLoading loggedIn.shared
->>>>>>> 9c8cd5f9
 
             RemoteData.NotAsked ->
                 Page.fullPageLoading loggedIn.shared
@@ -663,7 +588,7 @@
                       else
                         ul [ class "space-y-4 mt-4" ]
                             (List.map
-                                (viewObjective loggedIn.shared.translators model)
+                                (viewObjective loggedIn model)
                                 filteredObjectives
                             )
                     , intersectionObserver
@@ -684,52 +609,6 @@
                         , onStartedIntersecting = Just StartedIntersecting
                         , onStoppedIntersecting = Just StoppedIntersecting
                         }
-                    , if not loggedIn.shared.canShare then
-                        Form.Text.view
-                            (Form.Text.init
-                                { label = ""
-                                , id = "share-fallback-input"
-                                }
-                                |> Form.Text.withExtraAttrs
-                                    [ class "absolute opacity-0 left-[-9999em]"
-                                    , tabindex -1
-                                    , ariaHidden True
-                                    ]
-                                |> Form.Text.withContainerAttrs [ class "mb-0 overflow-hidden" ]
-                                |> Form.Text.withInputElement (Form.Text.TextareaInput { submitOnEnter = False })
-                            )
-                            { onChange = \_ -> NoOp
-                            , onBlur = NoOp
-                            , value =
-                                case model.sharingAction of
-                                    Nothing ->
-                                        Url.toString loggedIn.shared.url
-
-                                    Just sharingAction ->
-                                        tr
-                                            "community.objectives.share_action"
-                                            [ ( "community_name", community.name )
-                                            , ( "objective_description", Markdown.toRawString sharingAction.objective.description )
-                                            , ( "action_description", Markdown.toRawString sharingAction.description )
-                                            , ( "url"
-                                              , Route.WithObjectiveSelected
-                                                    { id = Action.objectiveIdToInt sharingAction.objective.id
-                                                    , action = Just sharingAction.id
-                                                    }
-                                                    |> Route.CommunityObjectives
-                                                    |> Route.addRouteToUrl loggedIn.shared
-                                                    |> Url.toString
-                                              )
-                                            ]
-                            , error = text ""
-                            , hasError = False
-                            , translators = loggedIn.shared.translators
-                            , isRequired = False
-                            }
-
-                      else
-                        text ""
-                    , viewClaimModal loggedIn.shared model
                     ]
 
             RemoteData.Loading ->
