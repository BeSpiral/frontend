module Page.Community.ActionEditor exposing
    ( Model
    , Msg
    , init
    , jsAddressToMsg
    , msgToString
    , receiveBroadcast
    , subscriptions
    , update
    , view
    )

import Action exposing (Action)
import Browser.Dom
import Cambiatus.Enum.VerificationType as VerificationType
import Cambiatus.Scalar exposing (DateTime(..))
import Community
import DataValidator
    exposing
        ( Validator
        , getInput
        , greaterThan
        , greaterThanOrEqual
        , hasErrors
        , isOdd
        , lengthGreaterThanOrEqual
        , listErrors
        , newValidator
        , updateInput
        , validate
        )
import Date
import DatePicker
import Dict
import Eos
import Eos.Account as Eos
<<<<<<< HEAD
import Html exposing (Html, b, button, div, p, span, text)
import Html.Attributes exposing (class, classList, id, placeholder)
import Html.Events exposing (onClick, onMouseEnter, onMouseLeave)
=======
import Html exposing (Html, b, button, div, img, li, p, span, text, ul)
import Html.Attributes exposing (class, classList, src, tabindex)
import Html.Events exposing (onClick)
>>>>>>> 6896f2d3
import I18Next
import Icons
import Json.Decode as Json exposing (Value)
import Json.Encode as Encode
import List.Extra as List
import Log
import Mask
import Page
import Profile
import Profile.Summary
import RemoteData
import Route
import Select
import Session.LoggedIn as LoggedIn exposing (External(..))
import Session.Shared as Shared exposing (Shared)
import Simple.Fuzzy
import Task
import Time
import Time.Extra
import UpdateResult as UR
import Utils
import View.Components
import View.Feedback as Feedback
import View.Form
import View.Form.Checkbox as Checkbox
import View.Form.Input as Input
import View.Form.Radio as Radio
import View.Form.Toggle as Toggle
import View.MarkdownEditor as MarkdownEditor
import View.Modal as Modal



-- INIT


type alias ObjectiveId =
    Int


type alias ActionId =
    Int


init : LoggedIn.Model -> ObjectiveId -> Maybe ActionId -> ( Model, Cmd Msg )
init loggedIn objectiveId actionId =
    ( { status = NotFound
      , objectiveId = objectiveId
      , actionId = actionId
      , form = initForm loggedIn.shared
      , multiSelectState = Select.newState ""
      , showAutomaticActionTooltip = False
      }
    , LoggedIn.maybeInitWith CompletedLoadCommunity .selectedCommunity loggedIn
    )



-- MODEL


type alias Model =
    { status : Status
    , objectiveId : ObjectiveId
    , actionId : Maybe ActionId
    , form : Form
    , multiSelectState : Select.State
    , showAutomaticActionTooltip : Bool
    }


type Status
    = Authorized
    | NotFound
    | Unauthorized


type ActionValidation
    = NoValidation
    | Validations (Maybe Date.Date) (Maybe (Validator String)) -- Date validation, usage validate


type Verification
    = Automatic
    | Manual
        { verifiersValidator : Validator (List Profile.Minimal)
        , verifierRewardValidator : Validator String
        , minVotesValidator : Validator Int
        , photoProof : PhotoProof
        , profileSummaries : List Profile.Summary.Model
        }


type PhotoProof
    = Enabled ProofNumberPresence
    | Disabled


type ProofNumberPresence
    = WithProofNumber
    | WithoutProofNumber


type SaveStatus
    = NotAsked
    | Saving
    | Failed


type alias Form =
    { description : MarkdownEditor.Model
    , descriptionError : Maybe ( String, I18Next.Replacements )
    , reward : Validator String
    , validation : ActionValidation
    , verification : Verification
    , usagesLeft : Maybe (Validator String) -- Only available on edit
    , isCompleted : Bool
    , deadlinePicker : DatePicker.DatePicker
    , deadlineError : Maybe String
    , saveStatus : SaveStatus
    , instructions : MarkdownEditor.Model
    , instructionsError : Maybe ( String, I18Next.Replacements )
    }


initForm : Shared -> Form
initForm shared =
    { description = MarkdownEditor.init "action-description"
    , descriptionError = Nothing
    , reward = defaultReward shared.translators
    , validation = NoValidation
    , verification = Automatic
    , usagesLeft = Nothing
    , isCompleted = False
    , deadlinePicker = DatePicker.initFromDate (Date.fromPosix shared.timezone shared.now)
    , deadlineError = Nothing
    , saveStatus = NotAsked
    , instructions = MarkdownEditor.init "photo-proof-instructions"
    , instructionsError = Nothing
    }


editForm : LoggedIn.Model -> Form -> Action -> Form
editForm { shared } form action =
    let
        maybeDeadline : Maybe Date.Date
        maybeDeadline =
            action.deadline
                |> Maybe.map
                    (Utils.fromDateTime
                        >> Date.fromPosix shared.timezone
                    )

        usagesValidator : Maybe (Validator String)
        usagesValidator =
            if action.usages > 0 then
                defaultUsagesValidator
                    |> updateInput (String.fromInt action.usages)
                    |> Just

            else
                Nothing

        validation : ActionValidation
        validation =
            if action.usages > 0 || action.deadline /= Nothing then
                Validations maybeDeadline usagesValidator

            else
                NoValidation

        verifiers =
            if VerificationType.toString action.verificationType == "AUTOMATIC" then
                []

            else
                action.validators

        verification : Verification
        verification =
            if VerificationType.toString action.verificationType == "AUTOMATIC" then
                Automatic

            else
                let
                    minVotesValidator =
                        defaultMinVotes
                            |> updateInput action.verifications

                    verifiersValidator =
                        defaultVerifiersValidator verifiers (getInput minVotesValidator)
                            |> updateInput verifiers

                    verifierRewardValidator =
                        defaultVerificationReward shared.translators
                            |> updateInput (String.fromFloat action.verifierReward)

                    photoProof =
                        case ( action.hasProofPhoto, action.hasProofCode ) of
                            ( True, True ) ->
                                Enabled WithProofNumber

                            ( True, False ) ->
                                Enabled WithoutProofNumber

                            ( _, _ ) ->
                                Disabled

                    profileSummaries =
                        getInput verifiersValidator
                            |> List.length
                            |> Profile.Summary.initMany False
                in
                Manual
                    { verifiersValidator = verifiersValidator
                    , verifierRewardValidator = verifierRewardValidator
                    , minVotesValidator = minVotesValidator
                    , photoProof = photoProof
                    , profileSummaries = profileSummaries
                    }
    in
    { form
        | description = MarkdownEditor.setContents action.description form.description
        , reward = updateInput (String.fromFloat action.reward) form.reward
        , validation = validation
        , verification = verification
        , usagesLeft = Just (updateInput (String.fromInt action.usagesLeft) defaultUsagesLeftValidator)
        , isCompleted = action.isCompleted
        , instructions =
            case action.photoProofInstructions of
                Just instructions_ ->
                    MarkdownEditor.setContents instructions_ form.instructions

                Nothing ->
                    form.instructions
    }


defaultReward : Shared.Translators -> Validator String
defaultReward translators =
    []
        |> newValidator "" Just True


defaultUsagesValidator : Validator String
defaultUsagesValidator =
    []
        |> greaterThan 0
        |> newValidator "" (\s -> Just s) True


defaultVerifiersValidator : List Profile.Minimal -> Int -> Validator (List Profile.Minimal)
defaultVerifiersValidator verifiers minVerifiersQty =
    let
        limit =
            if minVerifiersQty < minVotesLimit then
                minVotesLimit

            else
                minVerifiersQty
    in
    []
        |> lengthGreaterThanOrEqual limit
        |> newValidator verifiers (\s -> Just (String.fromInt (List.length s))) True


defaultUsagesLeftValidator : Validator String
defaultUsagesLeftValidator =
    []
        |> greaterThanOrEqual 0
        |> newValidator "" (\s -> Just s) True


defaultVerificationReward : Shared.Translators -> Validator String
defaultVerificationReward translators =
    []
        |> greaterThanOrEqual 0
        |> newValidator "0"
            (Mask.removeFloat (Shared.decimalSeparators translators)
                >> Just
            )
            True


minVotesLimit : Int
minVotesLimit =
    3


defaultMinVotes : Validator Int
defaultMinVotes =
    []
        |> greaterThanOrEqual (toFloat minVotesLimit)
        |> isOdd
        |> newValidator minVotesLimit (\s -> Just (String.fromInt s)) True


validateForm : Time.Zone -> Time.Posix -> Form -> Form
validateForm timezone now form =
    let
        ( validation, dateError ) =
            case form.validation of
                NoValidation ->
                    ( NoValidation, Nothing )

                Validations (Just dateValidation) (Just usageValidation) ->
                    if Date.diff Date.Days (Date.fromPosix timezone now) dateValidation < 0 then
                        ( Validations (Just dateValidation) (Just (validate usageValidation)), Just "error.validator.date.invalid" )

                    else
                        ( Validations (Just dateValidation) (Just (validate usageValidation)), Nothing )

                Validations (Just dateValidation) Nothing ->
                    if Date.diff Date.Days (Date.fromPosix timezone now) dateValidation < 0 then
                        ( Validations (Just dateValidation) Nothing, Just "error.validator.date.invalid" )

                    else
                        ( Validations (Just dateValidation) Nothing, Nothing )

                Validations Nothing (Just usageValidation) ->
                    ( Validations Nothing (Just (validate usageValidation)), Nothing )

                Validations Nothing Nothing ->
                    ( NoValidation, Nothing )

        verification =
            case form.verification of
                Automatic ->
                    Automatic

                Manual m ->
                    Manual
                        { m
                            | verifiersValidator = validate m.verifiersValidator
                            , verifierRewardValidator = validate m.verifierRewardValidator
                            , minVotesValidator = validate m.minVotesValidator
                        }

        descriptionError =
            if String.length form.description.contents < 10 then
                Just
                    ( "error.validator.text.longer_than"
                    , [ ( "base", String.fromInt 10 ) ]
                    )

            else
                Nothing

        instructionsError =
            if String.length form.instructions.contents < 10 then
                Just
                    ( "error.validator.text.longer_than"
                    , [ ( "base", String.fromInt 10 ) ]
                    )

            else
                Nothing
    in
    { form
        | descriptionError = descriptionError
        , reward = validate form.reward
        , validation = validation
        , deadlineError = dateError
        , verification = verification
        , instructionsError = instructionsError
    }


isFormValid : Form -> Bool
isFormValid form =
    let
        hasDeadlineError =
            case form.deadlineError of
                Just _ ->
                    True

                Nothing ->
                    False

        verificationHasErrors =
            case form.verification of
                Manual m ->
                    hasErrors m.minVotesValidator
                        || hasErrors m.verifiersValidator
                        || hasErrors m.verifierRewardValidator
                        || hasDeadlineError

                Automatic ->
                    -- Automatic verification never has validation errors
                    False

        hasDescriptionErrors =
            String.length form.description.contents < 10
    in
    hasDescriptionErrors
        || hasErrors form.reward
        || verificationHasErrors
        |> not


hasDateValidation : ActionValidation -> Bool
hasDateValidation validation =
    case validation of
        NoValidation ->
            False

        Validations maybeDate _ ->
            case maybeDate of
                Just _ ->
                    True

                Nothing ->
                    False


hasUnitValidation : ActionValidation -> Bool
hasUnitValidation validation =
    case validation of
        NoValidation ->
            False

        Validations _ maybeUnit ->
            case maybeUnit of
                Just _ ->
                    True

                Nothing ->
                    False



-- UPDATE


type alias UpdateResult =
    UR.UpdateResult Model Msg (External Msg)


type Msg
    = NoOp
    | CompletedLoadCommunity Community.Model
    | ClosedAuthModal
    | OnSelectVerifier (Maybe Profile.Minimal)
    | OnRemoveVerifier Profile.Minimal
    | SelectMsg (Select.Msg Profile.Minimal)
    | EnteredReward String
    | ClickedCalendar
    | GotDatePickerMsg DatePicker.Msg
    | EnteredUsages String
    | EnteredUsagesLeft String
    | EnteredVerifierReward String
    | EnteredMinVotes Int
    | ToggleValidity
    | ToggleDeadline Bool
    | TogglePhotoProof Bool
    | TogglePhotoProofNumber Bool
    | ToggleUsages Bool
    | MarkAsCompleted
    | SetVerification Verification
    | ValidateForm
    | SaveAction Int -- Send the date
    | GotSaveAction (Result Value String)
    | GotProfileSummaryMsg Int Profile.Summary.Msg
    | GotDescriptionEditorMsg MarkdownEditor.Msg
    | GotInstructionsEditorMsg MarkdownEditor.Msg
    | OpenedAutomaticActionTooltip
    | ClosedAutomaticActionTooltip



---- ACTION CREATE


type alias CreateActionAction =
    { actionId : ActionId
    , objectiveId : ObjectiveId
    , description : String
    , reward : Eos.Asset
    , verifierReward : Eos.Asset
    , deadline : Int
    , usages : String
    , usagesLeft : String
    , verifications : Int
    , verificationType : String
    , validatorsStr : String
    , isCompleted : Int
    , creator : Eos.Name
    , hasProofPhoto : Bool
    , hasProofCode : Bool
    , photoProofInstructions : String
    }


encodeCreateActionAction : CreateActionAction -> Value
encodeCreateActionAction c =
    Encode.object
        [ ( "action_id", Encode.int c.actionId )
        , ( "objective_id", Encode.int c.objectiveId )
        , ( "description", Encode.string c.description )
        , ( "reward", Eos.encodeAsset c.reward )
        , ( "verifier_reward", Eos.encodeAsset c.verifierReward )
        , ( "deadline", Encode.int c.deadline )
        , ( "usages", Encode.string c.usages )
        , ( "usages_left", Encode.string c.usagesLeft )
        , ( "verifications", Encode.string (String.fromInt c.verifications) )
        , ( "verification_type", Encode.string c.verificationType )
        , ( "validators_str", Encode.string c.validatorsStr )
        , ( "is_completed", Encode.int c.isCompleted )
        , ( "creator", Eos.encodeName c.creator )
        , ( "has_proof_photo", Eos.encodeEosBool <| Eos.boolToEosBool c.hasProofPhoto )
        , ( "has_proof_code", Eos.encodeEosBool <| Eos.boolToEosBool c.hasProofCode )
        , ( "photo_proof_instructions", Encode.string c.photoProofInstructions )
        ]


update : Msg -> Model -> LoggedIn.Model -> UpdateResult
update msg model ({ shared } as loggedIn) =
    let
        { t } =
            shared.translators

        oldForm =
            model.form
    in
    case msg of
        NoOp ->
            UR.init model

        CompletedLoadCommunity community ->
            if community.creator == loggedIn.accountName then
                -- Check the action belongs to the objective
                let
                    maybeObjective =
                        List.filterMap
                            (\o ->
                                if o.id == model.objectiveId then
                                    Just o

                                else
                                    Nothing
                            )
                            community.objectives
                            |> List.head
                in
                case ( maybeObjective, model.actionId ) of
                    ( Just objective, Just actionId ) ->
                        -- Edit form
                        let
                            maybeAction =
                                List.filterMap
                                    (\a ->
                                        if a.id == actionId then
                                            Just a

                                        else
                                            Nothing
                                    )
                                    objective.actions
                                    |> List.head
                        in
                        case maybeAction of
                            Just action ->
                                { model
                                    | status = Authorized
                                    , form = editForm loggedIn model.form action
                                }
                                    |> UR.init

                            Nothing ->
                                { model | status = NotFound }
                                    |> UR.init

                    ( Just _, Nothing ) ->
                        { model
                            | status = Authorized
                            , form = initForm shared
                        }
                            |> UR.init

                    ( Nothing, _ ) ->
                        { model | status = NotFound }
                            |> UR.init

            else
                { model | status = Unauthorized }
                    |> UR.init

        ClosedAuthModal ->
            { model | form = { oldForm | saveStatus = NotAsked } }
                |> UR.init

        OnSelectVerifier maybeProfile ->
            let
                verification =
                    case model.form.verification of
                        Automatic ->
                            model.form.verification

                        Manual m ->
                            let
                                newVerifiers : List Profile.Minimal
                                newVerifiers =
                                    maybeProfile
                                        |> Maybe.map (List.singleton >> List.append (getInput m.verifiersValidator))
                                        |> Maybe.withDefault (getInput m.verifiersValidator)
                            in
                            Manual
                                { m
                                    | verifiersValidator = updateInput newVerifiers m.verifiersValidator
                                    , profileSummaries =
                                        List.length newVerifiers
                                            |> Profile.Summary.initMany False
                                }
            in
            { model | form = { oldForm | verification = verification } }
                |> UR.init

        OnRemoveVerifier profile ->
            let
                verification =
                    case model.form.verification of
                        Automatic ->
                            model.form.verification

                        Manual m ->
                            let
                                newVerifiers : List Profile.Minimal
                                newVerifiers =
                                    List.filter
                                        (\currVerifier -> currVerifier.account /= profile.account)
                                        (getInput m.verifiersValidator)
                            in
                            Manual
                                { m
                                    | verifiersValidator = updateInput newVerifiers m.verifiersValidator
                                    , profileSummaries =
                                        List.length newVerifiers
                                            |> Profile.Summary.initMany False
                                }
            in
            { model | form = { oldForm | verification = verification } }
                |> UR.init

        SelectMsg subMsg ->
            let
                ( updated, cmd ) =
                    Select.update (selectConfiguration loggedIn.shared False) subMsg model.multiSelectState
            in
            { model | multiSelectState = updated }
                |> UR.init
                |> UR.addCmd cmd

        EnteredReward val ->
            { model | form = { oldForm | reward = updateInput val model.form.reward } }
                |> UR.init

        EnteredUsages val ->
            case model.form.validation of
                NoValidation ->
                    model
                        |> UR.init
                        |> UR.logImpossible msg
                            "Tried setting max usages for action, but action's validation has no date"
                            (Just loggedIn.accountName)
                            { moduleName = "Page.Community.ActionEditor", function = "update" }
                            [ { name = "Action"
                              , extras =
                                    Dict.fromList
                                        [ ( "actionId"
                                          , case model.actionId of
                                                Nothing ->
                                                    Encode.null

                                                Just id ->
                                                    Encode.int id
                                          )
                                        , ( "tried", Encode.string val )
                                        ]
                              }
                            , Log.contextFromCommunity loggedIn.selectedCommunity
                            ]

                Validations maybeDate maybeUsage ->
                    case maybeUsage of
                        Just usageValidation ->
                            { model
                                | form =
                                    { oldForm
                                        | validation = Validations maybeDate (Just (updateInput val usageValidation))
                                    }
                            }
                                |> UR.init

                        Nothing ->
                            model
                                |> UR.init
                                |> UR.logImpossible msg
                                    "Tried setting max usages for action, but action's validation has no max usages"
                                    (Just loggedIn.accountName)
                                    { moduleName = "Page.Community.ActionEditor", function = "update" }
                                    [ { name = "Action"
                                      , extras =
                                            Dict.fromList
                                                [ ( "actionId"
                                                  , case model.actionId of
                                                        Nothing ->
                                                            Encode.null

                                                        Just id ->
                                                            Encode.int id
                                                  )
                                                , ( "tried", Encode.string val )
                                                ]
                                      }
                                    , Log.contextFromCommunity loggedIn.selectedCommunity
                                    ]

        EnteredUsagesLeft val ->
            case model.form.usagesLeft of
                Just validator ->
                    { model | form = { oldForm | usagesLeft = Just (updateInput val validator) } }
                        |> UR.init

                Nothing ->
                    model
                        |> UR.init

        EnteredVerifierReward val ->
            let
                verification =
                    case model.form.verification of
                        Automatic ->
                            model.form.verification

                        Manual m ->
                            Manual
                                { m
                                    | verifierRewardValidator = updateInput val m.verifierRewardValidator
                                }
            in
            { model | form = { oldForm | verification = verification } }
                |> UR.init

        EnteredMinVotes val ->
            let
                verification =
                    case model.form.verification of
                        Automatic ->
                            model.form.verification

                        Manual m ->
                            let
                                newMinVotes =
                                    updateInput val m.minVotesValidator

                                newVerifiers =
                                    -- Update min. verifiers quantity
                                    defaultVerifiersValidator (getInput m.verifiersValidator) val
                            in
                            Manual
                                { m
                                    | verifiersValidator = newVerifiers
                                    , minVotesValidator = newMinVotes
                                }
            in
            { model | form = { oldForm | verification = verification } }
                |> UR.init

        ValidateForm ->
            let
                newModel =
                    { model | form = validateForm shared.timezone shared.now model.form }
            in
            if isFormValid newModel.form then
                let
                    millis =
                        case newModel.form.validation of
                            NoValidation ->
                                0

                            Validations maybeDate _ ->
                                maybeDate
                                    |> Maybe.map
                                        (\date ->
                                            Time.Extra.partsToPosix shared.timezone
                                                { year = Date.year date
                                                , month = Date.month date
                                                , day = Date.day date
                                                , hour = 23
                                                , minute = 59
                                                , second = 59
                                                , millisecond = 0
                                                }
                                                |> Time.posixToMillis
                                        )
                                    |> Maybe.withDefault 0
                in
                update (SaveAction millis) model loggedIn

            else
                newModel
                    |> UR.init

        ClickedCalendar ->
            model
                |> UR.init
                |> UR.addCmd
                    (Browser.Dom.focus "validity-date-input"
                        |> Task.attempt (\_ -> NoOp)
                    )

        GotDatePickerMsg subMsg ->
            case model.form.validation of
                NoValidation ->
                    model
                        |> UR.init
                        |> UR.logImpossible msg
                            "Tried changing action's deadline, but action has no validation"
                            (Just loggedIn.accountName)
                            { moduleName = "Page.Community.ActionEditor", function = "update" }
                            []

                Validations maybeDate usageValidator ->
                    case maybeDate of
                        Just oldDate ->
                            let
                                ( datePicker, datePickerEvent ) =
                                    DatePicker.update (datePickerSettings shared)
                                        subMsg
                                        model.form.deadlinePicker

                                newDate =
                                    case datePickerEvent of
                                        DatePicker.Picked pickedDate ->
                                            pickedDate

                                        _ ->
                                            oldDate
                            in
                            { model
                                | form =
                                    { oldForm
                                        | deadlinePicker = datePicker
                                        , validation = Validations (Just newDate) usageValidator
                                        , deadlineError =
                                            if Date.diff Date.Days (Date.fromPosix shared.timezone shared.now) newDate < 0 then
                                                Just "error.validator.date.invalid"

                                            else
                                                Nothing
                                    }
                            }
                                |> UR.init

                        Nothing ->
                            model
                                |> UR.init
                                |> UR.logImpossible msg
                                    "Changed action's deadline, but action doesn't have a validation date"
                                    (Just loggedIn.accountName)
                                    { moduleName = "Page.Community.ActionEditor", function = "update" }
                                    []

        ToggleValidity ->
            model
                |> UR.init

        TogglePhotoProof isPhotoProofEnabled ->
            let
                verification =
                    case model.form.verification of
                        Automatic ->
                            model.form.verification

                        Manual m ->
                            let
                                newPhotoProof =
                                    if isPhotoProofEnabled then
                                        Enabled WithoutProofNumber

                                    else
                                        Disabled
                            in
                            Manual { m | photoProof = newPhotoProof }
            in
            { model | form = { oldForm | verification = verification } }
                |> UR.init

        TogglePhotoProofNumber isProofNumberEnabled ->
            let
                verification =
                    case model.form.verification of
                        Automatic ->
                            model.form.verification

                        Manual m ->
                            let
                                newPhotoProof =
                                    if isProofNumberEnabled then
                                        Enabled WithProofNumber

                                    else
                                        Enabled WithoutProofNumber
                            in
                            Manual { m | photoProof = newPhotoProof }
            in
            { model | form = { oldForm | verification = verification } }
                |> UR.init

        ToggleDeadline bool ->
            let
                deadlineValidation =
                    if bool then
                        Just (Date.fromPosix shared.timezone shared.now)

                    else
                        Nothing

                usagesValidation =
                    case model.form.validation of
                        NoValidation ->
                            Nothing

                        Validations _ maybeUsages ->
                            maybeUsages
            in
            { model
                | form =
                    { oldForm
                        | validation =
                            if deadlineValidation /= Nothing || usagesValidation /= Nothing then
                                Validations deadlineValidation usagesValidation

                            else
                                NoValidation
                    }
            }
                |> UR.init

        ToggleUsages bool ->
            let
                usagesValidation =
                    if bool then
                        Just defaultUsagesValidator

                    else
                        Nothing

                deadlineValidation =
                    case model.form.validation of
                        NoValidation ->
                            Nothing

                        Validations maybeDate _ ->
                            maybeDate
            in
            { model
                | form =
                    { oldForm
                        | validation =
                            if deadlineValidation /= Nothing || usagesValidation /= Nothing then
                                Validations deadlineValidation usagesValidation

                            else
                                NoValidation
                    }
            }
                |> UR.init

        SetVerification verification ->
            { model | form = { oldForm | verification = verification } }
                |> UR.init

        MarkAsCompleted ->
            let
                newModel =
                    { model | form = { oldForm | isCompleted = True } }
            in
            update ValidateForm newModel loggedIn

        SaveAction isoDate ->
            let
                newModel =
                    { model | form = { oldForm | saveStatus = Saving } }
            in
            case loggedIn.selectedCommunity of
                RemoteData.Success community ->
                    upsertAction loggedIn community newModel isoDate
                        |> LoggedIn.withAuthentication loggedIn
                            model
                            { successMsg = msg, errorMsg = ClosedAuthModal }

                _ ->
                    UR.init newModel

        GotSaveAction (Ok _) ->
            model
                |> UR.init
                |> UR.addCmd (Route.replaceUrl loggedIn.shared.navKey Route.Objectives)
                |> UR.addExt (ShowFeedback Feedback.Success (t "community.actions.save_success"))
                -- TODO - This only works sometimes
                |> UR.addExt (LoggedIn.ReloadResource LoggedIn.CommunityResource)
                |> UR.addBreadcrumb
                    { type_ = Log.DebugBreadcrumb
                    , category = msg
                    , message = "Saved action"
                    , data = Dict.empty
                    , level = Log.DebugLevel
                    }

        GotSaveAction (Err val) ->
            let
                newModel =
                    { model | form = { oldForm | saveStatus = Failed } }
            in
            newModel
                |> UR.init
                |> UR.logJsonValue msg
                    (Just loggedIn.accountName)
                    "Got an error when saving action"
                    { moduleName = "Page.Community.ActionEditor", function = "update" }
                    []
                    val
                |> UR.addExt (ShowFeedback Feedback.Failure (t "error.unknown"))

        GotProfileSummaryMsg index subMsg ->
            case model.form.verification of
                Manual ({ profileSummaries } as verification) ->
                    let
                        modelForm =
                            model.form

                        newProfileSummaries =
                            List.updateAt index (Profile.Summary.update subMsg) profileSummaries
                    in
                    { model | form = { modelForm | verification = Manual { verification | profileSummaries = newProfileSummaries } } }
                        |> UR.init

                Automatic ->
                    UR.init model

        GotDescriptionEditorMsg subMsg ->
            let
                ( subModel, subCmd ) =
                    MarkdownEditor.update subMsg model.form.description
            in
            { model | form = { oldForm | description = subModel } }
                |> UR.init
                |> UR.addCmd (Cmd.map GotDescriptionEditorMsg subCmd)

        GotInstructionsEditorMsg subMsg ->
            let
                ( subModel, subCmd ) =
                    MarkdownEditor.update subMsg model.form.instructions
            in
            { model | form = { oldForm | instructions = subModel } }
                |> UR.init
                |> UR.addCmd (Cmd.map GotInstructionsEditorMsg subCmd)

        OpenedAutomaticActionTooltip ->
            { model | showAutomaticActionTooltip = True }
                |> UR.init

        ClosedAutomaticActionTooltip ->
            { model | showAutomaticActionTooltip = False }
                |> UR.init


datePickerSettings : Shared -> DatePicker.Settings
datePickerSettings shared =
    let
        defaultSettings =
            DatePicker.defaultSettings
    in
    { defaultSettings
        | changeYear = DatePicker.off
        , placeholder = shared.translators.t "payment_history.pick_date"
        , inputClassList = [ ( "input w-full", True ) ]
        , dateFormatter = Date.format "E, d MMM y"
        , inputId = Just "validity-date-input"
    }


upsertAction : LoggedIn.Model -> Community.Model -> Model -> Int -> UpdateResult
upsertAction loggedIn community model isoDate =
    let
        verifierReward =
            case model.form.verification of
                Automatic ->
                    Eos.Asset 0.0 community.symbol

                Manual { verifierRewardValidator } ->
                    Eos.Asset
                        (getInput verifierRewardValidator
                            |> Mask.removeFloat (Shared.decimalSeparators loggedIn.shared.translators)
                            |> String.toFloat
                            |> Maybe.withDefault 0.0
                        )
                        community.symbol

        usages =
            case model.form.validation of
                Validations _ (Just usageValidator) ->
                    getInput usageValidator

                _ ->
                    "0"

        usagesLeft =
            case model.form.usagesLeft of
                Just u ->
                    getInput u

                Nothing ->
                    usages

        minVotes =
            case model.form.verification of
                Automatic ->
                    0

                Manual { minVotesValidator } ->
                    getInput minVotesValidator

        validators =
            case model.form.verification of
                Automatic ->
                    []

                Manual { verifiersValidator } ->
                    getInput verifiersValidator

        validatorsStr =
            validators
                |> List.map (\v -> Eos.nameToString v.account)
                |> String.join "-"

        verificationType =
            case model.form.verification of
                Automatic ->
                    "automatic"

                Manual _ ->
                    "claimable"

        isCompleted =
            if model.form.isCompleted then
                1

            else
                0

        ( hasProofPhoto, hasProofCode ) =
            case model.form.verification of
                Manual { photoProof } ->
                    case photoProof of
                        Enabled WithProofNumber ->
                            ( True, True )

                        Enabled WithoutProofNumber ->
                            ( True, False )

                        Disabled ->
                            ( False, False )

                _ ->
                    ( False, False )

        instructions =
            if hasProofPhoto then
                model.form.instructions.contents

            else
                ""
    in
    model
        |> UR.init
        |> UR.addPort
            { responseAddress = SaveAction isoDate
            , responseData = Encode.null
            , data =
                Eos.encodeTransaction
                    [ { accountName = loggedIn.shared.contracts.community
                      , name = "upsertaction"
                      , authorization =
                            { actor = loggedIn.accountName
                            , permissionName = Eos.samplePermission
                            }
                      , data =
                            { actionId = model.actionId |> Maybe.withDefault 0
                            , objectiveId = model.objectiveId
                            , description = model.form.description.contents
                            , reward =
                                Eos.Asset
                                    (getInput model.form.reward
                                        |> Mask.removeFloat (Shared.decimalSeparators loggedIn.shared.translators)
                                        |> String.toFloat
                                        |> Maybe.withDefault 0.0
                                    )
                                    community.symbol
                            , verifierReward = verifierReward
                            , deadline = isoDate
                            , usages = usages
                            , usagesLeft = usagesLeft
                            , verifications = minVotes
                            , verificationType = verificationType
                            , validatorsStr = validatorsStr
                            , isCompleted = isCompleted
                            , creator = loggedIn.accountName
                            , hasProofPhoto = hasProofPhoto
                            , hasProofCode = hasProofCode
                            , photoProofInstructions = instructions
                            }
                                |> encodeCreateActionAction
                      }
                    ]
            }



-- VIEW


view : LoggedIn.Model -> Model -> { title : String, content : Html Msg }
view ({ shared } as loggedIn) model =
    let
        { t } =
            shared.translators

        title =
            let
                action =
                    if model.actionId /= Nothing then
                        t "menu.edit"

                    else
                        t "menu.create"
            in
            action
                ++ " "
                ++ t "community.actions.title"

        content =
            case ( loggedIn.selectedCommunity, model.status ) of
                ( RemoteData.Loading, _ ) ->
                    Page.fullPageLoading shared

                ( RemoteData.NotAsked, _ ) ->
                    Page.fullPageLoading shared

                ( RemoteData.Success community, Authorized ) ->
                    div [ class "bg-white" ]
                        [ Page.viewHeader loggedIn (t "community.actions.title")
                        , viewForm loggedIn community model
                        ]

                ( RemoteData.Success _, Unauthorized ) ->
                    Page.fullPageNotFound "not authorized" ""

                ( RemoteData.Success _, NotFound ) ->
                    Page.fullPageNotFound (t "community.actions.form.not_found") ""

                ( RemoteData.Failure e, _ ) ->
                    Page.fullPageGraphQLError (t "error.invalidSymbol") e
    in
    { title = title
    , content =
        case RemoteData.map .hasObjectives loggedIn.selectedCommunity of
            RemoteData.Success True ->
                content

            RemoteData.Success False ->
                Page.fullPageNotFound
                    (t "error.pageNotFound")
                    (t "community.objectives.disabled.description")

            RemoteData.Loading ->
                Page.fullPageLoading shared

            RemoteData.NotAsked ->
                Page.fullPageLoading shared

            RemoteData.Failure e ->
                Page.fullPageGraphQLError (t "community.error_loading") e
    }


viewForm : LoggedIn.Model -> Community.Model -> Model -> Html Msg
viewForm ({ shared } as loggedIn) community model =
    let
        { t } =
            shared.translators
    in
    div [ class "container mx-auto" ]
        [ div [ class "py-6 px-4" ]
            [ viewLoading model
            , viewDescription loggedIn model.form
            , viewReward loggedIn community model.form
            , viewValidations loggedIn model
            , viewVerifications loggedIn model community
            , div [ class "sm:flex sm:align-center mt-18 mb-12" ]
                [ button
                    [ class "button button-primary w-full sm:w-48"
                    , onClick ValidateForm
                    ]
                    [ if model.actionId /= Nothing then
                        text (t "menu.save")

                      else
                        text (t "menu.create")
                    ]
                , case model.actionId of
                    Just _ ->
                        button [ class "button button-secondary w-full mt-4 sm:w-48 sm:mt-0 sm:ml-4", onClick MarkAsCompleted ]
                            [ text (t "community.actions.form.mark_completed") ]

                    Nothing ->
                        text ""
                ]
            ]
        ]


viewLoading : Model -> Html msg
viewLoading model =
    case model.form.saveStatus of
        Saving ->
            div [ class "modal container" ]
                [ div [ class "modal-bg" ] []
                , div [ class "full-spinner-container h-full" ]
                    [ div [ class "spinner spinner--delay" ] [] ]
                ]

        _ ->
            text ""


viewDescription : LoggedIn.Model -> Form -> Html Msg
viewDescription { shared } form =
    let
        { t, tr } =
            shared.translators
    in
    MarkdownEditor.view
        { translators = shared.translators
        , placeholder = Nothing
        , label = t "community.actions.form.description_label"
        , problem =
            form.descriptionError
                |> Maybe.map (\( key, replacements ) -> tr key replacements)
        , disabled = False
        }
        []
        form.description
        |> Html.map GotDescriptionEditorMsg


viewReward : LoggedIn.Model -> Community.Model -> Form -> Html Msg
viewReward { shared } community form =
    let
        { t } =
            shared.translators
    in
    Input.init
        { label = t "community.actions.form.reward_label"
        , id = "action_reward_field"
        , onInput = EnteredReward
        , disabled = False
        , value = getInput form.reward
        , placeholder = Just (Eos.formatSymbolAmount community.symbol 0)
        , problems = Just (listErrors shared.translations form.reward)
        , translators = shared.translators
        }
        |> Input.withContainerAttrs [ class "w-full sm:w-2/5" ]
        |> Input.withCurrency community.symbol
        |> Input.toHtml


viewValidations : LoggedIn.Model -> Model -> Html Msg
viewValidations { shared } model =
    let
        { t } =
            shared.translators

        text_ s =
            text (t s)
    in
    div []
        [ div [ class "mb-6" ]
            [ View.Form.label "expiration-toggle" (t "community.actions.form.validity_label")
            , Toggle.init
                { label =
                    p [ class "text-green" ]
                        [ b []
                            [ if model.form.validation == NoValidation then
                                text_ "community.actions.form.validation_off"

                              else
                                text_ "community.actions.form.validation_on"
                            ]
                        , if model.form.validation == NoValidation then
                            text_ "community.actions.form.validation_detail"

                          else
                            text_ "community.actions.form.validation_on_detail"
                        ]
                , id = "expiration-toggle"
                , onToggle = \_ -> ToggleValidity
                , disabled = True
                , value = model.form.validation /= NoValidation
                }
                |> Toggle.withVariant Toggle.Simple
                |> Toggle.withAttrs [ class "mt-6" ]
                |> Toggle.toHtml shared.translators
            ]
        , div
            [ class "mb-6 sm:w-2/5" ]
            [ Checkbox.init
                { description =
                    p []
                        [ b [] [ text_ "community.actions.form.date_validity" ]
                        , text_ "community.actions.form.date_validity_details"
                        ]
                , id = "deadline_checkbox"
                , value = hasDateValidation model.form.validation
                , disabled = False
                , onCheck = ToggleDeadline
                }
                |> Checkbox.withContainerAttrs [ class "flex text-body mb-3" ]
                |> Checkbox.toHtml
            , case model.form.validation of
                NoValidation ->
                    text ""

                Validations maybeDate _ ->
                    case maybeDate of
                        Just date ->
                            div []
                                [ span [ class "input-label" ]
                                    [ text_ "community.actions.form.date_label" ]
                                , div [ class "mb-10" ]
                                    [ div [ class "relative" ]
                                        [ DatePicker.view (Just date)
                                            (datePickerSettings shared)
                                            model.form.deadlinePicker
                                            |> Html.map GotDatePickerMsg
                                        , img
                                            [ class "absolute right-0 top-0 h-full cursor-pointer"
                                            , src "/icons/calendar.svg"
                                            , tabindex -1
                                            , onClick ClickedCalendar
                                            ]
                                            []
                                        ]
                                    , model.form.deadlineError
                                        |> Maybe.map
                                            (t
                                                >> List.singleton
                                                >> viewFieldErrors
                                            )
                                        |> Maybe.withDefault (text "")
                                    ]
                                ]

                        Nothing ->
                            text ""
            , Checkbox.init
                { description =
                    p []
                        [ b [] [ text_ "community.actions.form.quantity_validity" ]
                        , text_ "community.actions.form.quantity_validity_details"
                        ]
                , id = "quantity_checkbox"
                , value = hasUnitValidation model.form.validation
                , disabled = False
                , onCheck = ToggleUsages
                }
                |> Checkbox.withContainerAttrs [ class "flex text-body" ]
                |> Checkbox.toHtml
            ]
        , case model.form.validation of
            NoValidation ->
                text ""

            Validations _ usagesValidation ->
                case usagesValidation of
                    Just validation ->
                        div []
                            [ Input.init
                                { label = t "community.actions.form.quantity_label"
                                , id = "quantity_input"
                                , onInput = EnteredUsages
                                , disabled = False
                                , value = getInput validation
                                , placeholder = Just (t "community.actions.form.usages_placeholder")
                                , problems = Just (listErrors shared.translations validation)
                                , translators = shared.translators
                                }
                                |> Input.withType Input.Number
                                |> Input.asNumeric
                                |> Input.withAttrs [ Html.Attributes.min "0" ]
                                |> Input.withContainerAttrs [ class "sm:w-2/5" ]
                                |> Input.toHtml
                            , case model.form.usagesLeft of
                                Just usagesLeftValidation ->
                                    Input.init
                                        { label = t "community.actions.form.usages_left_label"
                                        , id = "usages_left_input"
                                        , onInput = EnteredUsagesLeft
                                        , disabled = False
                                        , value = getInput usagesLeftValidation
                                        , placeholder = Nothing
                                        , problems = Just (listErrors shared.translations usagesLeftValidation)
                                        , translators = shared.translators
                                        }
                                        |> Input.withType Input.Number
                                        |> Input.asNumeric
                                        |> Input.withAttrs [ Html.Attributes.min "0" ]
                                        |> Input.withContainerAttrs [ class "sm:w-2/5" ]
                                        |> Input.toHtml

                                Nothing ->
                                    text ""
                            ]

                    Nothing ->
                        text ""
        ]


viewVerifications : LoggedIn.Model -> Model -> Community.Model -> Html Msg
viewVerifications ({ shared } as loggedIn) model community =
    let
        { t } =
            shared.translators

        text_ s =
            text (t s)

        verifiersValidator =
            defaultVerifiersValidator [] (getInput defaultMinVotes)

        profileSummaries =
            getInput verifiersValidator
                |> List.length
                |> Profile.Summary.initMany False

        automaticActionTooltipContainer children =
            div [ class "flex items-center" ]
                [ div
                    [ class "items-center hidden md:flex"
                    , onMouseEnter OpenedAutomaticActionTooltip
                    , onMouseLeave ClosedAutomaticActionTooltip
                    ]
                    children
                , div
                    [ class "items-center flex md:hidden" ]
                    children
                ]
    in
    div [ class "mb-10" ]
        [ Radio.init
            { label = "community.actions.form.verification_label"
            , name = "verification_radio"
            , optionToString =
                \option ->
                    case option of
                        Manual _ ->
                            "manual"

                        Automatic ->
                            "automatic"
            , activeOption = model.form.verification
            , onSelect = SetVerification
            , areOptionsEqual =
                \firstOption secondOption ->
                    case ( firstOption, secondOption ) of
                        ( Manual _, Manual _ ) ->
                            True

                        ( Automatic, Automatic ) ->
                            True

                        _ ->
                            False
            }
            |> Radio.withOption Automatic
                (\_ ->
                    div [ class "flex space-x-2" ]
                        [ span []
                            [ b [] [ text_ "community.actions.form.automatic" ]
                            , text_ "community.actions.form.automatic_detail"
                            ]
                        , automaticActionTooltipContainer
                            [ button
                                [ class "rounded-full focus:outline-none focus:ring focus:ring-green focus:ring-opacity-50"
                                , Utils.onClickNoBubble OpenedAutomaticActionTooltip
                                ]
                                [ Icons.question "h-5 md:h-4" ]
                            , if model.showAutomaticActionTooltip then
                                View.Components.dialogBubble
                                    { class_ = "bg-black text-white p-2 w-120 animate-fade-in opacity-0 hidden md:block"
                                    , relativeSelector = Nothing
                                    , scrollSelector = Nothing
                                    }
                                    [ text_ "community.actions.form.automatic_tooltip" ]

                              else
                                text ""
                            , div [ class "text-black md:hidden" ]
                                [ Modal.initWith
                                    { closeMsg = ClosedAutomaticActionTooltip
                                    , isVisible = model.showAutomaticActionTooltip
                                    }
                                    |> Modal.withBody [ text_ "community.actions.form.automatic_tooltip" ]
                                    |> Modal.withFooter
                                        [ button
                                            [ class "button button-primary w-full"
                                            , Utils.onClickNoBubble ClosedAutomaticActionTooltip
                                            ]
                                            [ text_ "Entendi" ]
                                        ]
                                    |> Modal.toHtml
                                ]
                            ]
                        ]
                )
            |> Radio.withOption
                (Manual
                    { verifiersValidator = verifiersValidator
                    , verifierRewardValidator = defaultVerificationReward shared.translators
                    , minVotesValidator = defaultMinVotes
                    , photoProof = Disabled
                    , profileSummaries = profileSummaries
                    }
                )
                (\_ ->
                    span []
                        [ b [] [ text_ "community.actions.form.manual" ]
                        , text_ "community.actions.form.manual_detail"
                        ]
                )
            |> Radio.withVertical True
            |> Radio.toHtml shared.translators
        , if model.form.verification /= Automatic then
            viewManualVerificationForm loggedIn model community

          else
            text ""
        ]


viewManualVerificationForm : LoggedIn.Model -> Model -> Community.Model -> Html Msg
viewManualVerificationForm ({ shared } as loggedIn) model community =
    let
        { t, tr } =
            shared.translators
    in
    case model.form.verification of
        Automatic ->
            text ""

        Manual { verifiersValidator, verifierRewardValidator, minVotesValidator, photoProof, profileSummaries } ->
            let
                isPhotoProofEnabled =
                    case photoProof of
                        Enabled _ ->
                            True

                        _ ->
                            False

                isProofNumberEnabled =
                    case photoProof of
                        Enabled WithProofNumber ->
                            True

                        _ ->
                            False

                minVotesOptions =
                    List.map
                        (\option ->
                            ( option
                            , \isActive ->
                                div
                                    [ class "rounded-full border w-8 h-8 flex items-center justify-center cursor-pointer"
                                    , classList
                                        [ ( "bg-orange-300 border-orange-300 text-white", isActive )
                                        , ( "hover:border-orange-300 hover:text-orange-500 border-gray-500", not isActive )
                                        ]
                                    ]
                                    [ text (String.fromInt option) ]
                            )
                        )
                        [ 3, 5, 7, 9 ]
            in
            div [ class "mt-6 ml-8 sm:w-2/5" ]
                [ Radio.init
                    { label = t "community.actions.form.votes_label"
                    , name = "number_of_votes"
                    , optionToString = String.fromInt
                    , activeOption = getInput minVotesValidator
                    , onSelect = EnteredMinVotes
                    , areOptionsEqual = (==)
                    }
                    |> Radio.withRowAttrs [ class "space-x-4" ]
                    |> Radio.withAttrs [ class "mb-6" ]
                    |> Radio.withOptions minVotesOptions
                    |> Radio.withVariant Radio.Simplified
                    |> Radio.toHtml shared.translators
                , span [ class "input-label" ]
                    [ text (tr "community.actions.form.verifiers_label_count" [ ( "count", getInput minVotesValidator |> String.fromInt ) ]) ]
                , div []
                    [ viewVerifierSelect loggedIn model False
                    , viewFieldErrors (listErrors shared.translations verifiersValidator)
                    , viewSelectedVerifiers loggedIn profileSummaries (getInput verifiersValidator)
                    ]
                , Input.init
                    { label = t "community.actions.form.verifiers_reward_label"
                    , id = "verifiers_reward_field"
                    , onInput = EnteredVerifierReward
                    , disabled = False
                    , value = getInput verifierRewardValidator
                    , placeholder = Just (Eos.formatSymbolAmount community.symbol 0)
                    , problems = listErrors shared.translations verifierRewardValidator |> Just
                    , translators = shared.translators
                    }
                    |> Input.withCurrency community.symbol
                    |> Input.toHtml
                , div [ class "mt-8" ]
                    [ Checkbox.init
                        { description =
                            span []
                                [ b [ class "block" ] [ text (t "community.actions.form.proof_validation") ]
                                , text (t "community.actions.form.proof_validation_hint")
                                ]
                        , id = "photo_proof_checkbox"
                        , value = isPhotoProofEnabled
                        , disabled = False
                        , onCheck = TogglePhotoProof
                        }
                        |> Checkbox.withContainerAttrs [ class "flex text-body" ]
                        |> Checkbox.toHtml
                    , if isPhotoProofEnabled then
                        div [ class "mt-6" ]
                            [ Checkbox.init
                                { description =
                                    span []
                                        [ b [ class "block" ] [ text (t "community.actions.form.verification_code") ]
                                        , text (t "community.actions.form.verification_code_hint")
                                        ]
                                , id = "verification_code_checkbox"
                                , value = isProofNumberEnabled
                                , disabled = False
                                , onCheck = TogglePhotoProofNumber
                                }
                                |> Checkbox.withContainerAttrs [ class "flex text-body" ]
                                |> Checkbox.toHtml
                            , MarkdownEditor.view
                                { translators = shared.translators
                                , placeholder = Nothing
                                , label = t "community.actions.form.verification_instructions"
                                , problem =
                                    model.form.instructionsError
                                        |> Maybe.map
                                            (\( key, replacements ) ->
                                                tr key replacements
                                            )
                                , disabled = False
                                }
                                [ class "mt-6" ]
                                model.form.instructions
                                |> Html.map GotInstructionsEditorMsg
                            ]

                      else
                        text ""
                    ]
                ]


viewSelectedVerifiers : LoggedIn.Model -> List Profile.Summary.Model -> List Profile.Minimal -> Html Msg
viewSelectedVerifiers ({ shared } as loggedIn) profileSummaries selectedVerifiers =
    div [ class "flex flex-row mt-3 mb-6 flex-wrap" ]
        (List.map3
            (\profileSummary index verifier ->
                div
                    [ class "flex justify-between flex-col m-3 items-center" ]
                    [ Profile.Summary.view shared loggedIn.accountName verifier profileSummary
                        |> Html.map (GotProfileSummaryMsg index)
                    , div
                        [ onClick (OnRemoveVerifier verifier)
                        , class "h-6 w-6 flex items-center mt-4"
                        ]
                        [ Icons.trash "" ]
                    ]
            )
            profileSummaries
            (List.range 0 (List.length selectedVerifiers))
            selectedVerifiers
        )


viewFieldErrors : List String -> Html msg
viewFieldErrors errors =
    ul []
        (List.map
            (\e ->
                li [ class "form-error" ] [ text e ]
            )
            errors
        )



-- Configure Select


filter : Int -> (a -> String) -> String -> List a -> Maybe (List a)
filter minChars toLabel query items =
    if String.length query < minChars then
        Nothing

    else
        items
            |> Simple.Fuzzy.filter toLabel query
            |> Just


selectConfiguration : Shared -> Bool -> Select.Config Msg Profile.Minimal
selectConfiguration shared isDisabled =
    Profile.selectConfig
        (Select.newConfig
            { onSelect = OnSelectVerifier
            , toLabel = \p -> Eos.nameToString p.account
            , filter = filter 2 (\p -> Eos.nameToString p.account)
            }
            |> Select.withMultiSelection True
        )
        shared
        isDisabled


viewVerifierSelect : LoggedIn.Model -> Model -> Bool -> Html Msg
viewVerifierSelect loggedIn model isDisabled =
    let
        users =
            case ( loggedIn.selectedCommunity, model.status ) of
                ( RemoteData.Success community, Authorized ) ->
                    community.members

                _ ->
                    []
    in
    case model.form.verification of
        Automatic ->
            text ""

        Manual { verifiersValidator } ->
            div []
                [ Html.map SelectMsg
                    (Select.view (selectConfiguration loggedIn.shared isDisabled)
                        model.multiSelectState
                        users
                        (getInput verifiersValidator)
                    )
                ]



-- SUBSCRIPTIONS


subscriptions : Model -> Sub Msg
subscriptions model =
    Sub.none
        |> MarkdownEditor.withSubscription model.form.description GotDescriptionEditorMsg
        |> MarkdownEditor.withSubscription model.form.instructions GotInstructionsEditorMsg



-- UTILS


receiveBroadcast : LoggedIn.BroadcastMsg -> Maybe Msg
receiveBroadcast broadcastMsg =
    case broadcastMsg of
        LoggedIn.CommunityLoaded community ->
            Just (CompletedLoadCommunity community)

        _ ->
            Nothing


jsAddressToMsg : List String -> Value -> Maybe Msg
jsAddressToMsg addr val =
    case addr of
        "SaveAction" :: _ ->
            Json.decodeValue
                (Json.oneOf
                    [ Json.field "transactionId" Json.string
                        |> Json.map Ok
                    , Json.succeed (Err val)
                    ]
                )
                val
                |> Result.map (Just << GotSaveAction)
                |> Result.withDefault Nothing

        _ ->
            Nothing


msgToString : Msg -> List String
msgToString msg =
    case msg of
        NoOp ->
            [ "NoOp" ]

        CompletedLoadCommunity _ ->
            [ "CompletedLoadCommunity" ]

        ClosedAuthModal ->
            [ "ClosedAuthModal" ]

        OnSelectVerifier _ ->
            [ "OnSelectVerifier" ]

        OnRemoveVerifier _ ->
            [ "OnRemoveVerifier" ]

        EnteredReward _ ->
            [ "EnteredReward" ]

        EnteredMinVotes _ ->
            [ "EnteredMinVotes" ]

        EnteredUsages _ ->
            [ "EnteredUsages" ]

        EnteredUsagesLeft _ ->
            [ "EnteredUsagesLeft" ]

        ClickedCalendar ->
            [ "ClickedCalendar" ]

        GotDatePickerMsg _ ->
            [ "GotDatePickerMsg" ]

        SelectMsg _ ->
            [ "SelectMsg" ]

        ToggleValidity ->
            [ "ToggleValidity" ]

        ToggleDeadline _ ->
            [ "ToggleDeadline" ]

        ToggleUsages _ ->
            [ "ToggleUsages" ]

        TogglePhotoProof _ ->
            [ "TogglePhotoProof" ]

        TogglePhotoProofNumber _ ->
            [ "TogglePhotoProofNumber" ]

        EnteredVerifierReward _ ->
            [ "EnteredVerifierReward" ]

        SetVerification _ ->
            [ "SetVerification" ]

        MarkAsCompleted ->
            [ "MarkAsCompleted" ]

        ValidateForm ->
            [ "ValidateForm" ]

        SaveAction _ ->
            [ "SaveAction" ]

        GotSaveAction _ ->
            [ "GotSaveAction" ]

        GotProfileSummaryMsg _ subMsg ->
            "GotProfileSummaryMsg" :: Profile.Summary.msgToString subMsg

        GotDescriptionEditorMsg subMsg ->
            "GotDescriptionEditorMsg" :: MarkdownEditor.msgToString subMsg

        GotInstructionsEditorMsg subMsg ->
            "GotInstructionsEditorMsg" :: MarkdownEditor.msgToString subMsg

        OpenedAutomaticActionTooltip ->
            [ "OpenedAutomaticActionTooltip" ]

        ClosedAutomaticActionTooltip ->
            [ "ClosedAutomaticActionTooltip" ]<|MERGE_RESOLUTION|>--- conflicted
+++ resolved
@@ -34,15 +34,9 @@
 import Dict
 import Eos
 import Eos.Account as Eos
-<<<<<<< HEAD
-import Html exposing (Html, b, button, div, p, span, text)
-import Html.Attributes exposing (class, classList, id, placeholder)
+import Html exposing (Html, b, button, div, img, li, p, span, text, ul)
+import Html.Attributes exposing (class, classList, id, src, tabindex)
 import Html.Events exposing (onClick, onMouseEnter, onMouseLeave)
-=======
-import Html exposing (Html, b, button, div, img, li, p, span, text, ul)
-import Html.Attributes exposing (class, classList, src, tabindex)
-import Html.Events exposing (onClick)
->>>>>>> 6896f2d3
 import I18Next
 import Icons
 import Json.Decode as Json exposing (Value)
