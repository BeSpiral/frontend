module Page.Community.ActionEditor exposing
    ( Model
    , Msg
    , init
    , jsAddressToMsg
    , msgToString
    , receiveBroadcast
    , subscriptions
    , update
    , view
    )

import Action exposing (Action)
import Browser.Dom
import Cambiatus.Enum.VerificationType as VerificationType
import Cambiatus.Scalar exposing (DateTime(..))
import Community
import DataValidator
    exposing
        ( Validator
        , getInput
        , greaterThan
        , greaterThanOrEqual
        , hasErrors
        , isOdd
        , lengthGreaterThanOrEqual
        , listErrors
        , newValidator
        , updateInput
        , validate
        )
import Date
import DatePicker
import Dict
import Eos
import Eos.Account as Eos
import Html exposing (Html, b, button, div, img, li, p, span, text, ul)
import Html.Attributes exposing (class, classList, id, src, tabindex)
import Html.Events exposing (onClick, onMouseEnter, onMouseLeave)
import I18Next
import Icons
import Json.Decode as Json exposing (Value)
import Json.Encode as Encode
import List.Extra as List
import Log
import Mask
import Page
import Profile
import Profile.Summary
import RemoteData
import Route
import Select
import Session.LoggedIn as LoggedIn exposing (External(..))
import Session.Shared as Shared exposing (Shared)
import Simple.Fuzzy
import Task
import Time
import Time.Extra
import UpdateResult as UR
import Utils
import View.Components
import View.Feedback as Feedback
import View.Form
import View.Form.Checkbox as Checkbox
import View.Form.Input as Input
import View.Form.Radio as Radio
import View.Form.Toggle as Toggle
import View.MarkdownEditor as MarkdownEditor
import View.Modal as Modal



-- INIT


type alias ObjectiveId =
    Int


type alias ActionId =
    Int


init : LoggedIn.Model -> ObjectiveId -> Maybe ActionId -> UpdateResult
init loggedIn objectiveId actionId =
<<<<<<< HEAD
    ( { status = NotFound
      , objectiveId = objectiveId
      , actionId = actionId
      , form = initForm loggedIn.shared
      , multiSelectState = Select.newState ""
      , showAutomaticActionTooltip = False
      }
    , LoggedIn.maybeInitWith CompletedLoadCommunity .selectedCommunity loggedIn
    )
=======
    { status = Loading
    , objectiveId = objectiveId
    , actionId = actionId
    , form = initForm loggedIn.shared
    , multiSelectState = Select.newState ""
    }
        |> UR.init
        |> UR.addExt (LoggedIn.RequestedCommunityField Community.ObjectivesField)
>>>>>>> 7bc58e00



-- MODEL


type alias Model =
    { status : Status
    , objectiveId : ObjectiveId
    , actionId : Maybe ActionId
    , form : Form
    , multiSelectState : Select.State
    , showAutomaticActionTooltip : Bool
    }


type Status
    = Authorized
    | Loading
    | NotFound
    | Unauthorized


type ActionValidation
    = NoValidation
    | Validations (Maybe Date.Date) (Maybe (Validator String)) -- Date validation, usage validate


type Verification
    = Automatic
    | Manual
        { verifiersValidator : Validator (List Profile.Minimal)
        , verifierRewardValidator : Validator String
        , minVotesValidator : Validator Int
        , photoProof : PhotoProof
        , profileSummaries : List Profile.Summary.Model
        }


type PhotoProof
    = Enabled ProofNumberPresence
    | Disabled


type ProofNumberPresence
    = WithProofNumber
    | WithoutProofNumber


type SaveStatus
    = NotAsked
    | Saving
    | Failed


type alias Form =
    { description : MarkdownEditor.Model
    , descriptionError : Maybe ( String, I18Next.Replacements )
    , reward : Validator String
    , validation : ActionValidation
    , verification : Verification
    , usagesLeft : Maybe (Validator String) -- Only available on edit
    , isCompleted : Bool
    , deadlinePicker : DatePicker.DatePicker
    , deadlineError : Maybe String
    , saveStatus : SaveStatus
    , instructions : MarkdownEditor.Model
    , instructionsError : Maybe ( String, I18Next.Replacements )
    }


initForm : Shared -> Form
initForm shared =
    { description = MarkdownEditor.init "action-description"
    , descriptionError = Nothing
    , reward = defaultReward shared.translators
    , validation = NoValidation
    , verification = Automatic
    , usagesLeft = Nothing
    , isCompleted = False
    , deadlinePicker = DatePicker.initFromDate (Date.fromPosix shared.timezone shared.now)
    , deadlineError = Nothing
    , saveStatus = NotAsked
    , instructions = MarkdownEditor.init "photo-proof-instructions"
    , instructionsError = Nothing
    }


editForm : LoggedIn.Model -> Form -> Action -> Form
editForm { shared } form action =
    let
        maybeDeadline : Maybe Date.Date
        maybeDeadline =
            action.deadline
                |> Maybe.map
                    (Utils.fromDateTime
                        >> Date.fromPosix shared.timezone
                    )

        usagesValidator : Maybe (Validator String)
        usagesValidator =
            if action.usages > 0 then
                defaultUsagesValidator
                    |> updateInput (String.fromInt action.usages)
                    |> Just

            else
                Nothing

        validation : ActionValidation
        validation =
            if action.usages > 0 || action.deadline /= Nothing then
                Validations maybeDeadline usagesValidator

            else
                NoValidation

        verifiers =
            if VerificationType.toString action.verificationType == "AUTOMATIC" then
                []

            else
                action.validators

        verification : Verification
        verification =
            if VerificationType.toString action.verificationType == "AUTOMATIC" then
                Automatic

            else
                let
                    minVotesValidator =
                        defaultMinVotes
                            |> updateInput action.verifications

                    verifiersValidator =
                        defaultVerifiersValidator verifiers (getInput minVotesValidator)
                            |> updateInput verifiers

                    verifierRewardValidator =
                        defaultVerificationReward shared.translators
                            |> updateInput (String.fromFloat action.verifierReward)

                    photoProof =
                        case ( action.hasProofPhoto, action.hasProofCode ) of
                            ( True, True ) ->
                                Enabled WithProofNumber

                            ( True, False ) ->
                                Enabled WithoutProofNumber

                            ( _, _ ) ->
                                Disabled

                    profileSummaries =
                        getInput verifiersValidator
                            |> List.length
                            |> Profile.Summary.initMany False
                in
                Manual
                    { verifiersValidator = verifiersValidator
                    , verifierRewardValidator = verifierRewardValidator
                    , minVotesValidator = minVotesValidator
                    , photoProof = photoProof
                    , profileSummaries = profileSummaries
                    }
    in
    { form
        | description = MarkdownEditor.setContents action.description form.description
        , reward = updateInput (String.fromFloat action.reward) form.reward
        , validation = validation
        , verification = verification
        , usagesLeft = Just (updateInput (String.fromInt action.usagesLeft) defaultUsagesLeftValidator)
        , isCompleted = action.isCompleted
        , instructions =
            case action.photoProofInstructions of
                Just instructions_ ->
                    MarkdownEditor.setContents instructions_ form.instructions

                Nothing ->
                    form.instructions
    }


defaultReward : Shared.Translators -> Validator String
defaultReward translators =
    []
        |> newValidator "" Just True


defaultUsagesValidator : Validator String
defaultUsagesValidator =
    []
        |> greaterThan 0
        |> newValidator "" (\s -> Just s) True


defaultVerifiersValidator : List Profile.Minimal -> Int -> Validator (List Profile.Minimal)
defaultVerifiersValidator verifiers minVerifiersQty =
    let
        limit =
            if minVerifiersQty < minVotesLimit then
                minVotesLimit

            else
                minVerifiersQty
    in
    []
        |> lengthGreaterThanOrEqual limit
        |> newValidator verifiers (\s -> Just (String.fromInt (List.length s))) True


defaultUsagesLeftValidator : Validator String
defaultUsagesLeftValidator =
    []
        |> greaterThanOrEqual 0
        |> newValidator "" (\s -> Just s) True


defaultVerificationReward : Shared.Translators -> Validator String
defaultVerificationReward translators =
    []
        |> greaterThanOrEqual 0
        |> newValidator "0"
            (Mask.removeFloat (Shared.decimalSeparators translators)
                >> Just
            )
            True


minVotesLimit : Int
minVotesLimit =
    3


defaultMinVotes : Validator Int
defaultMinVotes =
    []
        |> greaterThanOrEqual (toFloat minVotesLimit)
        |> isOdd
        |> newValidator minVotesLimit (\s -> Just (String.fromInt s)) True


validateForm : Time.Zone -> Time.Posix -> Form -> Form
validateForm timezone now form =
    let
        ( validation, dateError ) =
            case form.validation of
                NoValidation ->
                    ( NoValidation, Nothing )

                Validations (Just dateValidation) (Just usageValidation) ->
                    if Date.diff Date.Days (Date.fromPosix timezone now) dateValidation < 0 then
                        ( Validations (Just dateValidation) (Just (validate usageValidation)), Just "error.validator.date.invalid" )

                    else
                        ( Validations (Just dateValidation) (Just (validate usageValidation)), Nothing )

                Validations (Just dateValidation) Nothing ->
                    if Date.diff Date.Days (Date.fromPosix timezone now) dateValidation < 0 then
                        ( Validations (Just dateValidation) Nothing, Just "error.validator.date.invalid" )

                    else
                        ( Validations (Just dateValidation) Nothing, Nothing )

                Validations Nothing (Just usageValidation) ->
                    ( Validations Nothing (Just (validate usageValidation)), Nothing )

                Validations Nothing Nothing ->
                    ( NoValidation, Nothing )

        verification =
            case form.verification of
                Automatic ->
                    Automatic

                Manual m ->
                    Manual
                        { m
                            | verifiersValidator = validate m.verifiersValidator
                            , verifierRewardValidator = validate m.verifierRewardValidator
                            , minVotesValidator = validate m.minVotesValidator
                        }

        descriptionError =
            if String.length form.description.contents < 10 then
                Just
                    ( "error.validator.text.longer_than"
                    , [ ( "base", String.fromInt 10 ) ]
                    )

            else
                Nothing

        instructionsError =
            if String.length form.instructions.contents < 10 then
                Just
                    ( "error.validator.text.longer_than"
                    , [ ( "base", String.fromInt 10 ) ]
                    )

            else
                Nothing
    in
    { form
        | descriptionError = descriptionError
        , reward = validate form.reward
        , validation = validation
        , deadlineError = dateError
        , verification = verification
        , instructionsError = instructionsError
    }


isFormValid : Form -> Bool
isFormValid form =
    let
        hasDeadlineError =
            case form.deadlineError of
                Just _ ->
                    True

                Nothing ->
                    False

        verificationHasErrors =
            case form.verification of
                Manual m ->
                    hasErrors m.minVotesValidator
                        || hasErrors m.verifiersValidator
                        || hasErrors m.verifierRewardValidator
                        || hasDeadlineError

                Automatic ->
                    -- Automatic verification never has validation errors
                    False

        hasDescriptionErrors =
            String.length form.description.contents < 10
    in
    hasDescriptionErrors
        || hasErrors form.reward
        || verificationHasErrors
        |> not


hasDateValidation : ActionValidation -> Bool
hasDateValidation validation =
    case validation of
        NoValidation ->
            False

        Validations maybeDate _ ->
            case maybeDate of
                Just _ ->
                    True

                Nothing ->
                    False


hasUnitValidation : ActionValidation -> Bool
hasUnitValidation validation =
    case validation of
        NoValidation ->
            False

        Validations _ maybeUnit ->
            case maybeUnit of
                Just _ ->
                    True

                Nothing ->
                    False



-- UPDATE


type alias UpdateResult =
    UR.UpdateResult Model Msg (External Msg)


type Msg
    = NoOp
    | CompletedLoadObjectives Community.Model (List Community.Objective)
    | ClosedAuthModal
    | OnSelectVerifier (Maybe Profile.Minimal)
    | OnRemoveVerifier Profile.Minimal
    | SelectMsg (Select.Msg Profile.Minimal)
    | EnteredReward String
    | ClickedCalendar
    | GotDatePickerMsg DatePicker.Msg
    | EnteredUsages String
    | EnteredUsagesLeft String
    | EnteredVerifierReward String
    | EnteredMinVotes Int
    | ToggleValidity
    | ToggleDeadline Bool
    | TogglePhotoProof Bool
    | TogglePhotoProofNumber Bool
    | ToggleUsages Bool
    | MarkAsCompleted
    | SetVerification Verification
    | ValidateForm
    | SaveAction Int -- Send the date
    | GotSaveAction (Result Value String)
    | GotProfileSummaryMsg Int Profile.Summary.Msg
    | GotDescriptionEditorMsg MarkdownEditor.Msg
    | GotInstructionsEditorMsg MarkdownEditor.Msg
    | OpenedAutomaticActionTooltip
    | ClosedAutomaticActionTooltip



---- ACTION CREATE


type alias CreateActionAction =
    { actionId : ActionId
    , objectiveId : ObjectiveId
    , description : String
    , reward : Eos.Asset
    , verifierReward : Eos.Asset
    , deadline : Int
    , usages : String
    , usagesLeft : String
    , verifications : Int
    , verificationType : String
    , validatorsStr : String
    , isCompleted : Int
    , creator : Eos.Name
    , hasProofPhoto : Bool
    , hasProofCode : Bool
    , photoProofInstructions : String
    }


encodeCreateActionAction : CreateActionAction -> Value
encodeCreateActionAction c =
    Encode.object
        [ ( "action_id", Encode.int c.actionId )
        , ( "objective_id", Encode.int c.objectiveId )
        , ( "description", Encode.string c.description )
        , ( "reward", Eos.encodeAsset c.reward )
        , ( "verifier_reward", Eos.encodeAsset c.verifierReward )
        , ( "deadline", Encode.int c.deadline )
        , ( "usages", Encode.string c.usages )
        , ( "usages_left", Encode.string c.usagesLeft )
        , ( "verifications", Encode.string (String.fromInt c.verifications) )
        , ( "verification_type", Encode.string c.verificationType )
        , ( "validators_str", Encode.string c.validatorsStr )
        , ( "is_completed", Encode.int c.isCompleted )
        , ( "creator", Eos.encodeName c.creator )
        , ( "has_proof_photo", Eos.encodeEosBool <| Eos.boolToEosBool c.hasProofPhoto )
        , ( "has_proof_code", Eos.encodeEosBool <| Eos.boolToEosBool c.hasProofCode )
        , ( "photo_proof_instructions", Encode.string c.photoProofInstructions )
        ]


update : Msg -> Model -> LoggedIn.Model -> UpdateResult
update msg model ({ shared } as loggedIn) =
    let
        { t } =
            shared.translators

        oldForm =
            model.form
    in
    case msg of
        NoOp ->
            UR.init model

        CompletedLoadObjectives community objectives ->
            if community.creator == loggedIn.accountName then
                let
                    maybeObjective =
                        List.find (.id >> (==) model.objectiveId) objectives
                in
                case ( maybeObjective, model.actionId ) of
                    ( Just objective, Just actionId ) ->
                        let
                            maybeAction =
                                List.find (.id >> (==) actionId) objective.actions
                        in
                        case maybeAction of
                            Just action ->
                                { model
                                    | status = Authorized
                                    , form = editForm loggedIn model.form action
                                }
                                    |> UR.init

                            Nothing ->
                                { model | status = NotFound }
                                    |> UR.init

                    ( Just _, Nothing ) ->
                        { model
                            | status = Authorized
                            , form = initForm shared
                        }
                            |> UR.init

                    ( Nothing, _ ) ->
                        { model | status = NotFound }
                            |> UR.init

            else
                { model | status = Unauthorized }
                    |> UR.init

        ClosedAuthModal ->
            { model | form = { oldForm | saveStatus = NotAsked } }
                |> UR.init

        OnSelectVerifier maybeProfile ->
            let
                verification =
                    case model.form.verification of
                        Automatic ->
                            model.form.verification

                        Manual m ->
                            let
                                newVerifiers : List Profile.Minimal
                                newVerifiers =
                                    maybeProfile
                                        |> Maybe.map (List.singleton >> List.append (getInput m.verifiersValidator))
                                        |> Maybe.withDefault (getInput m.verifiersValidator)
                            in
                            Manual
                                { m
                                    | verifiersValidator = updateInput newVerifiers m.verifiersValidator
                                    , profileSummaries =
                                        List.length newVerifiers
                                            |> Profile.Summary.initMany False
                                }
            in
            { model | form = { oldForm | verification = verification } }
                |> UR.init

        OnRemoveVerifier profile ->
            let
                verification =
                    case model.form.verification of
                        Automatic ->
                            model.form.verification

                        Manual m ->
                            let
                                newVerifiers : List Profile.Minimal
                                newVerifiers =
                                    List.filter
                                        (\currVerifier -> currVerifier.account /= profile.account)
                                        (getInput m.verifiersValidator)
                            in
                            Manual
                                { m
                                    | verifiersValidator = updateInput newVerifiers m.verifiersValidator
                                    , profileSummaries =
                                        List.length newVerifiers
                                            |> Profile.Summary.initMany False
                                }
            in
            { model | form = { oldForm | verification = verification } }
                |> UR.init

        SelectMsg subMsg ->
            let
                ( updated, cmd ) =
                    Select.update (selectConfiguration loggedIn.shared False) subMsg model.multiSelectState
            in
            { model | multiSelectState = updated }
                |> UR.init
                |> UR.addCmd cmd

        EnteredReward val ->
            { model | form = { oldForm | reward = updateInput val model.form.reward } }
                |> UR.init

        EnteredUsages val ->
            case model.form.validation of
                NoValidation ->
                    model
                        |> UR.init
                        |> UR.logImpossible msg
                            "Tried setting max usages for action, but action's validation has no date"
                            (Just loggedIn.accountName)
                            { moduleName = "Page.Community.ActionEditor", function = "update" }
                            [ { name = "Action"
                              , extras =
                                    Dict.fromList
                                        [ ( "actionId"
                                          , case model.actionId of
                                                Nothing ->
                                                    Encode.null

                                                Just id ->
                                                    Encode.int id
                                          )
                                        , ( "tried", Encode.string val )
                                        ]
                              }
                            , Log.contextFromCommunity loggedIn.selectedCommunity
                            ]

                Validations maybeDate maybeUsage ->
                    case maybeUsage of
                        Just usageValidation ->
                            { model
                                | form =
                                    { oldForm
                                        | validation = Validations maybeDate (Just (updateInput val usageValidation))
                                    }
                            }
                                |> UR.init

                        Nothing ->
                            model
                                |> UR.init
                                |> UR.logImpossible msg
                                    "Tried setting max usages for action, but action's validation has no max usages"
                                    (Just loggedIn.accountName)
                                    { moduleName = "Page.Community.ActionEditor", function = "update" }
                                    [ { name = "Action"
                                      , extras =
                                            Dict.fromList
                                                [ ( "actionId"
                                                  , case model.actionId of
                                                        Nothing ->
                                                            Encode.null

                                                        Just id ->
                                                            Encode.int id
                                                  )
                                                , ( "tried", Encode.string val )
                                                ]
                                      }
                                    , Log.contextFromCommunity loggedIn.selectedCommunity
                                    ]

        EnteredUsagesLeft val ->
            case model.form.usagesLeft of
                Just validator ->
                    { model | form = { oldForm | usagesLeft = Just (updateInput val validator) } }
                        |> UR.init

                Nothing ->
                    model
                        |> UR.init

        EnteredVerifierReward val ->
            let
                verification =
                    case model.form.verification of
                        Automatic ->
                            model.form.verification

                        Manual m ->
                            Manual
                                { m
                                    | verifierRewardValidator = updateInput val m.verifierRewardValidator
                                }
            in
            { model | form = { oldForm | verification = verification } }
                |> UR.init

        EnteredMinVotes val ->
            let
                verification =
                    case model.form.verification of
                        Automatic ->
                            model.form.verification

                        Manual m ->
                            let
                                newMinVotes =
                                    updateInput val m.minVotesValidator

                                newVerifiers =
                                    -- Update min. verifiers quantity
                                    defaultVerifiersValidator (getInput m.verifiersValidator) val
                            in
                            Manual
                                { m
                                    | verifiersValidator = newVerifiers
                                    , minVotesValidator = newMinVotes
                                }
            in
            { model | form = { oldForm | verification = verification } }
                |> UR.init

        ValidateForm ->
            let
                newModel =
                    { model | form = validateForm shared.timezone shared.now model.form }
            in
            if isFormValid newModel.form then
                let
                    millis =
                        case newModel.form.validation of
                            NoValidation ->
                                0

                            Validations maybeDate _ ->
                                maybeDate
                                    |> Maybe.map
                                        (\date ->
                                            Time.Extra.partsToPosix shared.timezone
                                                { year = Date.year date
                                                , month = Date.month date
                                                , day = Date.day date
                                                , hour = 23
                                                , minute = 59
                                                , second = 59
                                                , millisecond = 0
                                                }
                                                |> Time.posixToMillis
                                        )
                                    |> Maybe.withDefault 0
                in
                update (SaveAction millis) model loggedIn

            else
                newModel
                    |> UR.init

        ClickedCalendar ->
            model
                |> UR.init
                |> UR.addCmd
                    (Browser.Dom.focus "validity-date-input"
                        |> Task.attempt (\_ -> NoOp)
                    )

        GotDatePickerMsg subMsg ->
            case model.form.validation of
                NoValidation ->
                    model
                        |> UR.init
                        |> UR.logImpossible msg
                            "Tried changing action's deadline, but action has no validation"
                            (Just loggedIn.accountName)
                            { moduleName = "Page.Community.ActionEditor", function = "update" }
                            []

                Validations maybeDate usageValidator ->
                    case maybeDate of
                        Just oldDate ->
                            let
                                ( datePicker, datePickerEvent ) =
                                    DatePicker.update (datePickerSettings shared)
                                        subMsg
                                        model.form.deadlinePicker

                                newDate =
                                    case datePickerEvent of
                                        DatePicker.Picked pickedDate ->
                                            pickedDate

                                        _ ->
                                            oldDate
                            in
                            { model
                                | form =
                                    { oldForm
                                        | deadlinePicker = datePicker
                                        , validation = Validations (Just newDate) usageValidator
                                        , deadlineError =
                                            if Date.diff Date.Days (Date.fromPosix shared.timezone shared.now) newDate < 0 then
                                                Just "error.validator.date.invalid"

                                            else
                                                Nothing
                                    }
                            }
                                |> UR.init

                        Nothing ->
                            model
                                |> UR.init
                                |> UR.logImpossible msg
                                    "Changed action's deadline, but action doesn't have a validation date"
                                    (Just loggedIn.accountName)
                                    { moduleName = "Page.Community.ActionEditor", function = "update" }
                                    []

        ToggleValidity ->
            model
                |> UR.init

        TogglePhotoProof isPhotoProofEnabled ->
            let
                verification =
                    case model.form.verification of
                        Automatic ->
                            model.form.verification

                        Manual m ->
                            let
                                newPhotoProof =
                                    if isPhotoProofEnabled then
                                        Enabled WithoutProofNumber

                                    else
                                        Disabled
                            in
                            Manual { m | photoProof = newPhotoProof }
            in
            { model | form = { oldForm | verification = verification } }
                |> UR.init

        TogglePhotoProofNumber isProofNumberEnabled ->
            let
                verification =
                    case model.form.verification of
                        Automatic ->
                            model.form.verification

                        Manual m ->
                            let
                                newPhotoProof =
                                    if isProofNumberEnabled then
                                        Enabled WithProofNumber

                                    else
                                        Enabled WithoutProofNumber
                            in
                            Manual { m | photoProof = newPhotoProof }
            in
            { model | form = { oldForm | verification = verification } }
                |> UR.init

        ToggleDeadline bool ->
            let
                deadlineValidation =
                    if bool then
                        Just (Date.fromPosix shared.timezone shared.now)

                    else
                        Nothing

                usagesValidation =
                    case model.form.validation of
                        NoValidation ->
                            Nothing

                        Validations _ maybeUsages ->
                            maybeUsages
            in
            { model
                | form =
                    { oldForm
                        | validation =
                            if deadlineValidation /= Nothing || usagesValidation /= Nothing then
                                Validations deadlineValidation usagesValidation

                            else
                                NoValidation
                    }
            }
                |> UR.init

        ToggleUsages bool ->
            let
                usagesValidation =
                    if bool then
                        Just defaultUsagesValidator

                    else
                        Nothing

                deadlineValidation =
                    case model.form.validation of
                        NoValidation ->
                            Nothing

                        Validations maybeDate _ ->
                            maybeDate
            in
            { model
                | form =
                    { oldForm
                        | validation =
                            if deadlineValidation /= Nothing || usagesValidation /= Nothing then
                                Validations deadlineValidation usagesValidation

                            else
                                NoValidation
                    }
            }
                |> UR.init

        SetVerification verification ->
            { model | form = { oldForm | verification = verification } }
                |> UR.init

        MarkAsCompleted ->
            let
                newModel =
                    { model | form = { oldForm | isCompleted = True } }
            in
            update ValidateForm newModel loggedIn

        SaveAction isoDate ->
            let
                newModel =
                    { model | form = { oldForm | saveStatus = Saving } }
            in
            case loggedIn.selectedCommunity of
                RemoteData.Success community ->
                    upsertAction loggedIn community newModel isoDate
                        |> LoggedIn.withAuthentication loggedIn
                            model
                            { successMsg = msg, errorMsg = ClosedAuthModal }

                _ ->
                    UR.init newModel

        GotSaveAction (Ok _) ->
            model
                |> UR.init
                |> UR.addCmd (Route.replaceUrl loggedIn.shared.navKey Route.Objectives)
                |> UR.addExt (ShowFeedback Feedback.Success (t "community.actions.save_success"))
                -- TODO - This only works sometimes
                |> UR.addExt (LoggedIn.RequestedReloadCommunityField Community.ObjectivesField)
                |> UR.addBreadcrumb
                    { type_ = Log.DebugBreadcrumb
                    , category = msg
                    , message = "Saved action"
                    , data = Dict.empty
                    , level = Log.DebugLevel
                    }

        GotSaveAction (Err val) ->
            let
                newModel =
                    { model | form = { oldForm | saveStatus = Failed } }
            in
            newModel
                |> UR.init
                |> UR.logJsonValue msg
                    (Just loggedIn.accountName)
                    "Got an error when saving action"
                    { moduleName = "Page.Community.ActionEditor", function = "update" }
                    []
                    val
                |> UR.addExt (ShowFeedback Feedback.Failure (t "error.unknown"))

        GotProfileSummaryMsg index subMsg ->
            case model.form.verification of
                Manual ({ profileSummaries } as verification) ->
                    let
                        modelForm =
                            model.form

                        newProfileSummaries =
                            List.updateAt index (Profile.Summary.update subMsg) profileSummaries
                    in
                    { model | form = { modelForm | verification = Manual { verification | profileSummaries = newProfileSummaries } } }
                        |> UR.init

                Automatic ->
                    UR.init model

        GotDescriptionEditorMsg subMsg ->
            let
                ( subModel, subCmd ) =
                    MarkdownEditor.update subMsg model.form.description
            in
            { model | form = { oldForm | description = subModel } }
                |> UR.init
                |> UR.addCmd (Cmd.map GotDescriptionEditorMsg subCmd)

        GotInstructionsEditorMsg subMsg ->
            let
                ( subModel, subCmd ) =
                    MarkdownEditor.update subMsg model.form.instructions
            in
            { model | form = { oldForm | instructions = subModel } }
                |> UR.init
                |> UR.addCmd (Cmd.map GotInstructionsEditorMsg subCmd)

        OpenedAutomaticActionTooltip ->
            { model | showAutomaticActionTooltip = True }
                |> UR.init

        ClosedAutomaticActionTooltip ->
            { model | showAutomaticActionTooltip = False }
                |> UR.init


datePickerSettings : Shared -> DatePicker.Settings
datePickerSettings shared =
    let
        defaultSettings =
            DatePicker.defaultSettings
    in
    { defaultSettings
        | changeYear = DatePicker.off
        , placeholder = shared.translators.t "payment_history.pick_date"
        , inputClassList = [ ( "input w-full", True ) ]
        , dateFormatter = Date.format "E, d MMM y"
        , inputId = Just "validity-date-input"
    }


upsertAction : LoggedIn.Model -> Community.Model -> Model -> Int -> UpdateResult
upsertAction loggedIn community model isoDate =
    let
        verifierReward =
            case model.form.verification of
                Automatic ->
                    Eos.Asset 0.0 community.symbol

                Manual { verifierRewardValidator } ->
                    Eos.Asset
                        (getInput verifierRewardValidator
                            |> Mask.removeFloat (Shared.decimalSeparators loggedIn.shared.translators)
                            |> String.toFloat
                            |> Maybe.withDefault 0.0
                        )
                        community.symbol

        usages =
            case model.form.validation of
                Validations _ (Just usageValidator) ->
                    getInput usageValidator

                _ ->
                    "0"

        usagesLeft =
            case model.form.usagesLeft of
                Just u ->
                    getInput u

                Nothing ->
                    usages

        minVotes =
            case model.form.verification of
                Automatic ->
                    0

                Manual { minVotesValidator } ->
                    getInput minVotesValidator

        validators =
            case model.form.verification of
                Automatic ->
                    []

                Manual { verifiersValidator } ->
                    getInput verifiersValidator

        validatorsStr =
            validators
                |> List.map (\v -> Eos.nameToString v.account)
                |> String.join "-"

        verificationType =
            case model.form.verification of
                Automatic ->
                    "automatic"

                Manual _ ->
                    "claimable"

        isCompleted =
            if model.form.isCompleted then
                1

            else
                0

        ( hasProofPhoto, hasProofCode ) =
            case model.form.verification of
                Manual { photoProof } ->
                    case photoProof of
                        Enabled WithProofNumber ->
                            ( True, True )

                        Enabled WithoutProofNumber ->
                            ( True, False )

                        Disabled ->
                            ( False, False )

                _ ->
                    ( False, False )

        instructions =
            if hasProofPhoto then
                model.form.instructions.contents

            else
                ""
    in
    model
        |> UR.init
        |> UR.addPort
            { responseAddress = SaveAction isoDate
            , responseData = Encode.null
            , data =
                Eos.encodeTransaction
                    [ { accountName = loggedIn.shared.contracts.community
                      , name = "upsertaction"
                      , authorization =
                            { actor = loggedIn.accountName
                            , permissionName = Eos.samplePermission
                            }
                      , data =
                            { actionId = model.actionId |> Maybe.withDefault 0
                            , objectiveId = model.objectiveId
                            , description = model.form.description.contents
                            , reward =
                                Eos.Asset
                                    (getInput model.form.reward
                                        |> Mask.removeFloat (Shared.decimalSeparators loggedIn.shared.translators)
                                        |> String.toFloat
                                        |> Maybe.withDefault 0.0
                                    )
                                    community.symbol
                            , verifierReward = verifierReward
                            , deadline = isoDate
                            , usages = usages
                            , usagesLeft = usagesLeft
                            , verifications = minVotes
                            , verificationType = verificationType
                            , validatorsStr = validatorsStr
                            , isCompleted = isCompleted
                            , creator = loggedIn.accountName
                            , hasProofPhoto = hasProofPhoto
                            , hasProofCode = hasProofCode
                            , photoProofInstructions = instructions
                            }
                                |> encodeCreateActionAction
                      }
                    ]
            }



-- VIEW


view : LoggedIn.Model -> Model -> { title : String, content : Html Msg }
view ({ shared } as loggedIn) model =
    let
        { t } =
            shared.translators

        title =
            let
                action =
                    if model.actionId /= Nothing then
                        t "menu.edit"

                    else
                        t "menu.create"
            in
            action
                ++ " "
                ++ t "community.actions.title"

        content =
            case ( loggedIn.selectedCommunity, model.status ) of
                ( RemoteData.Loading, _ ) ->
                    Page.fullPageLoading shared

                ( RemoteData.NotAsked, _ ) ->
                    Page.fullPageLoading shared

                ( _, Loading ) ->
                    Page.fullPageLoading shared

                ( RemoteData.Success community, Authorized ) ->
                    div [ class "bg-white" ]
                        [ Page.viewHeader loggedIn (t "community.actions.title")
                        , viewForm loggedIn community model
                        ]

                ( RemoteData.Success _, Unauthorized ) ->
                    Page.fullPageNotFound "not authorized" ""

                ( RemoteData.Success _, NotFound ) ->
                    Page.fullPageNotFound (t "community.actions.form.not_found") ""

                ( RemoteData.Failure e, _ ) ->
                    Page.fullPageGraphQLError (t "error.invalidSymbol") e
    in
    { title = title
    , content =
        case RemoteData.map .hasObjectives loggedIn.selectedCommunity of
            RemoteData.Success True ->
                content

            RemoteData.Success False ->
                Page.fullPageNotFound
                    (t "error.pageNotFound")
                    (t "community.objectives.disabled.description")

            RemoteData.Loading ->
                Page.fullPageLoading shared

            RemoteData.NotAsked ->
                Page.fullPageLoading shared

            RemoteData.Failure e ->
                Page.fullPageGraphQLError (t "community.error_loading") e
    }


viewForm : LoggedIn.Model -> Community.Model -> Model -> Html Msg
viewForm ({ shared } as loggedIn) community model =
    let
        { t } =
            shared.translators
    in
    div [ class "container mx-auto" ]
        [ div [ class "py-6 px-4" ]
            [ viewLoading model
            , viewDescription loggedIn model.form
            , viewReward loggedIn community model.form
            , viewValidations loggedIn model
            , viewVerifications loggedIn model community
            , div [ class "sm:flex sm:align-center mt-18 mb-12" ]
                [ button
                    [ class "button button-primary w-full sm:w-48"
                    , onClick ValidateForm
                    ]
                    [ if model.actionId /= Nothing then
                        text (t "menu.save")

                      else
                        text (t "menu.create")
                    ]
                , case model.actionId of
                    Just _ ->
                        button [ class "button button-secondary w-full mt-4 sm:w-48 sm:mt-0 sm:ml-4", onClick MarkAsCompleted ]
                            [ text (t "community.actions.form.mark_completed") ]

                    Nothing ->
                        text ""
                ]
            ]
        ]


viewLoading : Model -> Html msg
viewLoading model =
    case model.form.saveStatus of
        Saving ->
            div [ class "modal container" ]
                [ div [ class "modal-bg" ] []
                , div [ class "full-spinner-container h-full" ]
                    [ div [ class "spinner spinner--delay" ] [] ]
                ]

        _ ->
            text ""


viewDescription : LoggedIn.Model -> Form -> Html Msg
viewDescription { shared } form =
    let
        { t, tr } =
            shared.translators
    in
    MarkdownEditor.view
        { translators = shared.translators
        , placeholder = Nothing
        , label = t "community.actions.form.description_label"
        , problem =
            form.descriptionError
                |> Maybe.map (\( key, replacements ) -> tr key replacements)
        , disabled = False
        }
        []
        form.description
        |> Html.map GotDescriptionEditorMsg


viewReward : LoggedIn.Model -> Community.Model -> Form -> Html Msg
viewReward { shared } community form =
    let
        { t } =
            shared.translators
    in
    Input.init
        { label = t "community.actions.form.reward_label"
        , id = "action_reward_field"
        , onInput = EnteredReward
        , disabled = False
        , value = getInput form.reward
        , placeholder = Just (Eos.formatSymbolAmount community.symbol 0)
        , problems = Just (listErrors shared.translations form.reward)
        , translators = shared.translators
        }
        |> Input.withContainerAttrs [ class "w-full sm:w-2/5" ]
        |> Input.withCurrency community.symbol
        |> Input.toHtml


viewValidations : LoggedIn.Model -> Model -> Html Msg
viewValidations { shared } model =
    let
        { t } =
            shared.translators

        text_ s =
            text (t s)
    in
    div []
        [ div [ class "mb-6" ]
            [ View.Form.label "expiration-toggle" (t "community.actions.form.validity_label")
            , Toggle.init
                { label =
                    p [ class "text-green" ]
                        [ b []
                            [ if model.form.validation == NoValidation then
                                text_ "community.actions.form.validation_off"

                              else
                                text_ "community.actions.form.validation_on"
                            ]
                        , if model.form.validation == NoValidation then
                            text_ "community.actions.form.validation_detail"

                          else
                            text_ "community.actions.form.validation_on_detail"
                        ]
                , id = "expiration-toggle"
                , onToggle = \_ -> ToggleValidity
                , disabled = True
                , value = model.form.validation /= NoValidation
                }
                |> Toggle.withVariant Toggle.Simple
                |> Toggle.withAttrs [ class "mt-6" ]
                |> Toggle.toHtml shared.translators
            ]
        , div
            [ class "mb-6 sm:w-2/5" ]
            [ Checkbox.init
                { description =
                    p []
                        [ b [] [ text_ "community.actions.form.date_validity" ]
                        , text_ "community.actions.form.date_validity_details"
                        ]
                , id = "deadline_checkbox"
                , value = hasDateValidation model.form.validation
                , disabled = False
                , onCheck = ToggleDeadline
                }
                |> Checkbox.withContainerAttrs [ class "flex text-body mb-3" ]
                |> Checkbox.toHtml
            , case model.form.validation of
                NoValidation ->
                    text ""

                Validations maybeDate _ ->
                    case maybeDate of
                        Just date ->
                            div []
                                [ span [ class "input-label" ]
                                    [ text_ "community.actions.form.date_label" ]
                                , div [ class "mb-10" ]
                                    [ div [ class "relative" ]
                                        [ DatePicker.view (Just date)
                                            (datePickerSettings shared)
                                            model.form.deadlinePicker
                                            |> Html.map GotDatePickerMsg
                                        , img
                                            [ class "absolute right-0 top-0 h-full cursor-pointer"
                                            , src "/icons/calendar.svg"
                                            , tabindex -1
                                            , onClick ClickedCalendar
                                            ]
                                            []
                                        ]
                                    , model.form.deadlineError
                                        |> Maybe.map
                                            (t
                                                >> List.singleton
                                                >> viewFieldErrors
                                            )
                                        |> Maybe.withDefault (text "")
                                    ]
                                ]

                        Nothing ->
                            text ""
            , Checkbox.init
                { description =
                    p []
                        [ b [] [ text_ "community.actions.form.quantity_validity" ]
                        , text_ "community.actions.form.quantity_validity_details"
                        ]
                , id = "quantity_checkbox"
                , value = hasUnitValidation model.form.validation
                , disabled = False
                , onCheck = ToggleUsages
                }
                |> Checkbox.withContainerAttrs [ class "flex text-body" ]
                |> Checkbox.toHtml
            ]
        , case model.form.validation of
            NoValidation ->
                text ""

            Validations _ usagesValidation ->
                case usagesValidation of
                    Just validation ->
                        div []
                            [ Input.init
                                { label = t "community.actions.form.quantity_label"
                                , id = "quantity_input"
                                , onInput = EnteredUsages
                                , disabled = False
                                , value = getInput validation
                                , placeholder = Just (t "community.actions.form.usages_placeholder")
                                , problems = Just (listErrors shared.translations validation)
                                , translators = shared.translators
                                }
                                |> Input.withType Input.Number
                                |> Input.asNumeric
                                |> Input.withAttrs [ Html.Attributes.min "0" ]
                                |> Input.withContainerAttrs [ class "sm:w-2/5" ]
                                |> Input.toHtml
                            , case model.form.usagesLeft of
                                Just usagesLeftValidation ->
                                    Input.init
                                        { label = t "community.actions.form.usages_left_label"
                                        , id = "usages_left_input"
                                        , onInput = EnteredUsagesLeft
                                        , disabled = False
                                        , value = getInput usagesLeftValidation
                                        , placeholder = Nothing
                                        , problems = Just (listErrors shared.translations usagesLeftValidation)
                                        , translators = shared.translators
                                        }
                                        |> Input.withType Input.Number
                                        |> Input.asNumeric
                                        |> Input.withAttrs [ Html.Attributes.min "0" ]
                                        |> Input.withContainerAttrs [ class "sm:w-2/5" ]
                                        |> Input.toHtml

                                Nothing ->
                                    text ""
                            ]

                    Nothing ->
                        text ""
        ]


viewVerifications : LoggedIn.Model -> Model -> Community.Model -> Html Msg
viewVerifications ({ shared } as loggedIn) model community =
    let
        { t } =
            shared.translators

        text_ s =
            text (t s)

        verifiersValidator =
            defaultVerifiersValidator [] (getInput defaultMinVotes)

        profileSummaries =
            getInput verifiersValidator
                |> List.length
                |> Profile.Summary.initMany False

        automaticActionTooltipContainer children =
            div [ class "flex items-center" ]
                [ div
                    [ class "items-center hidden md:flex"
                    , onMouseEnter OpenedAutomaticActionTooltip
                    , onMouseLeave ClosedAutomaticActionTooltip
                    ]
                    children
                , div
                    [ class "items-center flex md:hidden" ]
                    children
                ]
    in
    div [ class "mb-10" ]
        [ Radio.init
            { label = "community.actions.form.verification_label"
            , name = "verification_radio"
            , optionToString =
                \option ->
                    case option of
                        Manual _ ->
                            "manual"

                        Automatic ->
                            "automatic"
            , activeOption = model.form.verification
            , onSelect = SetVerification
            , areOptionsEqual =
                \firstOption secondOption ->
                    case ( firstOption, secondOption ) of
                        ( Manual _, Manual _ ) ->
                            True

                        ( Automatic, Automatic ) ->
                            True

                        _ ->
                            False
            }
            |> Radio.withOption Automatic
                (\_ ->
                    div [ class "flex space-x-2" ]
                        [ span []
                            [ b [] [ text_ "community.actions.form.automatic" ]
                            , text_ "community.actions.form.automatic_detail"
                            ]
                        , automaticActionTooltipContainer
                            [ button
                                [ class "rounded-full focus:outline-none focus:ring focus:ring-green focus:ring-opacity-50"
                                , Utils.onClickNoBubble OpenedAutomaticActionTooltip
                                ]
                                [ Icons.question "h-5 md:h-4" ]
                            , if model.showAutomaticActionTooltip then
                                View.Components.dialogBubble
                                    { class_ = "bg-black text-white p-2 w-120 animate-fade-in opacity-0 hidden md:block"
                                    , relativeSelector = Nothing
                                    , scrollSelector = Nothing
                                    }
                                    [ text_ "community.actions.form.automatic_tooltip" ]

                              else
                                text ""
                            , div [ class "text-black md:hidden" ]
                                [ Modal.initWith
                                    { closeMsg = ClosedAutomaticActionTooltip
                                    , isVisible = model.showAutomaticActionTooltip
                                    }
                                    |> Modal.withBody [ text_ "community.actions.form.automatic_tooltip" ]
                                    |> Modal.withFooter
                                        [ button
                                            [ class "button button-primary w-full"
                                            , Utils.onClickNoBubble ClosedAutomaticActionTooltip
                                            ]
                                            [ text_ "Entendi" ]
                                        ]
                                    |> Modal.toHtml
                                ]
                            ]
                        ]
                )
            |> Radio.withOption
                (Manual
                    { verifiersValidator = verifiersValidator
                    , verifierRewardValidator = defaultVerificationReward shared.translators
                    , minVotesValidator = defaultMinVotes
                    , photoProof = Disabled
                    , profileSummaries = profileSummaries
                    }
                )
                (\_ ->
                    span []
                        [ b [] [ text_ "community.actions.form.manual" ]
                        , text_ "community.actions.form.manual_detail"
                        ]
                )
            |> Radio.withVertical True
            |> Radio.toHtml shared.translators
        , if model.form.verification /= Automatic then
            viewManualVerificationForm loggedIn model community

          else
            text ""
        ]


viewManualVerificationForm : LoggedIn.Model -> Model -> Community.Model -> Html Msg
viewManualVerificationForm ({ shared } as loggedIn) model community =
    let
        { t, tr } =
            shared.translators
    in
    case model.form.verification of
        Automatic ->
            text ""

        Manual { verifiersValidator, verifierRewardValidator, minVotesValidator, photoProof, profileSummaries } ->
            let
                isPhotoProofEnabled =
                    case photoProof of
                        Enabled _ ->
                            True

                        _ ->
                            False

                isProofNumberEnabled =
                    case photoProof of
                        Enabled WithProofNumber ->
                            True

                        _ ->
                            False

                minVotesOptions =
                    List.map
                        (\option ->
                            ( option
                            , \isActive ->
                                div
                                    [ class "rounded-full border w-8 h-8 flex items-center justify-center cursor-pointer"
                                    , classList
                                        [ ( "bg-orange-300 border-orange-300 text-white", isActive )
                                        , ( "hover:border-orange-300 hover:text-orange-500 border-gray-500", not isActive )
                                        ]
                                    ]
                                    [ text (String.fromInt option) ]
                            )
                        )
                        [ 3, 5, 7, 9 ]
            in
            div [ class "mt-6 ml-8 sm:w-2/5" ]
                [ Radio.init
                    { label = t "community.actions.form.votes_label"
                    , name = "number_of_votes"
                    , optionToString = String.fromInt
                    , activeOption = getInput minVotesValidator
                    , onSelect = EnteredMinVotes
                    , areOptionsEqual = (==)
                    }
                    |> Radio.withRowAttrs [ class "space-x-4" ]
                    |> Radio.withAttrs [ class "mb-6" ]
                    |> Radio.withOptions minVotesOptions
                    |> Radio.withVariant Radio.Simplified
                    |> Radio.toHtml shared.translators
                , span [ class "input-label" ]
                    [ text (tr "community.actions.form.verifiers_label_count" [ ( "count", getInput minVotesValidator |> String.fromInt ) ]) ]
                , div []
                    [ viewVerifierSelect loggedIn model False
                    , viewFieldErrors (listErrors shared.translations verifiersValidator)
                    , viewSelectedVerifiers loggedIn profileSummaries (getInput verifiersValidator)
                    ]
                , Input.init
                    { label = t "community.actions.form.verifiers_reward_label"
                    , id = "verifiers_reward_field"
                    , onInput = EnteredVerifierReward
                    , disabled = False
                    , value = getInput verifierRewardValidator
                    , placeholder = Just (Eos.formatSymbolAmount community.symbol 0)
                    , problems = listErrors shared.translations verifierRewardValidator |> Just
                    , translators = shared.translators
                    }
                    |> Input.withCurrency community.symbol
                    |> Input.toHtml
                , div [ class "mt-8" ]
                    [ Checkbox.init
                        { description =
                            span []
                                [ b [ class "block" ] [ text (t "community.actions.form.proof_validation") ]
                                , text (t "community.actions.form.proof_validation_hint")
                                ]
                        , id = "photo_proof_checkbox"
                        , value = isPhotoProofEnabled
                        , disabled = False
                        , onCheck = TogglePhotoProof
                        }
                        |> Checkbox.withContainerAttrs [ class "flex text-body" ]
                        |> Checkbox.toHtml
                    , if isPhotoProofEnabled then
                        div [ class "mt-6" ]
                            [ Checkbox.init
                                { description =
                                    span []
                                        [ b [ class "block" ] [ text (t "community.actions.form.verification_code") ]
                                        , text (t "community.actions.form.verification_code_hint")
                                        ]
                                , id = "verification_code_checkbox"
                                , value = isProofNumberEnabled
                                , disabled = False
                                , onCheck = TogglePhotoProofNumber
                                }
                                |> Checkbox.withContainerAttrs [ class "flex text-body" ]
                                |> Checkbox.toHtml
                            , MarkdownEditor.view
                                { translators = shared.translators
                                , placeholder = Nothing
                                , label = t "community.actions.form.verification_instructions"
                                , problem =
                                    model.form.instructionsError
                                        |> Maybe.map
                                            (\( key, replacements ) ->
                                                tr key replacements
                                            )
                                , disabled = False
                                }
                                [ class "mt-6" ]
                                model.form.instructions
                                |> Html.map GotInstructionsEditorMsg
                            ]

                      else
                        text ""
                    ]
                ]


viewSelectedVerifiers : LoggedIn.Model -> List Profile.Summary.Model -> List Profile.Minimal -> Html Msg
viewSelectedVerifiers ({ shared } as loggedIn) profileSummaries selectedVerifiers =
    div [ class "flex flex-row mt-3 mb-6 flex-wrap" ]
        (List.map3
            (\profileSummary index verifier ->
                div
                    [ class "flex justify-between flex-col m-3 items-center" ]
                    [ Profile.Summary.view shared loggedIn.accountName verifier profileSummary
                        |> Html.map (GotProfileSummaryMsg index)
                    , div
                        [ onClick (OnRemoveVerifier verifier)
                        , class "h-6 w-6 flex items-center mt-4"
                        ]
                        [ Icons.trash "" ]
                    ]
            )
            profileSummaries
            (List.range 0 (List.length selectedVerifiers))
            selectedVerifiers
        )


viewFieldErrors : List String -> Html msg
viewFieldErrors errors =
    ul []
        (List.map
            (\e ->
                li [ class "form-error" ] [ text e ]
            )
            errors
        )



-- Configure Select


filter : Int -> (a -> String) -> String -> List a -> Maybe (List a)
filter minChars toLabel query items =
    if String.length query < minChars then
        Nothing

    else
        items
            |> Simple.Fuzzy.filter toLabel query
            |> Just


selectConfiguration : Shared -> Bool -> Select.Config Msg Profile.Minimal
selectConfiguration shared isDisabled =
    Profile.selectConfig
        (Select.newConfig
            { onSelect = OnSelectVerifier
            , toLabel = \p -> Eos.nameToString p.account
            , filter = filter 2 (\p -> Eos.nameToString p.account)
            }
            |> Select.withMultiSelection True
        )
        shared
        isDisabled


viewVerifierSelect : LoggedIn.Model -> Model -> Bool -> Html Msg
viewVerifierSelect loggedIn model isDisabled =
    let
        users =
            case ( loggedIn.selectedCommunity, model.status ) of
                ( RemoteData.Success community, Authorized ) ->
                    community.members

                _ ->
                    []
    in
    case model.form.verification of
        Automatic ->
            text ""

        Manual { verifiersValidator } ->
            div []
                [ Html.map SelectMsg
                    (Select.view (selectConfiguration loggedIn.shared isDisabled)
                        model.multiSelectState
                        users
                        (getInput verifiersValidator)
                    )
                ]



-- SUBSCRIPTIONS


subscriptions : Model -> Sub Msg
subscriptions model =
    Sub.none
        |> MarkdownEditor.withSubscription model.form.description GotDescriptionEditorMsg
        |> MarkdownEditor.withSubscription model.form.instructions GotInstructionsEditorMsg



-- UTILS


receiveBroadcast : LoggedIn.BroadcastMsg -> Maybe Msg
receiveBroadcast broadcastMsg =
    case broadcastMsg of
        LoggedIn.CommunityFieldLoaded community (Community.ObjectivesValue objectives) ->
            Just (CompletedLoadObjectives community objectives)

        _ ->
            Nothing


jsAddressToMsg : List String -> Value -> Maybe Msg
jsAddressToMsg addr val =
    case addr of
        "SaveAction" :: _ ->
            Json.decodeValue
                (Json.oneOf
                    [ Json.field "transactionId" Json.string
                        |> Json.map Ok
                    , Json.succeed (Err val)
                    ]
                )
                val
                |> Result.map (Just << GotSaveAction)
                |> Result.withDefault Nothing

        _ ->
            Nothing


msgToString : Msg -> List String
msgToString msg =
    case msg of
        NoOp ->
            [ "NoOp" ]

        CompletedLoadObjectives _ _ ->
            [ "CompletedLoadObjectives" ]

        ClosedAuthModal ->
            [ "ClosedAuthModal" ]

        OnSelectVerifier _ ->
            [ "OnSelectVerifier" ]

        OnRemoveVerifier _ ->
            [ "OnRemoveVerifier" ]

        EnteredReward _ ->
            [ "EnteredReward" ]

        EnteredMinVotes _ ->
            [ "EnteredMinVotes" ]

        EnteredUsages _ ->
            [ "EnteredUsages" ]

        EnteredUsagesLeft _ ->
            [ "EnteredUsagesLeft" ]

        ClickedCalendar ->
            [ "ClickedCalendar" ]

        GotDatePickerMsg _ ->
            [ "GotDatePickerMsg" ]

        SelectMsg _ ->
            [ "SelectMsg" ]

        ToggleValidity ->
            [ "ToggleValidity" ]

        ToggleDeadline _ ->
            [ "ToggleDeadline" ]

        ToggleUsages _ ->
            [ "ToggleUsages" ]

        TogglePhotoProof _ ->
            [ "TogglePhotoProof" ]

        TogglePhotoProofNumber _ ->
            [ "TogglePhotoProofNumber" ]

        EnteredVerifierReward _ ->
            [ "EnteredVerifierReward" ]

        SetVerification _ ->
            [ "SetVerification" ]

        MarkAsCompleted ->
            [ "MarkAsCompleted" ]

        ValidateForm ->
            [ "ValidateForm" ]

        SaveAction _ ->
            [ "SaveAction" ]

        GotSaveAction _ ->
            [ "GotSaveAction" ]

        GotProfileSummaryMsg _ subMsg ->
            "GotProfileSummaryMsg" :: Profile.Summary.msgToString subMsg

        GotDescriptionEditorMsg subMsg ->
            "GotDescriptionEditorMsg" :: MarkdownEditor.msgToString subMsg

        GotInstructionsEditorMsg subMsg ->
            "GotInstructionsEditorMsg" :: MarkdownEditor.msgToString subMsg

        OpenedAutomaticActionTooltip ->
            [ "OpenedAutomaticActionTooltip" ]

        ClosedAutomaticActionTooltip ->
            [ "ClosedAutomaticActionTooltip" ]<|MERGE_RESOLUTION|>--- conflicted
+++ resolved
@@ -83,26 +83,15 @@
 
 init : LoggedIn.Model -> ObjectiveId -> Maybe ActionId -> UpdateResult
 init loggedIn objectiveId actionId =
-<<<<<<< HEAD
-    ( { status = NotFound
-      , objectiveId = objectiveId
-      , actionId = actionId
-      , form = initForm loggedIn.shared
-      , multiSelectState = Select.newState ""
-      , showAutomaticActionTooltip = False
-      }
-    , LoggedIn.maybeInitWith CompletedLoadCommunity .selectedCommunity loggedIn
-    )
-=======
     { status = Loading
     , objectiveId = objectiveId
     , actionId = actionId
     , form = initForm loggedIn.shared
     , multiSelectState = Select.newState ""
+    , showAutomaticActionTooltip = False
     }
         |> UR.init
         |> UR.addExt (LoggedIn.RequestedCommunityField Community.ObjectivesField)
->>>>>>> 7bc58e00
 
 
 
