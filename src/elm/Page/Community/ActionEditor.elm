--- conflicted
+++ resolved
@@ -1167,11 +1167,7 @@
         [ span [ class "input-label" ]
             [ text_ "community.actions.form.description_label" ]
         , textarea
-<<<<<<< HEAD
             [ class "input textarea-input w-full"
-=======
-            [ class "flex input rounded-sm w-full sm:w-2/5"
->>>>>>> 78d2fdc2
             , classList [ ( "border-red", hasErrors form.description ) ]
             , rows 5
             , onInput EnteredDescription
