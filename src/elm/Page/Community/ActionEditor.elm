module Page.Community.ActionEditor exposing
    ( Model
    , Msg
    , init
    , jsAddressToMsg
    , msgToString
    , receiveBroadcast
    , subscriptions
    , update
    , view
    )

import Action exposing (Action)
import Cambiatus.Enum.VerificationType as VerificationType
import Cambiatus.Scalar exposing (DateTime(..))
import Community
import DataValidator
    exposing
        ( Validator
        , addConstraints
        , getInput
        , greaterThan
        , greaterThanOrEqual
        , hasErrors
        , isOdd
        , lengthGreaterThanOrEqual
        , listErrors
        , newValidator
        , updateInput
        , validate
        )
import Dict
import Eos
import Eos.Account as Eos
import Html exposing (Html, b, button, div, p, span, text)
<<<<<<< HEAD
import Html.Attributes exposing (class, classList, id, placeholder, rows)
import Html.Events exposing (onClick)
=======
import Html.Attributes exposing (class, classList, placeholder)
import Html.Events exposing (onClick)
import I18Next
>>>>>>> 37b3e373
import Icons
import Json.Decode as Json exposing (Value)
import Json.Encode as Encode
import List.Extra as List
import Log
import MaskedInput.Text as MaskedDate
import Page
import Profile
import Profile.Summary
import RemoteData
import Route
import Select
import Session.LoggedIn as LoggedIn exposing (External(..))
import Session.Shared exposing (Shared)
import Simple.Fuzzy
import Strftime
import Time
import UpdateResult as UR
import Utils
import View.Feedback as Feedback
import View.Form
import View.Form.Checkbox as Checkbox
import View.Form.Input as Input
import View.Form.Radio as Radio
import View.Form.Toggle as Toggle
import View.MarkdownEditor as MarkdownEditor



-- INIT


type alias ObjectiveId =
    Int


type alias ActionId =
    Int


init : LoggedIn.Model -> ObjectiveId -> Maybe ActionId -> ( Model, Cmd Msg )
init loggedIn objectiveId actionId =
    ( { status = NotFound
      , objectiveId = objectiveId
      , actionId = actionId
      , form = initForm
      , multiSelectState = Select.newState ""
      }
    , LoggedIn.maybeInitWith CompletedLoadCommunity .selectedCommunity loggedIn
    )



-- MODEL


type alias Model =
    { status : Status
    , objectiveId : ObjectiveId
    , actionId : Maybe ActionId
    , form : Form
    , multiSelectState : Select.State
    }


type Status
    = Authorized
    | NotFound
    | Unauthorized


type ActionValidation
    = NoValidation
    | Validations (Maybe (Validator String)) (Maybe (Validator String)) -- Date validation, usage validate


type Verification
    = Automatic
    | Manual
        { verifiersValidator : Validator (List Profile.Minimal)
        , verifierRewardValidator : Validator String
        , minVotesValidator : Validator Int
        , photoProof : PhotoProof
        , profileSummaries : List Profile.Summary.Model
        }


type PhotoProof
    = Enabled ProofNumberPresence
    | Disabled


type ProofNumberPresence
    = WithProofNumber
    | WithoutProofNumber


type SaveStatus
    = NotAsked
    | Saving
    | Failed


type alias Form =
    { description : MarkdownEditor.Model
    , descriptionError : Maybe ( String, I18Next.Replacements )
    , reward : Validator String
    , validation : ActionValidation
    , verification : Verification
    , usagesLeft : Maybe (Validator String) -- Only available on edit
    , isCompleted : Bool
    , deadlineState : MaskedDate.State
    , saveStatus : SaveStatus
    , instructions : MarkdownEditor.Model
    , instructionsError : Maybe ( String, I18Next.Replacements )
    }


initForm : Form
initForm =
    { description = MarkdownEditor.init "action-description"
    , descriptionError = Nothing
    , reward = defaultReward
    , validation = NoValidation
    , verification = Automatic
    , usagesLeft = Nothing
    , isCompleted = False
    , deadlineState = MaskedDate.initialState
    , saveStatus = NotAsked
    , instructions = MarkdownEditor.init "photo-proof-instructions"
    , instructionsError = Nothing
    }


editForm : LoggedIn.Model -> Msg -> Form -> Action -> Form
editForm ({ shared } as loggedIn) msg form action =
    let
        dateValidator : Maybe (Validator String)
        dateValidator =
            action.deadline
                |> Maybe.andThen
                    (\d ->
                        defaultDateValidator
                            |> updateInput
                                (d |> Utils.fromDateTime |> Strftime.format "%m%d%Y" shared.timezone)
                            |> Just
                    )

        usagesValidator : Maybe (Validator String)
        usagesValidator =
            if action.usages > 0 then
                defaultUsagesValidator
                    |> updateInput (String.fromInt action.usages)
                    |> Just

            else
                Nothing

        validation : ActionValidation
        validation =
            if action.usages > 0 || action.deadline /= Nothing then
                Validations dateValidator usagesValidator

            else
                NoValidation

        verifiers =
            if VerificationType.toString action.verificationType == "AUTOMATIC" then
                []

            else
                action.validators

        verification : Verification
        verification =
            if VerificationType.toString action.verificationType == "AUTOMATIC" then
                Automatic

            else
                let
                    minVotesValidator =
                        defaultMinVotes
                            |> updateInput action.verifications

                    verifiersValidator =
                        defaultVerifiersValidator verifiers (getInput minVotesValidator)
                            |> updateInput verifiers

                    verifierRewardValidator =
                        defaultVerificationReward
                            |> updateInput (String.fromFloat action.verifierReward)

                    photoProof =
                        case ( action.hasProofPhoto, action.hasProofCode ) of
                            ( True, True ) ->
                                Enabled WithProofNumber

                            ( True, False ) ->
                                Enabled WithoutProofNumber

                            ( _, _ ) ->
                                Disabled

                    profileSummaries =
                        getInput verifiersValidator
                            |> List.length
                            |> Profile.Summary.initMany False
                in
                Manual
                    { verifiersValidator = verifiersValidator
                    , verifierRewardValidator = verifierRewardValidator
                    , minVotesValidator = minVotesValidator
                    , photoProof = photoProof
                    , profileSummaries = profileSummaries
                    }
    in
    { form
        | description = MarkdownEditor.setContents action.description form.description
        , reward = updateInput (String.fromFloat action.reward) form.reward
        , validation = validation
        , verification = verification
        , usagesLeft = Just (updateInput (String.fromInt action.usagesLeft) defaultUsagesLeftValidator)
        , isCompleted = action.isCompleted
        , instructions =
            case action.photoProofInstructions of
                Just instructions_ ->
                    MarkdownEditor.setContents instructions_ form.instructions

                Nothing ->
                    form.instructions
    }


defaultReward : Validator String
defaultReward =
    []
        |> greaterThanOrEqual 1.0
        |> newValidator "" (\s -> Just s) True


defaultDateValidator : Validator String
defaultDateValidator =
    newValidator "" (\s -> Just s) True []


defaultUsagesValidator : Validator String
defaultUsagesValidator =
    []
        |> greaterThan 0
        |> newValidator "" (\s -> Just s) True


defaultVerifiersValidator : List Profile.Minimal -> Int -> Validator (List Profile.Minimal)
defaultVerifiersValidator verifiers minVerifiersQty =
    let
        limit =
            if minVerifiersQty < minVotesLimit then
                minVotesLimit

            else
                minVerifiersQty
    in
    []
        |> lengthGreaterThanOrEqual limit
        |> newValidator verifiers (\s -> Just (String.fromInt (List.length s))) True


defaultUsagesLeftValidator : Validator String
defaultUsagesLeftValidator =
    []
        |> greaterThanOrEqual 0
        |> newValidator "" (\s -> Just s) True


defaultVerificationReward : Validator String
defaultVerificationReward =
    []
        |> greaterThanOrEqual 0
        |> newValidator "0" (\s -> Just s) True


minVotesLimit : Int
minVotesLimit =
    3


defaultMinVotes : Validator Int
defaultMinVotes =
    []
        |> greaterThanOrEqual (toFloat minVotesLimit)
        |> isOdd
        |> newValidator minVotesLimit (\s -> Just (String.fromInt s)) True


validateForm : Form -> Form
validateForm form =
    let
        validation =
            case form.validation of
                NoValidation ->
                    NoValidation

                Validations (Just dateValidation) (Just usageValidation) ->
                    Validations (Just (validate dateValidation)) (Just (validate usageValidation))

                Validations (Just dateValidation) Nothing ->
                    Validations (Just (validate dateValidation)) Nothing

                Validations Nothing (Just usageValidation) ->
                    Validations Nothing (Just (validate usageValidation))

                Validations Nothing Nothing ->
                    NoValidation

        verification =
            case form.verification of
                Automatic ->
                    Automatic

                Manual m ->
                    Manual
                        { m
                            | verifiersValidator = validate m.verifiersValidator
                            , verifierRewardValidator = validate m.verifierRewardValidator
                            , minVotesValidator = validate m.minVotesValidator
                        }

        descriptionError =
            if String.length form.description.contents < 10 then
                Just
                    ( "error.validator.text.longer_than"
                    , [ ( "base", String.fromInt 10 ) ]
                    )

            else
                Nothing

        instructionsError =
            if String.length form.instructions.contents < 10 then
                Just
                    ( "error.validator.text.longer_than"
                    , [ ( "base", String.fromInt 10 ) ]
                    )

            else
                Nothing
    in
    { form
        | descriptionError = descriptionError
        , reward = validate form.reward
        , validation = validation
        , verification = verification
        , instructionsError = instructionsError
    }


isFormValid : Form -> Bool
isFormValid form =
    let
        verificationHasErrors =
            case form.verification of
                Manual m ->
                    hasErrors m.minVotesValidator
                        || hasErrors m.verifiersValidator
                        || hasErrors m.verifierRewardValidator

                Automatic ->
                    -- Automatic verification never has validation errors
                    False

        hasDescriptionErrors =
            String.length form.description.contents < 10
    in
    hasDescriptionErrors
        || hasErrors form.reward
        || verificationHasErrors
        |> not


hasDateValidation : ActionValidation -> Bool
hasDateValidation validation =
    case validation of
        NoValidation ->
            False

        Validations maybeDate _ ->
            case maybeDate of
                Just _ ->
                    True

                Nothing ->
                    False


getDateValidation : ActionValidation -> Maybe (Validator String)
getDateValidation validation =
    case validation of
        NoValidation ->
            Nothing

        Validations maybeDate _ ->
            maybeDate


hasUnitValidation : ActionValidation -> Bool
hasUnitValidation validation =
    case validation of
        NoValidation ->
            False

        Validations _ maybeUnit ->
            case maybeUnit of
                Just _ ->
                    True

                Nothing ->
                    False



-- UPDATE


type alias UpdateResult =
    UR.UpdateResult Model Msg (External Msg)


type Msg
    = CompletedLoadCommunity Community.Model
    | ClosedAuthModal
    | OnSelectVerifier (Maybe Profile.Minimal)
    | OnRemoveVerifier Profile.Minimal
    | SelectMsg (Select.Msg Profile.Minimal)
    | EnteredReward String
    | EnteredDeadline String
    | DeadlineChanged MaskedDate.State
    | EnteredUsages String
    | EnteredUsagesLeft String
    | EnteredVerifierReward String
    | EnteredMinVotes Int
    | ToggleValidity
    | ToggleDeadline Bool
    | TogglePhotoProof Bool
    | TogglePhotoProofNumber Bool
    | ToggleUsages Bool
    | MarkAsCompleted
    | SetVerification Verification
    | ValidateForm
    | ValidateDeadline
    | GotValidDate (Result Value String)
    | GotInvalidDate
    | SaveAction Int -- Send the date
    | GotSaveAction (Result Value String)
    | GotProfileSummaryMsg Int Profile.Summary.Msg
    | GotDescriptionEditorMsg MarkdownEditor.Msg
    | GotInstructionsEditorMsg MarkdownEditor.Msg



---- ACTION CREATE


type alias CreateActionAction =
    { actionId : ActionId
    , objectiveId : ObjectiveId
    , description : String
    , reward : Eos.Asset
    , verifierReward : Eos.Asset
    , deadline : Int
    , usages : String
    , usagesLeft : String
    , verifications : Int
    , verificationType : String
    , validatorsStr : String
    , isCompleted : Int
    , creator : Eos.Name
    , hasProofPhoto : Bool
    , hasProofCode : Bool
    , photoProofInstructions : String
    }


encodeCreateActionAction : CreateActionAction -> Value
encodeCreateActionAction c =
    Encode.object
        [ ( "action_id", Encode.int c.actionId )
        , ( "objective_id", Encode.int c.objectiveId )
        , ( "description", Encode.string c.description )
        , ( "reward", Eos.encodeAsset c.reward )
        , ( "verifier_reward", Eos.encodeAsset c.verifierReward )
        , ( "deadline", Encode.int c.deadline )
        , ( "usages", Encode.string c.usages )
        , ( "usages_left", Encode.string c.usagesLeft )
        , ( "verifications", Encode.string (String.fromInt c.verifications) )
        , ( "verification_type", Encode.string c.verificationType )
        , ( "validators_str", Encode.string c.validatorsStr )
        , ( "is_completed", Encode.int c.isCompleted )
        , ( "creator", Eos.encodeName c.creator )
        , ( "has_proof_photo", Eos.encodeEosBool <| Eos.boolToEosBool c.hasProofPhoto )
        , ( "has_proof_code", Eos.encodeEosBool <| Eos.boolToEosBool c.hasProofCode )
        , ( "photo_proof_instructions", Encode.string c.photoProofInstructions )
        ]


update : Msg -> Model -> LoggedIn.Model -> UpdateResult
update msg model ({ shared } as loggedIn) =
    let
        { t } =
            shared.translators

        oldForm =
            model.form
    in
    case msg of
        CompletedLoadCommunity community ->
            if community.creator == loggedIn.accountName then
                -- Check the action belongs to the objective
                let
                    maybeObjective =
                        List.filterMap
                            (\o ->
                                if o.id == model.objectiveId then
                                    Just o

                                else
                                    Nothing
                            )
                            community.objectives
                            |> List.head
                in
                case ( maybeObjective, model.actionId ) of
                    ( Just objective, Just actionId ) ->
                        -- Edit form
                        let
                            maybeAction =
                                List.filterMap
                                    (\a ->
                                        if a.id == actionId then
                                            Just a

                                        else
                                            Nothing
                                    )
                                    objective.actions
                                    |> List.head
                        in
                        case maybeAction of
                            Just action ->
                                { model
                                    | status = Authorized
                                    , form = editForm loggedIn msg model.form action
                                }
                                    |> UR.init

                            Nothing ->
                                { model | status = NotFound }
                                    |> UR.init

                    ( Just _, Nothing ) ->
                        -- New form
                        { model
                            | status = Authorized
                            , form = initForm
                        }
                            |> UR.init

                    ( Nothing, _ ) ->
                        { model | status = NotFound }
                            |> UR.init

            else
                { model | status = Unauthorized }
                    |> UR.init

        ClosedAuthModal ->
            { model | form = { oldForm | saveStatus = NotAsked } }
                |> UR.init

        OnSelectVerifier maybeProfile ->
            let
                verification =
                    case model.form.verification of
                        Automatic ->
                            model.form.verification

                        Manual m ->
                            let
                                newVerifiers : List Profile.Minimal
                                newVerifiers =
                                    maybeProfile
                                        |> Maybe.map (List.singleton >> List.append (getInput m.verifiersValidator))
                                        |> Maybe.withDefault (getInput m.verifiersValidator)
                            in
                            Manual
                                { m
                                    | verifiersValidator = updateInput newVerifiers m.verifiersValidator
                                    , profileSummaries =
                                        List.length newVerifiers
                                            |> Profile.Summary.initMany False
                                }
            in
            { model | form = { oldForm | verification = verification } }
                |> UR.init

        OnRemoveVerifier profile ->
            let
                verification =
                    case model.form.verification of
                        Automatic ->
                            model.form.verification

                        Manual m ->
                            let
                                newVerifiers : List Profile.Minimal
                                newVerifiers =
                                    List.filter
                                        (\currVerifier -> currVerifier.account /= profile.account)
                                        (getInput m.verifiersValidator)
                            in
                            Manual
                                { m
                                    | verifiersValidator = updateInput newVerifiers m.verifiersValidator
                                    , profileSummaries =
                                        List.length newVerifiers
                                            |> Profile.Summary.initMany False
                                }
            in
            { model | form = { oldForm | verification = verification } }
                |> UR.init

        SelectMsg subMsg ->
            let
                ( updated, cmd ) =
                    Select.update (selectConfiguration loggedIn.shared False) subMsg model.multiSelectState
            in
            { model | multiSelectState = updated }
                |> UR.init
                |> UR.addCmd cmd

        EnteredReward val ->
            { model | form = { oldForm | reward = updateInput val model.form.reward } }
                |> UR.init

        EnteredDeadline val ->
            case model.form.validation of
                NoValidation ->
                    model
                        |> UR.init
                        |> UR.logImpossible msg
                            "Tried setting a deadline for action, but action has no validation"
                            (Just loggedIn.accountName)
                            { moduleName = "Page.Community.ActionEditor", function = "update" }
                            [ { name = "Action"
                              , extras =
                                    Dict.fromList
                                        [ ( "actionId"
                                          , case model.actionId of
                                                Nothing ->
                                                    Encode.null

                                                Just id ->
                                                    Encode.int id
                                          )
                                        , ( "tried", Encode.string val )
                                        ]
                              }
                            , Log.contextFromCommunity loggedIn.selectedCommunity
                            ]

                Validations maybeDate usageValidation ->
                    case maybeDate of
                        Just dateValidation ->
                            { model
                                | form =
                                    { oldForm
                                        | validation = Validations (Just (updateInput val dateValidation)) usageValidation
                                    }
                            }
                                |> UR.init

                        Nothing ->
                            model
                                |> UR.init
                                |> UR.logImpossible msg
                                    "Tried setting a deadline for action, but action's validation has no date"
                                    (Just loggedIn.accountName)
                                    { moduleName = "Page.Community.ActionEditor", function = "update" }
                                    [ { name = "Action"
                                      , extras =
                                            Dict.fromList
                                                [ ( "actionId"
                                                  , case model.actionId of
                                                        Nothing ->
                                                            Encode.null

                                                        Just id ->
                                                            Encode.int id
                                                  )
                                                , ( "tried", Encode.string val )
                                                ]
                                      }
                                    , Log.contextFromCommunity loggedIn.selectedCommunity
                                    ]

        EnteredUsages val ->
            case model.form.validation of
                NoValidation ->
                    model
                        |> UR.init
                        |> UR.logImpossible msg
                            "Tried setting max usages for action, but action's validation has no date"
                            (Just loggedIn.accountName)
                            { moduleName = "Page.Community.ActionEditor", function = "update" }
                            [ { name = "Action"
                              , extras =
                                    Dict.fromList
                                        [ ( "actionId"
                                          , case model.actionId of
                                                Nothing ->
                                                    Encode.null

                                                Just id ->
                                                    Encode.int id
                                          )
                                        , ( "tried", Encode.string val )
                                        ]
                              }
                            , Log.contextFromCommunity loggedIn.selectedCommunity
                            ]

                Validations maybeDate maybeUsage ->
                    case maybeUsage of
                        Just usageValidation ->
                            { model
                                | form =
                                    { oldForm
                                        | validation = Validations maybeDate (Just (updateInput val usageValidation))
                                    }
                            }
                                |> UR.init

                        Nothing ->
                            model
                                |> UR.init
                                |> UR.logImpossible msg
                                    "Tried setting max usages for action, but action's validation has no max usages"
                                    (Just loggedIn.accountName)
                                    { moduleName = "Page.Community.ActionEditor", function = "update" }
                                    [ { name = "Action"
                                      , extras =
                                            Dict.fromList
                                                [ ( "actionId"
                                                  , case model.actionId of
                                                        Nothing ->
                                                            Encode.null

                                                        Just id ->
                                                            Encode.int id
                                                  )
                                                , ( "tried", Encode.string val )
                                                ]
                                      }
                                    , Log.contextFromCommunity loggedIn.selectedCommunity
                                    ]

        EnteredUsagesLeft val ->
            case model.form.usagesLeft of
                Just validator ->
                    { model | form = { oldForm | usagesLeft = Just (updateInput val validator) } }
                        |> UR.init

                Nothing ->
                    model
                        |> UR.init

        EnteredVerifierReward val ->
            let
                verification =
                    case model.form.verification of
                        Automatic ->
                            model.form.verification

                        Manual m ->
                            Manual
                                { m
                                    | verifierRewardValidator = updateInput val m.verifierRewardValidator
                                }
            in
            { model | form = { oldForm | verification = verification } }
                |> UR.init

        EnteredMinVotes val ->
            let
                verification =
                    case model.form.verification of
                        Automatic ->
                            model.form.verification

                        Manual m ->
                            let
                                newMinVotes =
                                    updateInput val m.minVotesValidator

                                newVerifiers =
                                    -- Update min. verifiers quantity
                                    defaultVerifiersValidator (getInput m.verifiersValidator) val
                            in
                            Manual
                                { m
                                    | verifiersValidator = newVerifiers
                                    , minVotesValidator = newMinVotes
                                }
            in
            { model | form = { oldForm | verification = verification } }
                |> UR.init

        ValidateForm ->
            let
                newModel =
                    { model | form = validateForm model.form }
            in
            if isFormValid newModel.form then
                case getDateValidation newModel.form.validation of
                    Just _ ->
                        update ValidateDeadline model loggedIn

                    Nothing ->
                        update (SaveAction 0) model loggedIn

            else
                newModel
                    |> UR.init

        ValidateDeadline ->
            case model.form.validation of
                NoValidation ->
                    model
                        |> UR.init

                Validations maybeDate _ ->
                    case maybeDate of
                        Just dateValidation ->
                            model
                                |> UR.init
                                |> UR.addPort
                                    { responseAddress = ValidateDeadline
                                    , responseData = Encode.null
                                    , data =
                                        Encode.object
                                            [ ( "name", Encode.string "validateDeadline" )
                                            , ( "deadline"
                                              , Encode.string
                                                    (String.join "/"
                                                        [ String.slice 0 2 (getInput dateValidation) -- month
                                                        , String.slice 2 4 (getInput dateValidation) -- day
                                                        , String.slice 4 8 (getInput dateValidation) -- year
                                                        ]
                                                    )
                                              )
                                            ]
                                    }

                        Nothing ->
                            model
                                |> UR.init

        DeadlineChanged state ->
            case model.form.validation of
                NoValidation ->
                    model
                        |> UR.init
                        |> UR.logImpossible msg
                            "Tried changing action's deadline, but action has no validation"
                            (Just loggedIn.accountName)
                            { moduleName = "Page.Community.ActionEditor", function = "update" }
                            []

                Validations maybeDate _ ->
                    case maybeDate of
                        Just _ ->
                            { model
                                | form =
                                    { oldForm
                                        | deadlineState = state
                                    }
                            }
                                |> UR.init

                        Nothing ->
                            model
                                |> UR.init
                                |> UR.logImpossible msg
                                    "Changed action's deadline, but action doesn't have a validation date"
                                    (Just loggedIn.accountName)
                                    { moduleName = "Page.Community.ActionEditor", function = "update" }
                                    []

        ToggleValidity ->
            model
                |> UR.init

        TogglePhotoProof isPhotoProofEnabled ->
            let
                verification =
                    case model.form.verification of
                        Automatic ->
                            model.form.verification

                        Manual m ->
                            let
                                newPhotoProof =
                                    if isPhotoProofEnabled then
                                        Enabled WithoutProofNumber

                                    else
                                        Disabled
                            in
                            Manual { m | photoProof = newPhotoProof }
            in
            { model | form = { oldForm | verification = verification } }
                |> UR.init

        TogglePhotoProofNumber isProofNumberEnabled ->
            let
                verification =
                    case model.form.verification of
                        Automatic ->
                            model.form.verification

                        Manual m ->
                            let
                                newPhotoProof =
                                    if isProofNumberEnabled then
                                        Enabled WithProofNumber

                                    else
                                        Enabled WithoutProofNumber
                            in
                            Manual { m | photoProof = newPhotoProof }
            in
            { model | form = { oldForm | verification = verification } }
                |> UR.init

        ToggleDeadline bool ->
            let
                deadlineValidation =
                    if bool then
                        Just defaultDateValidator

                    else
                        Nothing

                usagesValidation =
                    case model.form.validation of
                        NoValidation ->
                            Nothing

                        Validations _ maybeUsages ->
                            maybeUsages
            in
            { model
                | form =
                    { oldForm
                        | validation =
                            if deadlineValidation /= Nothing || usagesValidation /= Nothing then
                                Validations deadlineValidation usagesValidation

                            else
                                NoValidation
                    }
            }
                |> UR.init

        ToggleUsages bool ->
            let
                usagesValidation =
                    if bool then
                        Just defaultUsagesValidator

                    else
                        Nothing

                deadlineValidation =
                    case model.form.validation of
                        NoValidation ->
                            Nothing

                        Validations maybeDate _ ->
                            maybeDate
            in
            { model
                | form =
                    { oldForm
                        | validation =
                            if deadlineValidation /= Nothing || usagesValidation /= Nothing then
                                Validations deadlineValidation usagesValidation

                            else
                                NoValidation
                    }
            }
                |> UR.init

        SetVerification verification ->
            { model | form = { oldForm | verification = verification } }
                |> UR.init

        MarkAsCompleted ->
            let
                newModel =
                    { model | form = { oldForm | isCompleted = True } }
            in
            update ValidateForm newModel loggedIn

        GotInvalidDate ->
            let
                newValidation =
                    case model.form.validation of
                        NoValidation ->
                            NoValidation

                        Validations (Just dateValidation) usageValidation ->
                            Validations
                                (Just
                                    (addConstraints
                                        [ { test = \_ -> False
                                          , defaultError = \_ -> t "error.validator.date.invalid"
                                          }
                                        ]
                                        (updateInput (getInput dateValidation) defaultDateValidator)
                                    )
                                )
                                usageValidation

                        Validations dateValidation usageValidation ->
                            Validations dateValidation usageValidation

                newForm =
                    { oldForm | validation = newValidation }
            in
            { model | form = validateForm newForm }
                |> UR.init

        GotValidDate isoDate ->
            case isoDate of
                Ok date ->
                    let
                        dateInt =
                            if String.length date == 0 then
                                0

                            else
                                Just (DateTime date)
                                    |> Utils.fromMaybeDateTime
                                    |> Time.posixToMillis
                    in
                    update (SaveAction dateInt) model loggedIn

                Err _ ->
                    update GotInvalidDate model loggedIn

        SaveAction isoDate ->
            let
                newModel =
                    { model | form = { oldForm | saveStatus = Saving } }
            in
            case loggedIn.selectedCommunity of
                RemoteData.Success community ->
                    upsertAction loggedIn community newModel isoDate
                        |> LoggedIn.withAuthentication loggedIn
                            model
                            { successMsg = msg, errorMsg = ClosedAuthModal }

                _ ->
                    UR.init newModel

        GotSaveAction (Ok _) ->
            model
                |> UR.init
                |> UR.addCmd (Route.replaceUrl loggedIn.shared.navKey Route.Objectives)
                |> UR.addExt (ShowFeedback Feedback.Success (t "community.actions.save_success"))
                -- TODO - This only works sometimes
                |> UR.addExt (LoggedIn.ReloadResource LoggedIn.CommunityResource)
                |> UR.addBreadcrumb
                    { type_ = Log.DebugBreadcrumb
                    , category = msg
                    , message = "Saved action"
                    , data = Dict.empty
                    , level = Log.DebugLevel
                    }

        GotSaveAction (Err val) ->
            let
                newModel =
                    { model | form = { oldForm | saveStatus = Failed } }
            in
            newModel
                |> UR.init
                |> UR.logJsonValue msg
                    (Just loggedIn.accountName)
                    "Got an error when saving action"
                    { moduleName = "Page.Community.ActionEditor", function = "update" }
                    []
                    val
                |> UR.addExt (ShowFeedback Feedback.Failure (t "error.unknown"))

        GotProfileSummaryMsg index subMsg ->
            case model.form.verification of
                Manual ({ profileSummaries } as verification) ->
                    let
                        modelForm =
                            model.form

                        newProfileSummaries =
                            List.updateAt index (Profile.Summary.update subMsg) profileSummaries
                    in
                    { model | form = { modelForm | verification = Manual { verification | profileSummaries = newProfileSummaries } } }
                        |> UR.init

                Automatic ->
                    UR.init model

        GotDescriptionEditorMsg subMsg ->
            let
                ( subModel, subCmd ) =
                    MarkdownEditor.update subMsg model.form.description
            in
            { model | form = { oldForm | description = subModel } }
                |> UR.init
                |> UR.addCmd (Cmd.map GotDescriptionEditorMsg subCmd)

        GotInstructionsEditorMsg subMsg ->
            let
                ( subModel, subCmd ) =
                    MarkdownEditor.update subMsg model.form.instructions
            in
            { model | form = { oldForm | instructions = subModel } }
                |> UR.init
                |> UR.addCmd (Cmd.map GotInstructionsEditorMsg subCmd)


upsertAction : LoggedIn.Model -> Community.Model -> Model -> Int -> UpdateResult
upsertAction loggedIn community model isoDate =
    let
        verifierReward =
            case model.form.verification of
                Automatic ->
                    Eos.Asset 0.0 community.symbol

                Manual { verifierRewardValidator } ->
                    Eos.Asset (getInput verifierRewardValidator |> String.toFloat |> Maybe.withDefault 0.0) community.symbol

        usages =
            case model.form.validation of
                Validations _ (Just usageValidator) ->
                    getInput usageValidator

                _ ->
                    "0"

        usagesLeft =
            case model.form.usagesLeft of
                Just u ->
                    getInput u

                Nothing ->
                    usages

        minVotes =
            case model.form.verification of
                Automatic ->
                    0

                Manual { minVotesValidator } ->
                    getInput minVotesValidator

        validators =
            case model.form.verification of
                Automatic ->
                    []

                Manual { verifiersValidator } ->
                    getInput verifiersValidator

        validatorsStr =
            validators
                |> List.map (\v -> Eos.nameToString v.account)
                |> String.join "-"

        verificationType =
            case model.form.verification of
                Automatic ->
                    "automatic"

                Manual _ ->
                    "claimable"

        isCompleted =
            if model.form.isCompleted then
                1

            else
                0

        ( hasProofPhoto, hasProofCode ) =
            case model.form.verification of
                Manual { photoProof } ->
                    case photoProof of
                        Enabled WithProofNumber ->
                            ( True, True )

                        Enabled WithoutProofNumber ->
                            ( True, False )

                        Disabled ->
                            ( False, False )

                _ ->
                    ( False, False )

        instructions =
            if hasProofPhoto then
                model.form.instructions.contents

            else
                ""
    in
    model
        |> UR.init
        |> UR.addPort
            { responseAddress = SaveAction isoDate
            , responseData = Encode.null
            , data =
                Eos.encodeTransaction
                    [ { accountName = loggedIn.shared.contracts.community
                      , name = "upsertaction"
                      , authorization =
                            { actor = loggedIn.accountName
                            , permissionName = Eos.samplePermission
                            }
                      , data =
                            { actionId = model.actionId |> Maybe.withDefault 0
                            , objectiveId = model.objectiveId
                            , description = model.form.description.contents
                            , reward = Eos.Asset (getInput model.form.reward |> String.toFloat |> Maybe.withDefault 0.0) community.symbol
                            , verifierReward = verifierReward
                            , deadline = isoDate
                            , usages = usages
                            , usagesLeft = usagesLeft
                            , verifications = minVotes
                            , verificationType = verificationType
                            , validatorsStr = validatorsStr
                            , isCompleted = isCompleted
                            , creator = loggedIn.accountName
                            , hasProofPhoto = hasProofPhoto
                            , hasProofCode = hasProofCode
                            , photoProofInstructions = instructions
                            }
                                |> encodeCreateActionAction
                      }
                    ]
            }



-- VIEW


view : LoggedIn.Model -> Model -> { title : String, content : Html Msg }
view ({ shared } as loggedIn) model =
    let
        { t } =
            shared.translators

        title =
            let
                action =
                    if model.actionId /= Nothing then
                        t "menu.edit"

                    else
                        t "menu.create"
            in
            action
                ++ " "
                ++ t "community.actions.title"

        content =
            case ( loggedIn.selectedCommunity, model.status ) of
                ( RemoteData.Loading, _ ) ->
                    Page.fullPageLoading shared

                ( RemoteData.NotAsked, _ ) ->
                    Page.fullPageLoading shared

                ( RemoteData.Success community, Authorized ) ->
                    div [ class "bg-white" ]
                        [ Page.viewHeader loggedIn (t "community.actions.title")
                        , viewForm loggedIn community model
                        ]

                ( RemoteData.Success _, Unauthorized ) ->
                    Page.fullPageNotFound "not authorized" ""

                ( RemoteData.Success _, NotFound ) ->
                    Page.fullPageNotFound (t "community.actions.form.not_found") ""

                ( RemoteData.Failure e, _ ) ->
                    Page.fullPageGraphQLError (t "error.invalidSymbol") e
    in
    { title = title
    , content =
        case RemoteData.map .hasObjectives loggedIn.selectedCommunity of
            RemoteData.Success True ->
                content

            RemoteData.Success False ->
                Page.fullPageNotFound
                    (t "error.pageNotFound")
                    (t "community.objectives.disabled.description")

            RemoteData.Loading ->
                Page.fullPageLoading shared

            RemoteData.NotAsked ->
                Page.fullPageLoading shared

            RemoteData.Failure e ->
                Page.fullPageGraphQLError (t "community.error_loading") e
    }


viewForm : LoggedIn.Model -> Community.Model -> Model -> Html Msg
viewForm ({ shared } as loggedIn) community model =
    let
        { t } =
            shared.translators
    in
    div [ class "container mx-auto" ]
        [ div [ class "py-6 px-4" ]
            [ viewLoading model
            , viewDescription loggedIn model.form
            , viewReward loggedIn community model.form
            , viewValidations loggedIn model
            , viewVerifications loggedIn model community
            , div [ class "sm:flex sm:align-center mt-18 mb-12" ]
                [ button
                    [ class "button button-primary w-full sm:w-48"
                    , onClick ValidateForm
                    ]
                    [ if model.actionId /= Nothing then
                        text (t "menu.save")

                      else
                        text (t "menu.create")
                    ]
                , case model.actionId of
                    Just _ ->
                        button [ class "button button-secondary w-full mt-4 sm:w-48 sm:mt-0 sm:ml-4", onClick MarkAsCompleted ]
                            [ text (t "community.actions.form.mark_completed") ]

                    Nothing ->
                        text ""
                ]
            ]
        ]


viewLoading : Model -> Html msg
viewLoading model =
    case model.form.saveStatus of
        Saving ->
            div [ class "modal container" ]
                [ div [ class "modal-bg" ] []
                , div [ class "full-spinner-container h-full" ]
                    [ div [ class "spinner spinner--delay" ] [] ]
                ]

        _ ->
            text ""


viewDescription : LoggedIn.Model -> Form -> Html Msg
viewDescription { shared } form =
    let
        { t, tr } =
            shared.translators
    in
<<<<<<< HEAD
    Input.init
        { label = t "community.actions.form.description_label"
        , id = "action-description-input"
        , onInput = EnteredDescription
        , disabled = False
        , value = getInput form.description
        , placeholder = Nothing
        , problems =
            listErrors shared.translations form.description
                |> Just
        , translators = shared.translators
        }
        |> Input.withInputType Input.TextArea
        |> Input.withAttrs [ rows 5 ]
        |> Input.toHtml
=======
    MarkdownEditor.view
        { translators = shared.translators
        , placeholder = Nothing
        , label = t "community.actions.form.description_label"
        , problem =
            form.descriptionError
                |> Maybe.map (\( key, replacements ) -> tr key replacements)
        , disabled = False
        }
        []
        form.description
        |> Html.map GotDescriptionEditorMsg
>>>>>>> 37b3e373


viewReward : LoggedIn.Model -> Community.Model -> Form -> Html Msg
viewReward { shared } community form =
    let
        { t } =
            shared.translators
    in
    Input.init
        { label = t "community.actions.form.reward_label"
        , id = "action_reward_field"
        , onInput = EnteredReward
        , disabled = False
        , value = getInput form.reward
        , placeholder = Just (Eos.formatSymbolAmount community.symbol 0)
        , problems = Just (listErrors shared.translations form.reward)
        , translators = shared.translators
        }
        |> Input.withContainerAttrs [ class "w-full sm:w-2/5" ]
        |> Input.withCurrency community.symbol
        |> Input.toHtml


viewValidations : LoggedIn.Model -> Model -> Html Msg
viewValidations { shared } model =
    let
        { t } =
            shared.translators

        text_ s =
            text (t s)

        dateOptions =
            MaskedDate.defaultOptions EnteredDeadline DeadlineChanged
    in
    div []
        [ div [ class "mb-6" ]
            [ View.Form.label [] "expiration-toggle" (t "community.actions.form.validity_label")
            , Toggle.init
                { label =
                    p [ class "text-green" ]
                        [ b []
                            [ if model.form.validation == NoValidation then
                                text_ "community.actions.form.validation_off"

                              else
                                text_ "community.actions.form.validation_on"
                            ]
                        , if model.form.validation == NoValidation then
                            text_ "community.actions.form.validation_detail"

                          else
                            text_ "community.actions.form.validation_on_detail"
                        ]
                , id = "expiration-toggle"
                , onToggle = \_ -> ToggleValidity
                , disabled = True
                , value = model.form.validation /= NoValidation
                }
                |> Toggle.withVariant Toggle.Simple
                |> Toggle.withAttrs [ class "mt-6" ]
                |> Toggle.toHtml shared.translators
            ]
        , div
            [ class "mb-6 sm:w-2/5" ]
            [ Checkbox.init
                { description =
                    p []
                        [ b [] [ text_ "community.actions.form.date_validity" ]
                        , text_ "community.actions.form.date_validity_details"
                        ]
                , id = "deadline_checkbox"
                , value = hasDateValidation model.form.validation
                , disabled = False
                , onCheck = ToggleDeadline
                }
                |> Checkbox.withContainerAttrs [ class "flex mb-3" ]
                |> Checkbox.toHtml
            , case model.form.validation of
                NoValidation ->
                    text ""

                Validations dateValidation _ ->
                    case dateValidation of
                        Just validation ->
                            div []
                                [ span [ class "label" ]
                                    [ text_ "community.actions.form.date_label" ]
                                , div [ class "mb-10" ]
                                    [ MaskedDate.input
                                        { dateOptions
                                            | pattern = "##/##/####"
                                            , inputCharacter = '#'
                                        }
                                        [ class "input w-full"
                                        , classList [ ( "border-red", hasErrors validation ) ]
                                        , placeholder "mm/dd/yyyy"
                                        ]
                                        model.form.deadlineState
                                        (getInput validation)
                                    , viewFieldErrors (listErrors shared.translations validation)
                                    ]
                                ]

                        Nothing ->
                            text ""
            , Checkbox.init
                { description =
                    p []
                        [ b [] [ text_ "community.actions.form.quantity_validity" ]
                        , text_ "community.actions.form.quantity_validity_details"
                        ]
                , id = "quantity_checkbox"
                , value = hasUnitValidation model.form.validation
                , disabled = False
                , onCheck = ToggleUsages
                }
                |> Checkbox.withContainerAttrs [ class "flex" ]
                |> Checkbox.toHtml
            ]
        , case model.form.validation of
            NoValidation ->
                text ""

            Validations _ usagesValidation ->
                case usagesValidation of
                    Just validation ->
                        div []
                            [ Input.init
                                { label = t "community.actions.form.quantity_label"
                                , id = "quantity_input"
                                , onInput = EnteredUsages
                                , disabled = False
                                , value = getInput validation
                                , placeholder = Just (t "community.actions.form.usages_placeholder")
                                , problems = Just (listErrors shared.translations validation)
                                , translators = shared.translators
                                }
                                |> Input.withType Input.Number
                                |> Input.asNumeric
                                |> Input.withAttrs [ Html.Attributes.min "0" ]
                                |> Input.withContainerAttrs [ class "sm:w-2/5" ]
                                |> Input.toHtml
                            , case model.form.usagesLeft of
                                Just usagesLeftValidation ->
                                    Input.init
                                        { label = t "community.actions.form.usages_left_label"
                                        , id = "usages_left_input"
                                        , onInput = EnteredUsagesLeft
                                        , disabled = False
                                        , value = getInput usagesLeftValidation
                                        , placeholder = Nothing
                                        , problems = Just (listErrors shared.translations usagesLeftValidation)
                                        , translators = shared.translators
                                        }
                                        |> Input.withType Input.Number
                                        |> Input.asNumeric
                                        |> Input.withAttrs [ Html.Attributes.min "0" ]
                                        |> Input.withContainerAttrs [ class "sm:w-2/5" ]
                                        |> Input.toHtml

                                Nothing ->
                                    text ""
                            ]

                    Nothing ->
                        text ""
        ]


viewVerifications : LoggedIn.Model -> Model -> Community.Model -> Html Msg
viewVerifications ({ shared } as loggedIn) model community =
    let
        { t } =
            shared.translators

        text_ s =
            text (t s)

        verifiersValidator =
            defaultVerifiersValidator [] (getInput defaultMinVotes)

        profileSummaries =
            getInput verifiersValidator
                |> List.length
                |> Profile.Summary.initMany False
    in
    div [ class "mb-10" ]
        [ Radio.init
            { label = "community.actions.form.verification_label"
            , name = "verification_radio"
            , optionToString =
                \option ->
                    case option of
                        Manual _ ->
                            "manual"

                        Automatic ->
                            "automatic"
            , activeOption = model.form.verification
            , onSelect = SetVerification
            , areOptionsEqual =
                \firstOption secondOption ->
                    case ( firstOption, secondOption ) of
                        ( Manual _, Manual _ ) ->
                            True

                        ( Automatic, Automatic ) ->
                            True

                        _ ->
                            False
            }
            |> Radio.withOption Automatic
                (\_ ->
                    span []
                        [ b [] [ text_ "community.actions.form.automatic" ]
                        , text_ "community.actions.form.automatic_detail"
                        ]
                )
            |> Radio.withOption
                (Manual
                    { verifiersValidator = verifiersValidator
                    , verifierRewardValidator = defaultVerificationReward
                    , minVotesValidator = defaultMinVotes
                    , photoProof = Disabled
                    , profileSummaries = profileSummaries
                    }
                )
                (\_ ->
                    span []
                        [ b [] [ text_ "community.actions.form.manual" ]
                        , text_ "community.actions.form.manual_detail"
                        ]
                )
            |> Radio.withVertical True
            |> Radio.toHtml shared.translators
        , if model.form.verification /= Automatic then
            viewManualVerificationForm loggedIn model community

          else
            text ""
        ]


viewManualVerificationForm : LoggedIn.Model -> Model -> Community.Model -> Html Msg
viewManualVerificationForm ({ shared } as loggedIn) model community =
    let
        { t, tr } =
            shared.translators
    in
    case model.form.verification of
        Automatic ->
            text ""

        Manual { verifiersValidator, verifierRewardValidator, minVotesValidator, photoProof, profileSummaries } ->
            let
                isPhotoProofEnabled =
                    case photoProof of
                        Enabled _ ->
                            True

                        _ ->
                            False

                isProofNumberEnabled =
                    case photoProof of
                        Enabled WithProofNumber ->
                            True

                        _ ->
                            False

                minVotesOptions =
                    List.map
                        (\option ->
                            ( option
                            , \isActive ->
                                div
                                    [ class "rounded-full border w-8 h-8 flex items-center justify-center cursor-pointer"
                                    , classList
                                        [ ( "bg-orange-300 border-orange-300 text-white", isActive )
                                        , ( "hover:border-orange-300 hover:text-orange-500 border-gray-500", not isActive )
                                        ]
                                    ]
                                    [ text (String.fromInt option) ]
                            )
                        )
                        [ 3, 5, 7, 9 ]
            in
            div [ class "mt-6 ml-8 sm:w-2/5" ]
                [ Radio.init
                    { label = t "community.actions.form.votes_label"
                    , name = "number_of_votes"
                    , optionToString = String.fromInt
                    , activeOption = getInput minVotesValidator
                    , onSelect = EnteredMinVotes
                    , areOptionsEqual = (==)
                    }
                    |> Radio.withRowAttrs [ class "space-x-4" ]
                    |> Radio.withAttrs [ class "mb-6" ]
                    |> Radio.withOptions minVotesOptions
                    |> Radio.withVariant Radio.Simplified
                    |> Radio.toHtml shared.translators
                , span [ class "label" ]
                    [ text (tr "community.actions.form.verifiers_label_count" [ ( "count", getInput minVotesValidator |> String.fromInt ) ]) ]
                , div []
                    [ viewVerifierSelect loggedIn model False
                    , viewFieldErrors (listErrors shared.translations verifiersValidator)
                    , viewSelectedVerifiers loggedIn profileSummaries (getInput verifiersValidator)
                    ]
                , Input.init
                    { label = t "community.actions.form.verifiers_reward_label"
                    , id = "verifiers_reward_field"
                    , onInput = EnteredVerifierReward
                    , disabled = False
                    , value = getInput verifierRewardValidator
                    , placeholder = Just (Eos.formatSymbolAmount community.symbol 0)
                    , problems = listErrors shared.translations verifierRewardValidator |> Just
                    , translators = shared.translators
                    }
                    |> Input.withCurrency community.symbol
                    |> Input.toHtml
                , div [ class "mt-8" ]
                    [ Checkbox.init
                        { description =
                            span []
                                [ b [ class "block" ] [ text (t "community.actions.form.proof_validation") ]
                                , text (t "community.actions.form.proof_validation_hint")
                                ]
                        , id = "photo_proof_checkbox"
                        , value = isPhotoProofEnabled
                        , disabled = False
                        , onCheck = TogglePhotoProof
                        }
                        |> Checkbox.withContainerAttrs [ class "flex" ]
                        |> Checkbox.toHtml
                    , if isPhotoProofEnabled then
                        div [ class "mt-6" ]
                            [ Checkbox.init
                                { description =
                                    span []
                                        [ b [ class "block" ] [ text (t "community.actions.form.verification_code") ]
                                        , text (t "community.actions.form.verification_code_hint")
                                        ]
                                , id = "verification_code_checkbox"
                                , value = isProofNumberEnabled
                                , disabled = False
                                , onCheck = TogglePhotoProofNumber
                                }
                                |> Checkbox.withContainerAttrs [ class "flex" ]
                                |> Checkbox.toHtml
<<<<<<< HEAD
                            , Input.init
                                { label = t "community.actions.form.verification_instructions"
                                , id = "verification-instructions-input"
                                , onInput = EnteredInstructions
                                , disabled = False
                                , value = getInput model.form.instructions
                                , placeholder = Nothing
                                , problems = listErrors shared.translations model.form.instructions |> Just
                                , translators = shared.translators
                                }
                                |> Input.withInputType Input.TextArea
                                |> Input.withContainerAttrs [ class "mt-6" ]
                                |> Input.withAttrs [ rows 5 ]
                                |> Input.toHtml
=======
                            , MarkdownEditor.view
                                { translators = shared.translators
                                , placeholder = Nothing
                                , label = t "community.actions.form.verification_instructions"
                                , problem =
                                    model.form.instructionsError
                                        |> Maybe.map
                                            (\( key, replacements ) ->
                                                tr key replacements
                                            )
                                , disabled = False
                                }
                                [ class "mt-6" ]
                                model.form.instructions
                                |> Html.map GotInstructionsEditorMsg
>>>>>>> 37b3e373
                            ]

                      else
                        text ""
                    ]
                ]


viewSelectedVerifiers : LoggedIn.Model -> List Profile.Summary.Model -> List Profile.Minimal -> Html Msg
viewSelectedVerifiers ({ shared } as loggedIn) profileSummaries selectedVerifiers =
    div [ class "flex flex-row mt-3 mb-6 flex-wrap" ]
        (List.map3
            (\profileSummary index verifier ->
                div
                    [ class "flex justify-between flex-col m-3 items-center" ]
                    [ Profile.Summary.view shared loggedIn.accountName verifier profileSummary
                        |> Html.map (GotProfileSummaryMsg index)
                    , div
                        [ onClick (OnRemoveVerifier verifier)
                        , class "h-6 w-6 flex items-center mt-4"
                        ]
                        [ Icons.trash "" ]
                    ]
            )
            profileSummaries
            (List.range 0 (List.length selectedVerifiers))
            selectedVerifiers
        )


viewFieldErrors : List String -> Html msg
viewFieldErrors errors =
    div []
        (List.map
            (\e ->
                span [ class "form-error" ] [ text e ]
            )
            errors
        )



-- Configure Select


filter : Int -> (a -> String) -> String -> List a -> Maybe (List a)
filter minChars toLabel query items =
    if String.length query < minChars then
        Nothing

    else
        items
            |> Simple.Fuzzy.filter toLabel query
            |> Just


selectConfiguration : Shared -> Bool -> Select.Config Msg Profile.Minimal
selectConfiguration shared isDisabled =
    Profile.selectConfig
        (Select.newConfig
            { onSelect = OnSelectVerifier
            , toLabel = \p -> Eos.nameToString p.account
            , filter = filter 2 (\p -> Eos.nameToString p.account)
            }
            |> Select.withMultiSelection True
        )
        shared
        isDisabled


viewVerifierSelect : LoggedIn.Model -> Model -> Bool -> Html Msg
viewVerifierSelect loggedIn model isDisabled =
    let
        users =
            case ( loggedIn.selectedCommunity, model.status ) of
                ( RemoteData.Success community, Authorized ) ->
                    community.members

                _ ->
                    []
    in
    case model.form.verification of
        Automatic ->
            text ""

        Manual { verifiersValidator } ->
            div []
                [ Html.map SelectMsg
                    (Select.view (selectConfiguration loggedIn.shared isDisabled)
                        model.multiSelectState
                        users
                        (getInput verifiersValidator)
                    )
                ]



-- SUBSCRIPTIONS


subscriptions : Model -> Sub Msg
subscriptions model =
    Sub.none
        |> MarkdownEditor.withSubscription model.form.description GotDescriptionEditorMsg
        |> MarkdownEditor.withSubscription model.form.instructions GotInstructionsEditorMsg



-- UTILS


receiveBroadcast : LoggedIn.BroadcastMsg -> Maybe Msg
receiveBroadcast broadcastMsg =
    case broadcastMsg of
        LoggedIn.CommunityLoaded community ->
            Just (CompletedLoadCommunity community)

        _ ->
            Nothing


jsAddressToMsg : List String -> Value -> Maybe Msg
jsAddressToMsg addr val =
    case addr of
        "ValidateDeadline" :: _ ->
            Json.decodeValue
                (Json.oneOf
                    [ Json.field "date" Json.string
                        |> Json.map Ok
                    , Json.succeed (Err val)
                    ]
                )
                val
                |> Result.map (Just << GotValidDate)
                |> Result.withDefault (Just GotInvalidDate)

        "SaveAction" :: _ ->
            Json.decodeValue
                (Json.oneOf
                    [ Json.field "transactionId" Json.string
                        |> Json.map Ok
                    , Json.succeed (Err val)
                    ]
                )
                val
                |> Result.map (Just << GotSaveAction)
                |> Result.withDefault Nothing

        _ ->
            Nothing


msgToString : Msg -> List String
msgToString msg =
    case msg of
        CompletedLoadCommunity _ ->
            [ "CompletedLoadCommunity" ]

        ClosedAuthModal ->
            [ "ClosedAuthModal" ]

        OnSelectVerifier _ ->
            [ "OnSelectVerifier" ]

        OnRemoveVerifier _ ->
            [ "OnRemoveVerifier" ]

        EnteredReward _ ->
            [ "EnteredReward" ]

        EnteredDeadline _ ->
            [ "EnteredDeadline" ]

        EnteredMinVotes _ ->
            [ "EnteredMinVotes" ]

        EnteredUsages _ ->
            [ "EnteredUsages" ]

        EnteredUsagesLeft _ ->
            [ "EnteredUsagesLeft" ]

        DeadlineChanged _ ->
            [ "DeadlineChanged" ]

        SelectMsg _ ->
            [ "SelectMsg" ]

        ToggleValidity ->
            [ "ToggleValidity" ]

        ToggleDeadline _ ->
            [ "ToggleDeadline" ]

        ToggleUsages _ ->
            [ "ToggleUsages" ]

        TogglePhotoProof _ ->
            [ "TogglePhotoProof" ]

        TogglePhotoProofNumber _ ->
            [ "TogglePhotoProofNumber" ]

        EnteredVerifierReward _ ->
            [ "EnteredVerifierReward" ]

        SetVerification _ ->
            [ "SetVerification" ]

        MarkAsCompleted ->
            [ "MarkAsCompleted" ]

        ValidateForm ->
            [ "ValidateForm" ]

        ValidateDeadline ->
            [ "ValidateDeadline" ]

        SaveAction _ ->
            [ "SaveAction" ]

        GotValidDate _ ->
            [ "GotValidDate" ]

        GotInvalidDate ->
            [ "GotInvalidDate" ]

        GotSaveAction _ ->
            [ "GotSaveAction" ]

        GotProfileSummaryMsg _ subMsg ->
            "GotProfileSummaryMsg" :: Profile.Summary.msgToString subMsg

        GotDescriptionEditorMsg subMsg ->
            "GotDescriptionEditorMsg" :: MarkdownEditor.msgToString subMsg

        GotInstructionsEditorMsg subMsg ->
            "GotInstructionsEditorMsg" :: MarkdownEditor.msgToString subMsg<|MERGE_RESOLUTION|>--- conflicted
+++ resolved
@@ -33,14 +33,9 @@
 import Eos
 import Eos.Account as Eos
 import Html exposing (Html, b, button, div, p, span, text)
-<<<<<<< HEAD
-import Html.Attributes exposing (class, classList, id, placeholder, rows)
-import Html.Events exposing (onClick)
-=======
-import Html.Attributes exposing (class, classList, placeholder)
+import Html.Attributes exposing (class, classList, id, placeholder)
 import Html.Events exposing (onClick)
 import I18Next
->>>>>>> 37b3e373
 import Icons
 import Json.Decode as Json exposing (Value)
 import Json.Encode as Encode
@@ -1429,23 +1424,6 @@
         { t, tr } =
             shared.translators
     in
-<<<<<<< HEAD
-    Input.init
-        { label = t "community.actions.form.description_label"
-        , id = "action-description-input"
-        , onInput = EnteredDescription
-        , disabled = False
-        , value = getInput form.description
-        , placeholder = Nothing
-        , problems =
-            listErrors shared.translations form.description
-                |> Just
-        , translators = shared.translators
-        }
-        |> Input.withInputType Input.TextArea
-        |> Input.withAttrs [ rows 5 ]
-        |> Input.toHtml
-=======
     MarkdownEditor.view
         { translators = shared.translators
         , placeholder = Nothing
@@ -1458,7 +1436,6 @@
         []
         form.description
         |> Html.map GotDescriptionEditorMsg
->>>>>>> 37b3e373
 
 
 viewReward : LoggedIn.Model -> Community.Model -> Form -> Html Msg
@@ -1811,22 +1788,6 @@
                                 }
                                 |> Checkbox.withContainerAttrs [ class "flex" ]
                                 |> Checkbox.toHtml
-<<<<<<< HEAD
-                            , Input.init
-                                { label = t "community.actions.form.verification_instructions"
-                                , id = "verification-instructions-input"
-                                , onInput = EnteredInstructions
-                                , disabled = False
-                                , value = getInput model.form.instructions
-                                , placeholder = Nothing
-                                , problems = listErrors shared.translations model.form.instructions |> Just
-                                , translators = shared.translators
-                                }
-                                |> Input.withInputType Input.TextArea
-                                |> Input.withContainerAttrs [ class "mt-6" ]
-                                |> Input.withAttrs [ rows 5 ]
-                                |> Input.toHtml
-=======
                             , MarkdownEditor.view
                                 { translators = shared.translators
                                 , placeholder = Nothing
@@ -1842,7 +1803,6 @@
                                 [ class "mt-6" ]
                                 model.form.instructions
                                 |> Html.map GotInstructionsEditorMsg
->>>>>>> 37b3e373
                             ]
 
                       else
