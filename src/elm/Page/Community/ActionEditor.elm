module Page.Community.ActionEditor exposing
    ( Model
    , Msg
    , init
    , jsAddressToMsg
    , msgToString
    , receiveBroadcast
    , update
    , view
    )

import Action exposing (Action)
import Cambiatus.Enum.VerificationType as VerificationType
import Cambiatus.Scalar exposing (DateTime(..))
import Community
import DataValidator
    exposing
        ( Validator
        , addConstraints
        , getInput
        , greaterThan
        , greaterThanOrEqual
        , hasErrors
        , isOdd
        , lengthGreaterThanOrEqual
        , listErrors
        , longerThan
        , newValidator
        , shorterThan
        , updateInput
        , validate
        )
import Eos
import Eos.Account as Eos
import Html exposing (Html, b, button, div, label, p, span, text, textarea)
import Html.Attributes exposing (class, classList, placeholder, rows, value)
import Html.Events exposing (onClick, onInput)
import Icons
import Json.Decode as Json exposing (Value)
import Json.Encode as Encode
import List.Extra as List
import MaskedInput.Text as MaskedDate
import Page
import Profile
import Profile.Summary
import RemoteData
import Route
import Select
import Session.LoggedIn as LoggedIn exposing (External(..))
import Session.Shared exposing (Shared)
import Simple.Fuzzy
import Strftime
import Time
import UpdateResult as UR
import Utils
import View.Feedback as Feedback
<<<<<<< HEAD
import View.Form
import View.Form.Checkbox as Checkbox
=======
>>>>>>> 60fc356f
import View.Form.Input as Input
import View.Form.InputCounter
import View.Form.Radio as Radio
import View.Form.Toggle as Toggle



-- INIT


type alias ObjectiveId =
    Int


type alias ActionId =
    Int


init : LoggedIn.Model -> ObjectiveId -> Maybe ActionId -> ( Model, Cmd Msg )
init loggedIn objectiveId actionId =
    ( { status = NotFound
      , objectiveId = objectiveId
      , actionId = actionId
      , form = initForm
      , multiSelectState = Select.newState ""
      }
    , LoggedIn.maybeInitWith CompletedLoadCommunity .selectedCommunity loggedIn
    )



-- MODEL


type alias Model =
    { status : Status
    , objectiveId : ObjectiveId
    , actionId : Maybe ActionId
    , form : Form
    , multiSelectState : Select.State
    }


type Status
    = Authorized
    | NotFound
    | Unauthorized


type ActionValidation
    = NoValidation
    | Validations (Maybe (Validator String)) (Maybe (Validator String)) -- Date validation, usage validate


type Verification
    = Automatic
    | Manual
        { verifiersValidator : Validator (List Profile.Minimal)
        , verifierRewardValidator : Validator String
        , minVotesValidator : Validator Int
        , photoProof : PhotoProof
        , profileSummaries : List Profile.Summary.Model
        }


type PhotoProof
    = Enabled ProofNumberPresence
    | Disabled


type ProofNumberPresence
    = WithProofNumber
    | WithoutProofNumber


type SaveStatus
    = NotAsked
    | Saving
    | Failed


type alias Form =
    { description : Validator String
    , reward : Validator String
    , validation : ActionValidation
    , verification : Verification
    , usagesLeft : Maybe (Validator String) -- Only available on edit
    , isCompleted : Bool
    , deadlineState : MaskedDate.State
    , saveStatus : SaveStatus
    , instructions : Validator String
    }


initForm : Form
initForm =
    { description = defaultDescription
    , reward = defaultReward
    , validation = NoValidation
    , verification = Automatic
    , usagesLeft = Nothing
    , isCompleted = False
    , deadlineState = MaskedDate.initialState
    , saveStatus = NotAsked
    , instructions = defaultInstructions
    }


editForm : Form -> Action -> Form
editForm form action =
    let
        dateValidator : Maybe (Validator String)
        dateValidator =
            action.deadline
                |> Maybe.andThen
                    (\d ->
                        defaultDateValidator
                            |> updateInput
                                (Just d |> Utils.posixDateTime |> Strftime.format "%m%d%Y" Time.utc)
                            |> Just
                    )

        usagesValidator : Maybe (Validator String)
        usagesValidator =
            if action.usages > 0 then
                defaultUsagesValidator
                    |> updateInput (String.fromInt action.usages)
                    |> Just

            else
                Nothing

        validation : ActionValidation
        validation =
            if action.usages > 0 || action.deadline /= Nothing then
                Validations dateValidator usagesValidator

            else
                NoValidation

        verifiers =
            if VerificationType.toString action.verificationType == "AUTOMATIC" then
                []

            else
                action.validators

        verification : Verification
        verification =
            if VerificationType.toString action.verificationType == "AUTOMATIC" then
                Automatic

            else
                let
                    minVotesValidator =
                        defaultMinVotes
                            |> updateInput action.verifications

                    verifiersValidator =
                        defaultVerifiersValidator verifiers (getInput minVotesValidator)
                            |> updateInput verifiers

                    verifierRewardValidator =
                        defaultVerificationReward
                            |> updateInput (String.fromFloat action.verifierReward)

                    photoProof =
                        case ( action.hasProofPhoto, action.hasProofCode ) of
                            ( True, True ) ->
                                Enabled WithProofNumber

                            ( True, False ) ->
                                Enabled WithoutProofNumber

                            ( _, _ ) ->
                                Disabled

                    profileSummaries =
                        getInput verifiersValidator
                            |> List.length
                            |> Profile.Summary.initMany False
                in
                Manual
                    { verifiersValidator = verifiersValidator
                    , verifierRewardValidator = verifierRewardValidator
                    , minVotesValidator = minVotesValidator
                    , photoProof = photoProof
                    , profileSummaries = profileSummaries
                    }

        instructions =
            case action.photoProofInstructions of
                Just i ->
                    updateInput i form.instructions

                Nothing ->
                    form.instructions
    in
    { form
        | description = updateInput action.description form.description
        , reward = updateInput (String.fromFloat action.reward) form.reward
        , validation = validation
        , verification = verification
        , usagesLeft = Just (updateInput (String.fromInt action.usagesLeft) defaultUsagesLeftValidator)
        , isCompleted = action.isCompleted
        , instructions = instructions
    }


defaultDescription : Validator String
defaultDescription =
    []
        |> longerThan 10
        |> shorterThan 256
        |> newValidator "" (\v -> Just v) True


defaultInstructions : Validator String
defaultInstructions =
    []
        |> longerThan 10
        |> shorterThan 256
        |> newValidator "" (\v -> Just v) True


defaultReward : Validator String
defaultReward =
    []
        |> greaterThanOrEqual 1.0
        |> newValidator "" (\s -> Just s) True


defaultDateValidator : Validator String
defaultDateValidator =
    newValidator "" (\s -> Just s) True []


defaultUsagesValidator : Validator String
defaultUsagesValidator =
    []
        |> greaterThan 0
        |> newValidator "" (\s -> Just s) True


defaultVerifiersValidator : List Profile.Minimal -> Int -> Validator (List Profile.Minimal)
defaultVerifiersValidator verifiers minVerifiersQty =
    let
        limit =
            if minVerifiersQty < minVotesLimit then
                minVotesLimit

            else
                minVerifiersQty
    in
    []
        |> lengthGreaterThanOrEqual limit
        |> newValidator verifiers (\s -> Just (String.fromInt (List.length s))) True


defaultUsagesLeftValidator : Validator String
defaultUsagesLeftValidator =
    []
        |> greaterThanOrEqual 0
        |> newValidator "" (\s -> Just s) True


defaultVerificationReward : Validator String
defaultVerificationReward =
    []
        |> greaterThanOrEqual 0
        |> newValidator "0" (\s -> Just s) True


minVotesLimit : Int
minVotesLimit =
    3


defaultMinVotes : Validator Int
defaultMinVotes =
    []
        |> greaterThanOrEqual (toFloat minVotesLimit)
        |> isOdd
        |> newValidator minVotesLimit (\s -> Just (String.fromInt s)) True


validateForm : Form -> Form
validateForm form =
    let
        validation =
            case form.validation of
                NoValidation ->
                    NoValidation

                Validations (Just dateValidation) (Just usageValidation) ->
                    Validations (Just (validate dateValidation)) (Just (validate usageValidation))

                Validations (Just dateValidation) Nothing ->
                    Validations (Just (validate dateValidation)) Nothing

                Validations Nothing (Just usageValidation) ->
                    Validations Nothing (Just (validate usageValidation))

                Validations Nothing Nothing ->
                    NoValidation

        verification =
            case form.verification of
                Automatic ->
                    Automatic

                Manual m ->
                    Manual
                        { m
                            | verifiersValidator = validate m.verifiersValidator
                            , verifierRewardValidator = validate m.verifierRewardValidator
                            , minVotesValidator = validate m.minVotesValidator
                        }
    in
    { form
        | description = validate form.description
        , reward = validate form.reward
        , validation = validation
        , verification = verification
        , instructions = validate form.instructions
    }


isFormValid : Form -> Bool
isFormValid form =
    let
        verificationHasErrors =
            case form.verification of
                Manual m ->
                    hasErrors m.minVotesValidator
                        || hasErrors m.verifiersValidator
                        || hasErrors m.verifierRewardValidator

                Automatic ->
                    -- Automatic verification never has validation errors
                    False
    in
    hasErrors form.description
        || hasErrors form.reward
        || verificationHasErrors
        |> not


hasDateValidation : ActionValidation -> Bool
hasDateValidation validation =
    case validation of
        NoValidation ->
            False

        Validations maybeDate _ ->
            case maybeDate of
                Just _ ->
                    True

                Nothing ->
                    False


getDateValidation : ActionValidation -> Maybe (Validator String)
getDateValidation validation =
    case validation of
        NoValidation ->
            Nothing

        Validations maybeDate _ ->
            maybeDate


hasUnitValidation : ActionValidation -> Bool
hasUnitValidation validation =
    case validation of
        NoValidation ->
            False

        Validations _ maybeUnit ->
            case maybeUnit of
                Just _ ->
                    True

                Nothing ->
                    False



-- UPDATE


type alias UpdateResult =
    UR.UpdateResult Model Msg (External Msg)


type Msg
    = CompletedLoadCommunity Community.Model
    | OnSelectVerifier (Maybe Profile.Minimal)
    | OnRemoveVerifier Profile.Minimal
    | SelectMsg (Select.Msg Profile.Minimal)
    | EnteredDescription String
    | EnteredInstructions String
    | EnteredReward String
    | EnteredDeadline String
    | DeadlineChanged MaskedDate.State
    | EnteredUsages String
    | EnteredUsagesLeft String
    | EnteredVerifierReward String
    | EnteredMinVotes Int
    | ToggleValidity
    | ToggleDeadline Bool
    | TogglePhotoProof Bool
    | TogglePhotoProofNumber Bool
    | ToggleUsages Bool
    | MarkAsCompleted
    | SetVerification Verification
    | ValidateForm
    | ValidateDeadline
    | GotValidDate (Result Value String)
    | GotInvalidDate
    | SaveAction Int -- Send the date
    | GotSaveAction (Result Value String)
    | GotProfileSummaryMsg Int Profile.Summary.Msg



---- ACTION CREATE


type alias CreateActionAction =
    { actionId : ActionId
    , objectiveId : ObjectiveId
    , description : String
    , reward : String
    , verifierReward : String
    , deadline : Int
    , usages : String
    , usagesLeft : String
    , verifications : Int
    , verificationType : String
    , validatorsStr : String
    , isCompleted : Int
    , creator : Eos.Name
    , hasProofPhoto : Bool
    , hasProofCode : Bool
    , photoProofInstructions : String
    }


encodeCreateActionAction : CreateActionAction -> Value
encodeCreateActionAction c =
    Encode.object
        [ ( "action_id", Encode.int c.actionId )
        , ( "objective_id", Encode.int c.objectiveId )
        , ( "description", Encode.string c.description )
        , ( "reward", Encode.string c.reward )
        , ( "verifier_reward", Encode.string c.verifierReward )
        , ( "deadline", Encode.int c.deadline )
        , ( "usages", Encode.string c.usages )
        , ( "usages_left", Encode.string c.usagesLeft )
        , ( "verifications", Encode.string (String.fromInt c.verifications) )
        , ( "verification_type", Encode.string c.verificationType )
        , ( "validators_str", Encode.string c.validatorsStr )
        , ( "is_completed", Encode.int c.isCompleted )
        , ( "creator", Eos.encodeName c.creator )
        , ( "has_proof_photo", Eos.encodeEosBool <| Eos.boolToEosBool c.hasProofPhoto )
        , ( "has_proof_code", Eos.encodeEosBool <| Eos.boolToEosBool c.hasProofCode )
        , ( "photo_proof_instructions", Encode.string c.photoProofInstructions )
        ]


update : Msg -> Model -> LoggedIn.Model -> UpdateResult
update msg model ({ shared } as loggedIn) =
    let
        { t } =
            shared.translators

        oldForm =
            model.form
    in
    case msg of
        CompletedLoadCommunity community ->
            if community.creator == loggedIn.accountName then
                -- Check the action belongs to the objective
                let
                    maybeObjective =
                        List.filterMap
                            (\o ->
                                if o.id == model.objectiveId then
                                    Just o

                                else
                                    Nothing
                            )
                            community.objectives
                            |> List.head
                in
                case ( maybeObjective, model.actionId ) of
                    ( Just objective, Just actionId ) ->
                        -- Edit form
                        let
                            maybeAction =
                                List.filterMap
                                    (\a ->
                                        if a.id == actionId then
                                            Just a

                                        else
                                            Nothing
                                    )
                                    objective.actions
                                    |> List.head
                        in
                        case maybeAction of
                            Just action ->
                                { model
                                    | status = Authorized
                                    , form = editForm model.form action
                                }
                                    |> UR.init

                            Nothing ->
                                { model | status = NotFound }
                                    |> UR.init

                    ( Just _, Nothing ) ->
                        -- New form
                        { model
                            | status = Authorized
                            , form = initForm
                        }
                            |> UR.init

                    ( Nothing, _ ) ->
                        { model | status = NotFound }
                            |> UR.init

            else
                { model | status = Unauthorized }
                    |> UR.init

        OnSelectVerifier maybeProfile ->
            let
                verification =
                    case model.form.verification of
                        Automatic ->
                            model.form.verification

                        Manual m ->
                            let
                                newVerifiers : List Profile.Minimal
                                newVerifiers =
                                    maybeProfile
                                        |> Maybe.map (List.singleton >> List.append (getInput m.verifiersValidator))
                                        |> Maybe.withDefault (getInput m.verifiersValidator)
                            in
                            Manual
                                { m
                                    | verifiersValidator = updateInput newVerifiers m.verifiersValidator
                                    , profileSummaries =
                                        List.length newVerifiers
                                            |> Profile.Summary.initMany False
                                }
            in
            { model | form = { oldForm | verification = verification } }
                |> UR.init

        OnRemoveVerifier profile ->
            let
                verification =
                    case model.form.verification of
                        Automatic ->
                            model.form.verification

                        Manual m ->
                            let
                                newVerifiers : List Profile.Minimal
                                newVerifiers =
                                    List.filter
                                        (\currVerifier -> currVerifier.account /= profile.account)
                                        (getInput m.verifiersValidator)
                            in
                            Manual
                                { m
                                    | verifiersValidator = updateInput newVerifiers m.verifiersValidator
                                    , profileSummaries =
                                        List.length newVerifiers
                                            |> Profile.Summary.initMany False
                                }
            in
            { model | form = { oldForm | verification = verification } }
                |> UR.init

        SelectMsg subMsg ->
            let
                ( updated, cmd ) =
                    Select.update (selectConfiguration loggedIn.shared False) subMsg model.multiSelectState
            in
            { model | multiSelectState = updated }
                |> UR.init
                |> UR.addCmd cmd

        EnteredDescription val ->
            let
                limitedDescription =
                    if String.length val < 255 then
                        val

                    else
                        String.slice 0 255 val
            in
            { model
                | form =
                    { oldForm
                        | description = updateInput limitedDescription model.form.description
                    }
            }
                |> UR.init

        EnteredInstructions val ->
            let
                limitedInstructions =
                    if String.length val < 255 then
                        val

                    else
                        String.slice 0 255 val
            in
            { model
                | form =
                    { oldForm
                        | instructions = updateInput limitedInstructions model.form.instructions
                    }
            }
                |> UR.init

        EnteredReward val ->
            { model | form = { oldForm | reward = updateInput val model.form.reward } }
                |> UR.init

        EnteredDeadline val ->
            case model.form.validation of
                NoValidation ->
                    model
                        |> UR.init
                        |> UR.logImpossible msg []

                Validations maybeDate usageValidation ->
                    case maybeDate of
                        Just dateValidation ->
                            { model
                                | form =
                                    { oldForm
                                        | validation = Validations (Just (updateInput val dateValidation)) usageValidation
                                    }
                            }
                                |> UR.init

                        Nothing ->
                            model
                                |> UR.init
                                |> UR.logImpossible msg []

        EnteredUsages val ->
            case model.form.validation of
                NoValidation ->
                    model
                        |> UR.init
                        |> UR.logImpossible msg []

                Validations maybeDate maybeUsage ->
                    case maybeUsage of
                        Just usageValidation ->
                            { model
                                | form =
                                    { oldForm
                                        | validation = Validations maybeDate (Just (updateInput val usageValidation))
                                    }
                            }
                                |> UR.init

                        Nothing ->
                            model
                                |> UR.init
                                |> UR.logImpossible msg []

        EnteredUsagesLeft val ->
            case model.form.usagesLeft of
                Just validator ->
                    { model | form = { oldForm | usagesLeft = Just (updateInput val validator) } }
                        |> UR.init

                Nothing ->
                    model
                        |> UR.init

        EnteredVerifierReward val ->
            let
                verification =
                    case model.form.verification of
                        Automatic ->
                            model.form.verification

                        Manual m ->
                            Manual
                                { m
                                    | verifierRewardValidator = updateInput val m.verifierRewardValidator
                                }
            in
            { model | form = { oldForm | verification = verification } }
                |> UR.init

        EnteredMinVotes val ->
            let
                verification =
                    case model.form.verification of
                        Automatic ->
                            model.form.verification

                        Manual m ->
                            let
                                newMinVotes =
                                    updateInput val m.minVotesValidator

                                newVerifiers =
                                    -- Update min. verifiers quantity
                                    defaultVerifiersValidator (getInput m.verifiersValidator) val
                            in
                            Manual
                                { m
                                    | verifiersValidator = newVerifiers
                                    , minVotesValidator = newMinVotes
                                }
            in
            { model | form = { oldForm | verification = verification } }
                |> UR.init

        ValidateForm ->
            let
                newModel =
                    { model | form = validateForm model.form }
            in
            if isFormValid newModel.form then
                case getDateValidation newModel.form.validation of
                    Just _ ->
                        update ValidateDeadline model loggedIn

                    Nothing ->
                        update (SaveAction 0) model loggedIn

            else
                newModel
                    |> UR.init

        ValidateDeadline ->
            case model.form.validation of
                NoValidation ->
                    model
                        |> UR.init

                Validations maybeDate _ ->
                    case maybeDate of
                        Just dateValidation ->
                            model
                                |> UR.init
                                |> UR.addPort
                                    { responseAddress = ValidateDeadline
                                    , responseData = Encode.null
                                    , data =
                                        Encode.object
                                            [ ( "name", Encode.string "validateDeadline" )
                                            , ( "deadline"
                                              , Encode.string
                                                    (String.join "/"
                                                        [ String.slice 0 2 (getInput dateValidation) -- month
                                                        , String.slice 2 4 (getInput dateValidation) -- day
                                                        , String.slice 4 8 (getInput dateValidation) -- year
                                                        ]
                                                    )
                                              )
                                            ]
                                    }

                        Nothing ->
                            model
                                |> UR.init

        DeadlineChanged state ->
            case model.form.validation of
                NoValidation ->
                    model
                        |> UR.init
                        |> UR.logImpossible msg []

                Validations maybeDate _ ->
                    case maybeDate of
                        Just _ ->
                            { model
                                | form =
                                    { oldForm
                                        | deadlineState = state
                                    }
                            }
                                |> UR.init

                        Nothing ->
                            model
                                |> UR.init
                                |> UR.logImpossible msg []

        ToggleValidity ->
            model
                |> UR.init

        TogglePhotoProof isPhotoProofEnabled ->
            let
                verification =
                    case model.form.verification of
                        Automatic ->
                            model.form.verification

                        Manual m ->
                            let
                                newPhotoProof =
                                    if isPhotoProofEnabled then
                                        Enabled WithoutProofNumber

                                    else
                                        Disabled
                            in
                            Manual { m | photoProof = newPhotoProof }
            in
            { model | form = { oldForm | verification = verification } }
                |> UR.init

        TogglePhotoProofNumber isProofNumberEnabled ->
            let
                verification =
                    case model.form.verification of
                        Automatic ->
                            model.form.verification

                        Manual m ->
                            let
                                newPhotoProof =
                                    if isProofNumberEnabled then
                                        Enabled WithProofNumber

                                    else
                                        Enabled WithoutProofNumber
                            in
                            Manual { m | photoProof = newPhotoProof }
            in
            { model | form = { oldForm | verification = verification } }
                |> UR.init

        ToggleDeadline bool ->
            let
                deadlineValidation =
                    if bool then
                        Just defaultDateValidator

                    else
                        Nothing

                usagesValidation =
                    case model.form.validation of
                        NoValidation ->
                            Nothing

                        Validations _ maybeUsages ->
                            maybeUsages
            in
            { model
                | form =
                    { oldForm
                        | validation =
                            if deadlineValidation /= Nothing || usagesValidation /= Nothing then
                                Validations deadlineValidation usagesValidation

                            else
                                NoValidation
                    }
            }
                |> UR.init

        ToggleUsages bool ->
            let
                usagesValidation =
                    if bool then
                        Just defaultUsagesValidator

                    else
                        Nothing

                deadlineValidation =
                    case model.form.validation of
                        NoValidation ->
                            Nothing

                        Validations maybeDate _ ->
                            maybeDate
            in
            { model
                | form =
                    { oldForm
                        | validation =
                            if deadlineValidation /= Nothing || usagesValidation /= Nothing then
                                Validations deadlineValidation usagesValidation

                            else
                                NoValidation
                    }
            }
                |> UR.init

        SetVerification verification ->
            { model | form = { oldForm | verification = verification } }
                |> UR.init

        MarkAsCompleted ->
            let
                newModel =
                    { model | form = { oldForm | isCompleted = True } }
            in
            update ValidateForm newModel loggedIn

        GotInvalidDate ->
            let
                newValidation =
                    case model.form.validation of
                        NoValidation ->
                            NoValidation

                        Validations (Just dateValidation) usageValidation ->
                            Validations
                                (Just
                                    (addConstraints
                                        [ { test = \_ -> False
                                          , defaultError = \_ -> t "error.validator.date.invalid"
                                          }
                                        ]
                                        (updateInput (getInput dateValidation) defaultDateValidator)
                                    )
                                )
                                usageValidation

                        Validations dateValidation usageValidation ->
                            Validations dateValidation usageValidation

                newForm =
                    { oldForm | validation = newValidation }
            in
            { model | form = validateForm newForm }
                |> UR.init

        GotValidDate isoDate ->
            case isoDate of
                Ok date ->
                    let
                        dateInt =
                            if String.length date == 0 then
                                0

                            else
                                Just (DateTime date)
                                    |> Utils.posixDateTime
                                    |> Time.posixToMillis
                    in
                    update (SaveAction dateInt) model loggedIn

                Err _ ->
                    update GotInvalidDate model loggedIn

        SaveAction isoDate ->
            let
                newModel =
                    { model | form = { oldForm | saveStatus = Saving } }
            in
            case loggedIn.selectedCommunity of
                RemoteData.Success community ->
                    if LoggedIn.hasPrivateKey loggedIn then
                        upsertAction loggedIn community newModel isoDate

                    else
                        newModel
                            |> UR.init
                            |> UR.addExt
                                (Just (SaveAction isoDate)
                                    |> RequiredAuthentication
                                )

                _ ->
                    UR.init newModel

        GotSaveAction (Ok _) ->
            model
                |> UR.init
                |> UR.addCmd (Route.replaceUrl loggedIn.shared.navKey Route.Objectives)
                |> UR.addExt (ShowFeedback Feedback.Success (t "community.actions.save_success"))
                -- TODO - This only works sometimes
                |> UR.addExt (LoggedIn.ReloadResource LoggedIn.CommunityResource)

        GotSaveAction (Err val) ->
            let
                newModel =
                    { model | form = { oldForm | saveStatus = Failed } }
            in
            newModel
                |> UR.init
                |> UR.logDebugValue msg val
                |> UR.logImpossible msg []
                |> UR.addExt (ShowFeedback Feedback.Failure (t "error.unknown"))

        GotProfileSummaryMsg index subMsg ->
            case model.form.verification of
                Manual ({ profileSummaries } as verification) ->
                    let
                        modelForm =
                            model.form

                        newProfileSummaries =
                            List.updateAt index (Profile.Summary.update subMsg) profileSummaries
                    in
                    { model | form = { modelForm | verification = Manual { verification | profileSummaries = newProfileSummaries } } }
                        |> UR.init

                Automatic ->
                    UR.init model


upsertAction : LoggedIn.Model -> Community.Model -> Model -> Int -> UpdateResult
upsertAction loggedIn community model isoDate =
    let
        verifierReward =
            case model.form.verification of
                Automatic ->
                    Eos.Asset 0.0 community.symbol |> Eos.assetToString

                Manual { verifierRewardValidator } ->
                    Eos.Asset (getInput verifierRewardValidator |> String.toFloat |> Maybe.withDefault 0.0) community.symbol
                        |> Eos.assetToString

        usages =
            case model.form.validation of
                Validations _ (Just usageValidator) ->
                    getInput usageValidator

                _ ->
                    "0"

        usagesLeft =
            case model.form.usagesLeft of
                Just u ->
                    getInput u

                Nothing ->
                    usages

        minVotes =
            case model.form.verification of
                Automatic ->
                    0

                Manual { minVotesValidator } ->
                    getInput minVotesValidator

        validators =
            case model.form.verification of
                Automatic ->
                    []

                Manual { verifiersValidator } ->
                    getInput verifiersValidator

        validatorsStr =
            validators
                |> List.map (\v -> Eos.nameToString v.account)
                |> String.join "-"

        verificationType =
            case model.form.verification of
                Automatic ->
                    "automatic"

                Manual _ ->
                    "claimable"

        isCompleted =
            if model.form.isCompleted then
                1

            else
                0

        ( hasProofPhoto, hasProofCode ) =
            case model.form.verification of
                Manual { photoProof } ->
                    case photoProof of
                        Enabled WithProofNumber ->
                            ( True, True )

                        Enabled WithoutProofNumber ->
                            ( True, False )

                        Disabled ->
                            ( False, False )

                _ ->
                    ( False, False )

        instructions =
            if hasProofPhoto then
                getInput model.form.instructions

            else
                ""
    in
    model
        |> UR.init
        |> UR.addPort
            { responseAddress = SaveAction isoDate
            , responseData = Encode.null
            , data =
                Eos.encodeTransaction
                    [ { accountName = loggedIn.shared.contracts.community
                      , name = "upsertaction"
                      , authorization =
                            { actor = loggedIn.accountName
                            , permissionName = Eos.samplePermission
                            }
                      , data =
                            { actionId = model.actionId |> Maybe.withDefault 0
                            , objectiveId = model.objectiveId
                            , description = getInput model.form.description
                            , reward = Eos.Asset (getInput model.form.reward |> String.toFloat |> Maybe.withDefault 0.0) community.symbol |> Eos.assetToString
                            , verifierReward = verifierReward
                            , deadline = isoDate
                            , usages = usages
                            , usagesLeft = usagesLeft
                            , verifications = minVotes
                            , verificationType = verificationType
                            , validatorsStr = validatorsStr
                            , isCompleted = isCompleted
                            , creator = loggedIn.accountName
                            , hasProofPhoto = hasProofPhoto
                            , hasProofCode = hasProofCode
                            , photoProofInstructions = instructions
                            }
                                |> encodeCreateActionAction
                      }
                    ]
            }



-- VIEW


view : LoggedIn.Model -> Model -> { title : String, content : Html Msg }
view ({ shared } as loggedIn) model =
    let
        { t } =
            shared.translators

        title =
            let
                action =
                    if model.actionId /= Nothing then
                        t "menu.edit"

                    else
                        t "menu.create"
            in
            action
                ++ " "
                ++ t "community.actions.title"

        content =
            case ( loggedIn.selectedCommunity, model.status ) of
                ( RemoteData.Loading, _ ) ->
                    Page.fullPageLoading shared

                ( RemoteData.NotAsked, _ ) ->
                    Page.fullPageLoading shared

                ( RemoteData.Success community, Authorized ) ->
                    div [ class "bg-white" ]
                        [ Page.viewHeader loggedIn (t "community.actions.title")
                        , viewForm loggedIn community model
                        ]

                ( RemoteData.Success _, Unauthorized ) ->
                    Page.fullPageNotFound "not authorized" ""

                ( RemoteData.Success _, NotFound ) ->
                    Page.fullPageNotFound (t "community.actions.form.not_found") ""

                ( RemoteData.Failure e, _ ) ->
                    Page.fullPageGraphQLError (t "error.invalidSymbol") e
    in
    { title = title
    , content =
        case RemoteData.map .hasObjectives loggedIn.selectedCommunity of
            RemoteData.Success True ->
                content

            RemoteData.Success False ->
                Page.fullPageNotFound
                    (t "error.pageNotFound")
                    (t "community.objectives.disabled.description")

            RemoteData.Loading ->
                Page.fullPageLoading shared

            RemoteData.NotAsked ->
                Page.fullPageLoading shared

            RemoteData.Failure e ->
                Page.fullPageGraphQLError (t "community.error_loading") e
    }


viewForm : LoggedIn.Model -> Community.Model -> Model -> Html Msg
viewForm ({ shared } as loggedIn) community model =
    let
        { t } =
            shared.translators
    in
    div [ class "container mx-auto" ]
        [ div [ class "py-6 px-4" ]
            [ viewLoading model
            , viewDescription loggedIn model.form
            , viewReward loggedIn community model.form
            , viewValidations loggedIn model
            , viewVerifications loggedIn model community
            , div [ class "sm:flex sm:align-center mt-18 mb-12" ]
                [ button
                    [ class "button button-primary w-full sm:w-48"
                    , onClick ValidateForm
                    ]
                    [ if model.actionId /= Nothing then
                        text (t "menu.save")

                      else
                        text (t "menu.create")
                    ]
                , case model.actionId of
                    Just _ ->
                        button [ class "button button-secondary w-full mt-4 sm:w-48 sm:mt-0 sm:ml-4", onClick MarkAsCompleted ]
                            [ text (t "community.actions.form.mark_completed") ]

                    Nothing ->
                        text ""
                ]
            ]
        ]


viewLoading : Model -> Html msg
viewLoading model =
    case model.form.saveStatus of
        Saving ->
            div [ class "modal container" ]
                [ div [ class "modal-bg" ] []
                , div [ class "full-spinner-container h-full" ]
                    [ div [ class "spinner spinner--delay" ] [] ]
                ]

        _ ->
            text ""


viewDescription : LoggedIn.Model -> Form -> Html Msg
viewDescription { shared } form =
    let
        { t } =
            shared.translators

        text_ s =
            text (t s)
    in
    div [ class "mb-10" ]
        [ span [ class "input-label" ]
            [ text_ "community.actions.form.description_label" ]
        , textarea
            [ class "input textarea-input w-full"
            , classList [ ( "border-red", hasErrors form.description ) ]
            , rows 5
            , onInput EnteredDescription
            , value (getInput form.description)
            ]
            []
        , View.Form.InputCounter.view shared.translators.tr 256 (getInput form.description)
        , viewFieldErrors (listErrors shared.translations form.description)
        ]


viewReward : LoggedIn.Model -> Community.Model -> Form -> Html Msg
viewReward { shared } community form =
    let
        { t } =
            shared.translators
    in
    Input.init
        { label = t "community.actions.form.reward_label"
<<<<<<< HEAD
        , id = "reward_input"
=======
        , id = "action_reward_field"
>>>>>>> 60fc356f
        , onInput = EnteredReward
        , disabled = False
        , value = getInput form.reward
        , placeholder = Just (Eos.formatSymbolAmount community.symbol 0)
<<<<<<< HEAD
        , problems = Just (listErrors shared.translations form.reward)
        , translators = shared.translators
        }
        |> Input.withCurrency community.symbol
        |> Input.withContainerAttrs [ class "sm:w-2/5" ]
=======
        , problems = listErrors shared.translations form.reward |> Just
        , translators = shared.translators
        }
        |> Input.withContainerAttrs [ class "w-full sm:w-2/5" ]
        |> Input.withCurrency community.symbol
>>>>>>> 60fc356f
        |> Input.toHtml


viewValidations : LoggedIn.Model -> Model -> Html Msg
viewValidations { shared } model =
    let
        { t } =
            shared.translators

        text_ s =
            text (t s)

        dateOptions =
            MaskedDate.defaultOptions EnteredDeadline DeadlineChanged
    in
    div []
        [ div [ class "mb-6" ]
            [ View.Form.label "expiration-toggle" (t "community.actions.form.validity_label")
            , Toggle.init
                { label =
                    p [ class "text-green" ]
                        [ b []
                            [ if model.form.validation == NoValidation then
                                text_ "community.actions.form.validation_off"

                              else
                                text_ "community.actions.form.validation_on"
                            ]
                        , if model.form.validation == NoValidation then
                            text_ "community.actions.form.validation_detail"

                          else
                            text_ "community.actions.form.validation_on_detail"
                        ]
                , id = "expiration-toggle"
                , onToggle = \_ -> ToggleValidity
                , disabled = True
                , value = model.form.validation /= NoValidation
                }
                |> Toggle.withVariant Toggle.Simple
                |> Toggle.withAttrs [ class "mt-6" ]
                |> Toggle.toHtml shared.translators
            ]
        , div
            [ class "mb-6 sm:w-2/5" ]
            [ Checkbox.init
                { description =
                    p []
                        [ b [] [ text_ "community.actions.form.date_validity" ]
                        , text_ "community.actions.form.date_validity_details"
                        ]
                , id = "deadline_checkbox"
                , value = hasDateValidation model.form.validation
                , disabled = False
                , onCheck = ToggleDeadline
                }
                |> Checkbox.withContainerAttrs [ class "flex text-body mb-3" ]
                |> Checkbox.toHtml
            , case model.form.validation of
                NoValidation ->
                    text ""

                Validations dateValidation _ ->
                    case dateValidation of
                        Just validation ->
                            div []
                                [ span [ class "input-label" ]
                                    [ text_ "community.actions.form.date_label" ]
                                , div [ class "mb-10" ]
                                    [ MaskedDate.input
                                        { dateOptions
                                            | pattern = "##/##/####"
                                            , inputCharacter = '#'
                                        }
                                        [ class "input w-full"
                                        , classList [ ( "border-red", hasErrors validation ) ]
                                        , placeholder "mm/dd/yyyy"
                                        ]
                                        model.form.deadlineState
                                        (getInput validation)
                                    , viewFieldErrors (listErrors shared.translations validation)
                                    ]
                                ]

                        Nothing ->
                            text ""
            , Checkbox.init
                { description =
                    p []
                        [ b [] [ text_ "community.actions.form.quantity_validity" ]
                        , text_ "community.actions.form.quantity_validity_details"
                        ]
                , id = "quantity_checkbox"
                , value = hasUnitValidation model.form.validation
                , disabled = False
                , onCheck = ToggleUsages
                }
                |> Checkbox.withContainerAttrs [ class "flex text-body" ]
                |> Checkbox.toHtml
            ]
        , case model.form.validation of
            NoValidation ->
                text ""

            Validations _ usagesValidation ->
                case usagesValidation of
                    Just validation ->
                        div []
                            [ Input.init
                                { label = t "community.actions.form.quantity_label"
                                , id = "quantity_input"
                                , onInput = EnteredUsages
                                , disabled = False
                                , value = getInput validation
                                , placeholder = Just (t "community.actions.form.usages_placeholder")
                                , problems = Just (listErrors shared.translations validation)
                                , translators = shared.translators
                                }
                                |> Input.withType Input.Number
                                |> Input.asNumeric
                                |> Input.withAttrs [ Html.Attributes.min "0" ]
                                |> Input.withContainerAttrs [ class "sm:w-2/5" ]
                                |> Input.toHtml
                            , case model.form.usagesLeft of
                                Just usagesLeftValidation ->
                                    Input.init
                                        { label = t "community.actions.form.usages_left_label"
                                        , id = "usages_left_input"
                                        , onInput = EnteredUsagesLeft
                                        , disabled = False
                                        , value = getInput usagesLeftValidation
                                        , placeholder = Nothing
                                        , problems = Just (listErrors shared.translations usagesLeftValidation)
                                        , translators = shared.translators
                                        }
                                        |> Input.withType Input.Number
                                        |> Input.asNumeric
                                        |> Input.withAttrs [ Html.Attributes.min "0" ]
                                        |> Input.withContainerAttrs [ class "sm:w-2/5" ]
                                        |> Input.toHtml

                                Nothing ->
                                    text ""
                            ]

                    Nothing ->
                        text ""
        ]


viewVerifications : LoggedIn.Model -> Model -> Community.Model -> Html Msg
viewVerifications ({ shared } as loggedIn) model community =
    let
        { t } =
            shared.translators

        text_ s =
            text (t s)

        verifiersValidator =
            defaultVerifiersValidator [] (getInput defaultMinVotes)

        profileSummaries =
            getInput verifiersValidator
                |> List.length
                |> Profile.Summary.initMany False
    in
    div [ class "mb-10" ]
        [ Radio.init
            { label = "community.actions.form.verification_label"
            , name = "verification_radio"
            , optionToString =
                \option ->
                    case option of
                        Manual _ ->
                            "manual"

                        Automatic ->
                            "automatic"
            , activeOption = model.form.verification
            , onSelect = SetVerification
            , areOptionsEqual =
                \firstOption secondOption ->
                    case ( firstOption, secondOption ) of
                        ( Manual _, Manual _ ) ->
                            True

                        ( Automatic, Automatic ) ->
                            True

                        _ ->
                            False
            }
            |> Radio.withOption Automatic
                (\_ ->
                    span []
                        [ b [] [ text_ "community.actions.form.automatic" ]
                        , text_ "community.actions.form.automatic_detail"
                        ]
                )
            |> Radio.withOption
                (Manual
                    { verifiersValidator = verifiersValidator
                    , verifierRewardValidator = defaultVerificationReward
                    , minVotesValidator = defaultMinVotes
                    , photoProof = Disabled
                    , profileSummaries = profileSummaries
                    }
                )
                (\_ ->
                    span []
                        [ b [] [ text_ "community.actions.form.manual" ]
                        , text_ "community.actions.form.manual_detail"
                        ]
                )
            |> Radio.withVertical True
            |> Radio.toHtml shared.translators
        , if model.form.verification /= Automatic then
            viewManualVerificationForm loggedIn model community

          else
            text ""
        ]


viewManualVerificationForm : LoggedIn.Model -> Model -> Community.Model -> Html Msg
viewManualVerificationForm ({ shared } as loggedIn) model community =
    let
        { t, tr } =
            shared.translators
    in
    case model.form.verification of
        Automatic ->
            text ""

        Manual { verifiersValidator, verifierRewardValidator, minVotesValidator, photoProof, profileSummaries } ->
            let
                isPhotoProofEnabled =
                    case photoProof of
                        Enabled _ ->
                            True

                        _ ->
                            False

                isProofNumberEnabled =
                    case photoProof of
                        Enabled WithProofNumber ->
                            True

                        _ ->
                            False

                minVotesOptions =
                    List.map
                        (\option ->
                            ( option
                            , \isActive ->
                                div
                                    [ class "rounded-full border w-8 h-8 flex items-center justify-center cursor-pointer"
                                    , classList
                                        [ ( "bg-orange-300 border-orange-300 text-white", isActive )
                                        , ( "hover:border-orange-300 hover:text-orange-500 border-gray-500", not isActive )
                                        ]
                                    ]
                                    [ text (String.fromInt option) ]
                            )
                        )
                        [ 3, 5, 7, 9 ]
            in
            div [ class "mt-6 ml-8 sm:w-2/5" ]
                [ Radio.init
                    { label = t "community.actions.form.votes_label"
                    , name = "number_of_votes"
                    , optionToString = String.fromInt
                    , activeOption = getInput minVotesValidator
                    , onSelect = EnteredMinVotes
                    , areOptionsEqual = (==)
                    }
                    |> Radio.withRowAttrs [ class "space-x-4" ]
                    |> Radio.withAttrs [ class "mb-6" ]
                    |> Radio.withOptions minVotesOptions
                    |> Radio.withVariant Radio.Simplified
                    |> Radio.toHtml shared.translators
                , span [ class "input-label" ]
                    [ text (tr "community.actions.form.verifiers_label_count" [ ( "count", getInput minVotesValidator |> String.fromInt ) ]) ]
                , div []
                    [ viewVerifierSelect loggedIn model False
                    , viewFieldErrors (listErrors shared.translations verifiersValidator)
                    , viewSelectedVerifiers loggedIn profileSummaries (getInput verifiersValidator)
                    ]
                , Input.init
                    { label = t "community.actions.form.verifiers_reward_label"
<<<<<<< HEAD
                    , id = "verifier_reward_input"
=======
                    , id = "verifiers_reward_field"
>>>>>>> 60fc356f
                    , onInput = EnteredVerifierReward
                    , disabled = False
                    , value = getInput verifierRewardValidator
                    , placeholder = Just (Eos.formatSymbolAmount community.symbol 0)
<<<<<<< HEAD
                    , problems = Just (listErrors shared.translations verifierRewardValidator)
=======
                    , problems = listErrors shared.translations verifierRewardValidator |> Just
>>>>>>> 60fc356f
                    , translators = shared.translators
                    }
                    |> Input.withCurrency community.symbol
                    |> Input.toHtml
<<<<<<< HEAD
                , div [ class "mt-8" ]
                    [ Checkbox.init
                        { description =
                            span []
                                [ b [ class "block" ] [ text (t "community.actions.form.photo_validation") ]
                                , text (t "community.actions.form.photo_validation_hint")
                                ]
                        , id = "photo_proof_checkbox"
                        , value = isPhotoProofEnabled
                        , disabled = False
                        , onCheck = TogglePhotoProof
                        }
                        |> Checkbox.withContainerAttrs [ class "flex text-body" ]
                        |> Checkbox.toHtml
                    , if isPhotoProofEnabled then
                        div [ class "mt-6" ]
                            [ Checkbox.init
                                { description =
                                    span []
                                        [ b [ class "block" ] [ text (t "community.actions.form.verification_code") ]
                                        , text (t "community.actions.form.verification_code_hint")
                                        ]
                                , id = "verification_code_checkbox"
                                , value = isProofNumberEnabled
                                , disabled = False
                                , onCheck = TogglePhotoProofNumber
                                }
                                |> Checkbox.withContainerAttrs [ class "flex text-body" ]
                                |> Checkbox.toHtml
                            , div [ class "mt-6" ]
                                [ label [ class "input-label" ]
                                    [ text (t "community.actions.form.verification_instructions") ]
                                , textarea
                                    [ class "input textarea-input w-full"
                                    , classList [ ( "border-red", hasErrors model.form.instructions ) ]
                                    , rows 5
                                    , onInput EnteredInstructions
                                    , value (getInput model.form.instructions)
                                    ]
                                    []
                                , View.Form.InputCounter.view shared.translators.tr 256 (getInput model.form.instructions)
                                , viewFieldErrors (listErrors shared.translations model.form.instructions)
                                ]
                            ]

                      else
                        text ""
                    ]
=======
                , label [ class "flex text-body block" ]
                    [ input
                        [ type_ "checkbox"
                        , class "form-checkbox h-5 w-5 mr-2"
                        , checked isPhotoProofEnabled
                        , onCheck TogglePhotoProof
                        ]
                        []
                    , span []
                        [ b [ class "block" ] [ text (t "community.actions.form.proof_validation") ]
                        , text (t "community.actions.form.proof_validation_hint")
                        ]
                    ]
                , if isPhotoProofEnabled then
                    div [ class "mt-6" ]
                        [ label [ class "flex text-body block" ]
                            [ input
                                [ type_ "checkbox"
                                , class "form-checkbox h-5 w-5 mr-2"
                                , checked isProofNumberEnabled
                                , onCheck TogglePhotoProofNumber
                                ]
                                []
                            , span []
                                [ b [ class "block" ] [ text (t "community.actions.form.verification_code") ]
                                , text (t "community.actions.form.verification_code_hint")
                                ]
                            ]
                        , div [ class "mt-6" ]
                            [ label [ class "input-label" ]
                                [ text (t "community.actions.form.verification_instructions") ]
                            , textarea
                                [ class "input textarea-input w-full"
                                , classList [ ( "border-red", hasErrors model.form.instructions ) ]
                                , rows 5
                                , onInput EnteredInstructions
                                , value (getInput model.form.instructions)
                                ]
                                []
                            , View.Form.InputCounter.view shared.translators.tr 256 (getInput model.form.instructions)
                            , viewFieldErrors (listErrors shared.translations model.form.instructions)
                            ]
                        ]

                  else
                    text ""
>>>>>>> 60fc356f
                ]


viewSelectedVerifiers : LoggedIn.Model -> List Profile.Summary.Model -> List Profile.Minimal -> Html Msg
viewSelectedVerifiers ({ shared } as loggedIn) profileSummaries selectedVerifiers =
    div [ class "flex flex-row mt-3 mb-6 flex-wrap" ]
        (List.map3
            (\profileSummary index verifier ->
                div
                    [ class "flex justify-between flex-col m-3 items-center" ]
                    [ Profile.Summary.view shared loggedIn.accountName verifier profileSummary
                        |> Html.map (GotProfileSummaryMsg index)
                    , div
                        [ onClick (OnRemoveVerifier verifier)
                        , class "h-6 w-6 flex items-center mt-4"
                        ]
                        [ Icons.trash "" ]
                    ]
            )
            profileSummaries
            (List.range 0 (List.length selectedVerifiers))
            selectedVerifiers
        )


viewFieldErrors : List String -> Html msg
viewFieldErrors errors =
    div []
        (List.map
            (\e ->
                span [ class "form-error" ] [ text e ]
            )
            errors
        )



-- Configure Select


filter : Int -> (a -> String) -> String -> List a -> Maybe (List a)
filter minChars toLabel query items =
    if String.length query < minChars then
        Nothing

    else
        items
            |> Simple.Fuzzy.filter toLabel query
            |> Just


selectConfiguration : Shared -> Bool -> Select.Config Msg Profile.Minimal
selectConfiguration shared isDisabled =
    Profile.selectConfig
        (Select.newConfig
            { onSelect = OnSelectVerifier
            , toLabel = \p -> Eos.nameToString p.account
            , filter = filter 2 (\p -> Eos.nameToString p.account)
            }
            |> Select.withMultiSelection True
        )
        shared
        isDisabled


viewVerifierSelect : LoggedIn.Model -> Model -> Bool -> Html Msg
viewVerifierSelect loggedIn model isDisabled =
    let
        users =
            case ( loggedIn.selectedCommunity, model.status ) of
                ( RemoteData.Success community, Authorized ) ->
                    community.members

                _ ->
                    []
    in
    case model.form.verification of
        Automatic ->
            text ""

        Manual { verifiersValidator } ->
            div []
                [ Html.map SelectMsg
                    (Select.view (selectConfiguration loggedIn.shared isDisabled)
                        model.multiSelectState
                        users
                        (getInput verifiersValidator)
                    )
                ]



-- UTILS


receiveBroadcast : LoggedIn.BroadcastMsg -> Maybe Msg
receiveBroadcast broadcastMsg =
    case broadcastMsg of
        LoggedIn.CommunityLoaded community ->
            Just (CompletedLoadCommunity community)

        _ ->
            Nothing


jsAddressToMsg : List String -> Value -> Maybe Msg
jsAddressToMsg addr val =
    case addr of
        "ValidateDeadline" :: _ ->
            Json.decodeValue
                (Json.oneOf
                    [ Json.field "date" Json.string
                        |> Json.map Ok
                    , Json.succeed (Err val)
                    ]
                )
                val
                |> Result.map (Just << GotValidDate)
                |> Result.withDefault (Just GotInvalidDate)

        "SaveAction" :: _ ->
            Json.decodeValue
                (Json.oneOf
                    [ Json.field "transactionId" Json.string
                        |> Json.map Ok
                    , Json.succeed (Err val)
                    ]
                )
                val
                |> Result.map (Just << GotSaveAction)
                |> Result.withDefault Nothing

        _ ->
            Nothing


msgToString : Msg -> List String
msgToString msg =
    case msg of
        CompletedLoadCommunity _ ->
            [ "CompletedLoadCommunity" ]

        OnSelectVerifier _ ->
            [ "OnSelectVerifier" ]

        OnRemoveVerifier _ ->
            [ "OnRemoveVerifier" ]

        EnteredDescription _ ->
            [ "EnteredDescription" ]

        EnteredInstructions _ ->
            [ "EnteredInstructions" ]

        EnteredReward _ ->
            [ "EnteredReward" ]

        EnteredDeadline _ ->
            [ "EnteredDeadline" ]

        EnteredMinVotes _ ->
            [ "EnteredMinVotes" ]

        EnteredUsages _ ->
            [ "EnteredUsages" ]

        EnteredUsagesLeft _ ->
            [ "EnteredUsagesLeft" ]

        DeadlineChanged _ ->
            [ "DeadlineChanged" ]

        SelectMsg _ ->
            [ "SelectMsg" ]

        ToggleValidity ->
            [ "ToggleValidity" ]

        ToggleDeadline _ ->
            [ "ToggleDeadline" ]

        ToggleUsages _ ->
            [ "ToggleUsages" ]

        TogglePhotoProof _ ->
            [ "TogglePhotoProof" ]

        TogglePhotoProofNumber _ ->
            [ "TogglePhotoProofNumber" ]

        EnteredVerifierReward _ ->
            [ "EnteredVerifierReward" ]

        SetVerification _ ->
            [ "SetVerification" ]

        MarkAsCompleted ->
            [ "MarkAsCompleted" ]

        ValidateForm ->
            [ "ValidateForm" ]

        ValidateDeadline ->
            [ "ValidateDeadline" ]

        SaveAction _ ->
            [ "SaveAction" ]

        GotValidDate _ ->
            [ "GotValidDate" ]

        GotInvalidDate ->
            [ "GotInvalidDate" ]

        GotSaveAction _ ->
            [ "GotSaveAction" ]

        GotProfileSummaryMsg _ subMsg ->
            "GotProfileSummaryMsg" :: Profile.Summary.msgToString subMsg<|MERGE_RESOLUTION|>--- conflicted
+++ resolved
@@ -54,11 +54,8 @@
 import UpdateResult as UR
 import Utils
 import View.Feedback as Feedback
-<<<<<<< HEAD
 import View.Form
 import View.Form.Checkbox as Checkbox
-=======
->>>>>>> 60fc356f
 import View.Form.Input as Input
 import View.Form.InputCounter
 import View.Form.Radio as Radio
@@ -1366,28 +1363,16 @@
     in
     Input.init
         { label = t "community.actions.form.reward_label"
-<<<<<<< HEAD
-        , id = "reward_input"
-=======
         , id = "action_reward_field"
->>>>>>> 60fc356f
         , onInput = EnteredReward
         , disabled = False
         , value = getInput form.reward
         , placeholder = Just (Eos.formatSymbolAmount community.symbol 0)
-<<<<<<< HEAD
-        , problems = Just (listErrors shared.translations form.reward)
-        , translators = shared.translators
-        }
-        |> Input.withCurrency community.symbol
-        |> Input.withContainerAttrs [ class "sm:w-2/5" ]
-=======
         , problems = listErrors shared.translations form.reward |> Just
         , translators = shared.translators
         }
         |> Input.withContainerAttrs [ class "w-full sm:w-2/5" ]
         |> Input.withCurrency community.symbol
->>>>>>> 60fc356f
         |> Input.toHtml
 
 
@@ -1681,31 +1666,22 @@
                     ]
                 , Input.init
                     { label = t "community.actions.form.verifiers_reward_label"
-<<<<<<< HEAD
-                    , id = "verifier_reward_input"
-=======
                     , id = "verifiers_reward_field"
->>>>>>> 60fc356f
                     , onInput = EnteredVerifierReward
                     , disabled = False
                     , value = getInput verifierRewardValidator
                     , placeholder = Just (Eos.formatSymbolAmount community.symbol 0)
-<<<<<<< HEAD
-                    , problems = Just (listErrors shared.translations verifierRewardValidator)
-=======
                     , problems = listErrors shared.translations verifierRewardValidator |> Just
->>>>>>> 60fc356f
                     , translators = shared.translators
                     }
                     |> Input.withCurrency community.symbol
                     |> Input.toHtml
-<<<<<<< HEAD
                 , div [ class "mt-8" ]
                     [ Checkbox.init
                         { description =
                             span []
-                                [ b [ class "block" ] [ text (t "community.actions.form.photo_validation") ]
-                                , text (t "community.actions.form.photo_validation_hint")
+                                [ b [ class "block" ] [ text (t "community.actions.form.proof_validation") ]
+                                , text (t "community.actions.form.proof_validation_hint")
                                 ]
                         , id = "photo_proof_checkbox"
                         , value = isPhotoProofEnabled
@@ -1748,54 +1724,6 @@
                       else
                         text ""
                     ]
-=======
-                , label [ class "flex text-body block" ]
-                    [ input
-                        [ type_ "checkbox"
-                        , class "form-checkbox h-5 w-5 mr-2"
-                        , checked isPhotoProofEnabled
-                        , onCheck TogglePhotoProof
-                        ]
-                        []
-                    , span []
-                        [ b [ class "block" ] [ text (t "community.actions.form.proof_validation") ]
-                        , text (t "community.actions.form.proof_validation_hint")
-                        ]
-                    ]
-                , if isPhotoProofEnabled then
-                    div [ class "mt-6" ]
-                        [ label [ class "flex text-body block" ]
-                            [ input
-                                [ type_ "checkbox"
-                                , class "form-checkbox h-5 w-5 mr-2"
-                                , checked isProofNumberEnabled
-                                , onCheck TogglePhotoProofNumber
-                                ]
-                                []
-                            , span []
-                                [ b [ class "block" ] [ text (t "community.actions.form.verification_code") ]
-                                , text (t "community.actions.form.verification_code_hint")
-                                ]
-                            ]
-                        , div [ class "mt-6" ]
-                            [ label [ class "input-label" ]
-                                [ text (t "community.actions.form.verification_instructions") ]
-                            , textarea
-                                [ class "input textarea-input w-full"
-                                , classList [ ( "border-red", hasErrors model.form.instructions ) ]
-                                , rows 5
-                                , onInput EnteredInstructions
-                                , value (getInput model.form.instructions)
-                                ]
-                                []
-                            , View.Form.InputCounter.view shared.translators.tr 256 (getInput model.form.instructions)
-                            , viewFieldErrors (listErrors shared.translations model.form.instructions)
-                            ]
-                        ]
-
-                  else
-                    text ""
->>>>>>> 60fc356f
                 ]
 
 
