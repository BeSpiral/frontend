module Page.Community.ActionEditor exposing
    ( Model
    , Msg
    , init
    , jsAddressToMsg
    , msgToString
    , receiveBroadcast
    , update
    , view
    )

import Action exposing (Action)
import Cambiatus.Enum.VerificationType as VerificationType
import Cambiatus.Scalar exposing (DateTime(..))
import Community
import Date
import Dict
import Eos
import Eos.Account as Eos
import Form
import Form.Checkbox
import Form.DatePicker
import Form.Radio
import Form.RichText
import Form.Text
import Form.Toggle
import Form.UserPicker
import Form.Validate
import Html exposing (Html, b, button, div, p, span, text)
import Html.Attributes exposing (class, classList, type_)
import Html.Events exposing (onClick)
import Json.Decode as Json exposing (Value)
import Json.Encode as Encode
import List.Extra as List
import Log
import Markdown exposing (Markdown)
import Maybe.Extra
import Page
import Ports
import Profile
import RemoteData
import Route
import Session.LoggedIn as LoggedIn exposing (External(..))
import Session.Shared as Shared exposing (Shared)
import Time
import Time.Extra
import UpdateResult as UR
import Utils
import View.Components
import View.Feedback as Feedback



-- INIT


type alias ObjectiveId =
    Int


type alias ActionId =
    Int


init : LoggedIn.Model -> ObjectiveId -> Maybe ActionId -> UpdateResult
init _ objectiveId actionId =
    { objectiveId = objectiveId
    , actionId = actionId
    , status = Loading
    }
        |> UR.init
        |> UR.addExt (LoggedIn.RequestedCommunityField Community.ObjectivesField)



-- MODEL


type alias Model =
    { objectiveId : ObjectiveId
    , actionId : Maybe ActionId
    , status : Status
    }


type Status
    = Authorized (Form.Model FormInput) (Maybe Action)
    | Loading
    | NotFound
    | Unauthorized


type alias FormInput =
    { description : Form.RichText.Model
    , reward : String
    , useDateValidation : Bool
    , expirationDate : Form.DatePicker.Model
    , useUsagesValidation : Bool
    , maxUsages : String
    , usagesLeft : Maybe String
    , verificationInput : VerificationInput
    }


initFormInput : Shared -> Maybe Action -> Form.Model FormInput
initFormInput shared maybeAction =
    let
        afterNow posix =
            if Time.posixToMillis posix >= Time.posixToMillis shared.now then
                posix

            else
                shared.now
    in
    Form.init
        { description =
            maybeAction
                |> Maybe.map .description
                |> Form.RichText.initModel "description-editor"
        , reward =
            maybeAction
                |> Maybe.map (.reward >> String.fromFloat)
                |> Maybe.withDefault ""
        , useDateValidation =
            maybeAction
                |> Maybe.map (.deadline >> Maybe.Extra.isJust)
                |> Maybe.withDefault False
        , expirationDate =
            maybeAction
                |> Maybe.map
                    (.deadline
                        >> Utils.fromMaybeDateTime
                        >> afterNow
                    )
                |> Maybe.withDefault shared.now
                |> Date.fromPosix shared.timezone
                |> Form.DatePicker.initModel
        , useUsagesValidation =
            maybeAction
                |> Maybe.map .usages
                |> Maybe.withDefault 0
                |> (\usages -> usages > 0)
        , maxUsages =
            maybeAction
                |> Maybe.map (.usages >> String.fromInt)
                |> Maybe.withDefault ""
        , usagesLeft =
            maybeAction
                |> Maybe.andThen
                    (\action ->
                        if action.usages > 0 then
                            Just (String.fromInt action.usagesLeft)

                        else
                            Nothing
                    )
        , verificationInput =
            { verificationType =
                maybeAction
                    |> Maybe.map .verificationType
                    |> Maybe.withDefault VerificationType.Automatic
            , minVotes =
                maybeAction
                    |> Maybe.andThen (.verifications >> minVotesFromInt)
                    |> Maybe.withDefault Three
            , verifiers =
                Form.UserPicker.initMultiple
                    { id = "verifiers-picker"
                    , selectedProfiles =
                        maybeAction
                            |> Maybe.map .validators
                            |> Maybe.withDefault []
                    }
            , verifierReward =
                maybeAction
                    |> Maybe.map (.verifierReward >> String.fromFloat)
                    |> Maybe.withDefault ""
            , fileValidation =
                { useFileValidation =
                    maybeAction
                        |> Maybe.map .hasProofPhoto
                        |> Maybe.withDefault False
                , useVerificationCode =
                    maybeAction
                        |> Maybe.map .hasProofCode
                        |> Maybe.withDefault False
                , instructions = Form.RichText.initModel "proof-instructions-input" Nothing
                }
            }
        }



-- UPDATE


type alias UpdateResult =
    UR.UpdateResult Model Msg (External Msg)


type Msg
    = CompletedLoadObjectives Community.Model (List Community.Objective)
    | ClosedAuthModal
    | GotFormMsg (Form.Msg FormInput)
    | SubmittedForm (Maybe Action) FormOutput
    | ClickedMarkAsComplete (Maybe Action) FormOutput
    | CompletedSavingAction (Result Value String)


update : Msg -> Model -> LoggedIn.Model -> UpdateResult
update msg model ({ shared } as loggedIn) =
    let
        { t } =
            shared.translators

        mapForm : (Form.Model FormInput -> Form.Model FormInput) -> Status -> Status
        mapForm fn status =
            case status of
                Authorized form_ maybeAction ->
                    Authorized (fn form_) maybeAction

                _ ->
                    status
    in
    case msg of
        CompletedLoadObjectives community objectives ->
            if community.creator == loggedIn.accountName then
                let
                    maybeObjective =
                        List.find (.id >> (==) model.objectiveId) objectives
                in
                case ( maybeObjective, model.actionId ) of
                    ( Just objective, Just actionId ) ->
                        let
                            maybeAction =
                                List.find (.id >> (==) actionId) objective.actions
                        in
                        case maybeAction of
                            Just action ->
                                { model | status = Authorized (initFormInput shared (Just action)) (Just action) }
                                    |> UR.init

                            Nothing ->
                                { model | status = NotFound }
                                    |> UR.init

                    ( Just _, Nothing ) ->
                        { model | status = Authorized (initFormInput shared Nothing) Nothing }
                            |> UR.init

                    ( Nothing, _ ) ->
                        { model | status = NotFound }
                            |> UR.init

            else
                { model | status = Unauthorized }
                    |> UR.init

        ClosedAuthModal ->
            { model | status = mapForm (Form.withDisabled False) model.status }
                |> UR.init

        GotFormMsg subMsg ->
            case model.status of
                Authorized formModel maybeAction ->
                    Form.update shared subMsg formModel
                        |> UR.fromChild
                            (\form_ -> { model | status = Authorized form_ maybeAction })
                            GotFormMsg
                            LoggedIn.addFeedback
                            model

                _ ->
                    UR.init model

        SubmittedForm maybeAction formOutput ->
            { model | status = mapForm (Form.withDisabled True) model.status }
                |> UR.init
                |> UR.addPort
                    (upsertAction { markAsCompleted = False }
                        msg
                        maybeAction
                        loggedIn
                        model
                        formOutput
                    )
<<<<<<< HEAD
                |> LoggedIn.withAuthentication loggedIn
                    []
=======
                |> LoggedIn.withPrivateKey loggedIn
>>>>>>> c0d17268
                    model
                    { successMsg = msg, errorMsg = ClosedAuthModal }

        ClickedMarkAsComplete maybeAction formOutput ->
            { model | status = mapForm (Form.withDisabled True) model.status }
                |> UR.init
                |> UR.addPort
                    (upsertAction { markAsCompleted = True }
                        msg
                        maybeAction
                        loggedIn
                        model
                        formOutput
                    )
<<<<<<< HEAD
                |> LoggedIn.withAuthentication loggedIn
                    []
=======
                |> LoggedIn.withPrivateKey loggedIn
>>>>>>> c0d17268
                    model
                    { successMsg = msg, errorMsg = ClosedAuthModal }

        CompletedSavingAction (Ok _) ->
            model
                |> UR.init
                |> UR.addCmd (Route.replaceUrl loggedIn.shared.navKey Route.Objectives)
                |> UR.addExt (ShowFeedback Feedback.Success (t "community.actions.save_success"))
                -- TODO - This only works sometimes
                |> UR.addExt (LoggedIn.RequestedReloadCommunityField Community.ObjectivesField)
                |> UR.addBreadcrumb
                    { type_ = Log.DebugBreadcrumb
                    , category = msg
                    , message = "Saved action"
                    , data = Dict.empty
                    , level = Log.DebugLevel
                    }

        CompletedSavingAction (Err val) ->
            { model | status = mapForm (Form.withDisabled False) model.status }
                |> UR.init
                |> UR.logJsonValue msg
                    (Just loggedIn.accountName)
                    "Got an error when saving action"
                    { moduleName = "Page.Community.ActionEditor", function = "update" }
                    []
                    val
                |> UR.addExt (ShowFeedback Feedback.Failure (t "error.unknown"))


upsertAction : { markAsCompleted : Bool } -> Msg -> Maybe Action -> LoggedIn.Model -> Model -> FormOutput -> Ports.JavascriptOutModel Msg
upsertAction { markAsCompleted } msg maybeAction loggedIn model formOutput =
    let
        posixDeadline date =
            Time.Extra.partsToPosix loggedIn.shared.timezone
                { year = Date.year date
                , month = Date.month date
                , day = Date.day date
                , hour = 23
                , minute = 59
                , second = 59
                , millisecond = 0
                }

        getFromVerification accessor =
            case formOutput.verification of
                Automatic ->
                    Nothing

                Manual manual ->
                    Just (accessor manual)

        getFromFileValidation accessor =
            getFromVerification .fileValidation
                |> Maybe.andThen
                    (\fileValidation ->
                        case fileValidation of
                            NoFileValidation ->
                                Nothing

                            WithFileValidation file ->
                                Just (accessor file)
                    )

        encodeBool =
            Eos.boolToEosBool >> Eos.encodeEosBool
    in
    { responseAddress = msg
    , responseData = Encode.null
    , data =
        Eos.encodeTransaction
            [ { accountName = loggedIn.shared.contracts.community
              , name = "upsertaction"
              , authorization =
                    { actor = loggedIn.accountName
                    , permissionName = Eos.samplePermission
                    }
              , data =
                    Encode.object
                        [ ( "community_id", Eos.encodeSymbol formOutput.reward.symbol )
                        , ( "action_id", Encode.int (Maybe.withDefault 0 model.actionId) )
                        , ( "objective_id", Encode.int model.objectiveId )
                        , ( "creator", Eos.encodeName loggedIn.accountName )
                        , ( "description", Markdown.encode formOutput.description )
                        , ( "reward", Eos.encodeAsset formOutput.reward )
                        , ( "deadline"
                          , formOutput.expirationDate
                                |> Maybe.map (posixDeadline >> Time.posixToMillis)
                                |> Maybe.withDefault 0
                                |> Encode.int
                          )
                        , ( "usages"
                          , formOutput.maxUsages
                                |> Maybe.withDefault 0
                                |> Encode.int
                          )
                        , ( "usages_left"
                          , formOutput.usagesLeft
                                |> Maybe.Extra.orElse formOutput.maxUsages
                                |> Maybe.withDefault 0
                                |> Encode.int
                          )
                        , ( "verifications"
                          , getFromVerification (.minVotes >> minVotesToInt)
                                |> Maybe.withDefault 0
                                |> Encode.int
                          )
                        , ( "verification_type"
                          , formOutput.verification
                                |> verificationToString
                                |> Encode.string
                          )
                        , ( "validators_str"
                          , getFromVerification .verifiers
                                |> Maybe.withDefault []
                                |> List.map (.account >> Eos.nameToString)
                                |> String.join "-"
                                |> Encode.string
                          )
                        , ( "verifier_reward"
                          , getFromVerification .verifierReward
                                |> Maybe.withDefault { amount = 0, symbol = formOutput.reward.symbol }
                                |> Eos.encodeAsset
                          )
                        , ( "has_proof_photo"
                          , getFromFileValidation (\_ -> True)
                                |> Maybe.withDefault False
                                |> encodeBool
                          )
                        , ( "has_proof_code"
                          , getFromFileValidation .useVerificationCode
                                |> Maybe.withDefault False
                                |> encodeBool
                          )
                        , ( "photo_proof_instructions"
                          , getFromFileValidation .instructions
                                |> Maybe.withDefault Markdown.empty
                                |> Markdown.encode
                          )
                        , ( "is_completed"
                          , maybeAction
                                |> Maybe.map .isCompleted
                                |> Maybe.withDefault False
                                |> (\isCompleted -> isCompleted || markAsCompleted)
                                |> encodeBool
                          )
                        ]
              }
            ]
    }



-- FORMS


type alias FormOutput =
    { description : Markdown
    , reward : Eos.Asset
    , expirationDate : Maybe Date.Date
    , maxUsages : Maybe Int
    , usagesLeft : Maybe Int
    , verification : Verification
    }


type Verification
    = Automatic
    | Manual
        { minVotes : MinVotes
        , verifiers : List Profile.Minimal
        , verifierReward : Eos.Asset
        , fileValidation : FileValidation
        }


type MinVotes
    = Three
    | Five
    | Seven
    | Nine


type FileValidation
    = NoFileValidation
    | WithFileValidation { useVerificationCode : Bool, instructions : Markdown }


type alias VerificationInput =
    { verificationType : VerificationType.VerificationType
    , minVotes : MinVotes
    , verifiers : Form.UserPicker.MultiplePickerModel
    , verifierReward : String
    , fileValidation : FileValidationInput
    }


type alias FileValidationInput =
    { useFileValidation : Bool
    , useVerificationCode : Bool
    , instructions : Form.RichText.Model
    }


form : LoggedIn.Model -> Community.Model -> Form.Form msg FormInput FormOutput
form loggedIn community =
    let
        { t } =
            loggedIn.shared.translators
    in
    Form.succeed
        (\description reward useDateValidation expirationDate useMaxUsages maxUsages usagesLeft verification ->
            { description = description
            , reward = { amount = reward, symbol = community.symbol }
            , expirationDate =
                if useDateValidation then
                    Just expirationDate

                else
                    Nothing
            , maxUsages =
                if useMaxUsages then
                    Just maxUsages

                else
                    Nothing
            , usagesLeft =
                if useMaxUsages then
                    Just usagesLeft

                else
                    Nothing
            , verification = verification
            }
        )
        |> Form.with
            (Form.RichText.init { label = t "community.actions.form.description_label" }
                |> Form.RichText.withContainerAttrs [ class "mb-10" ]
                |> Form.richText
                    { parser =
                        Form.Validate.succeed
                            >> Form.Validate.markdownLongerThan 10
                            >> Form.Validate.validate loggedIn.shared.translators
                    , value = .description
                    , update = \description input -> { input | description = description }
                    , externalError = always Nothing
                    }
            )
        |> Form.with
            (Form.Text.init
                { label = t "community.actions.form.reward_label"
                , id = "claimant-reward-input"
                }
                |> Form.Text.withPlaceholder (Eos.formatSymbolAmount loggedIn.shared.translators community.symbol 0)
                |> Form.Text.withContainerAttrs [ class "w-full sm:w-2/5" ]
                |> Form.Text.withCurrency community.symbol
                |> Form.textField
                    { parser =
                        Form.Validate.succeed
                            >> Form.Validate.maskedFloat loggedIn.shared.translators
                            >> Form.Validate.validate loggedIn.shared.translators
                    , value = .reward
                    , update = \reward input -> { input | reward = reward }
                    , externalError = always Nothing
                    }
            )
        |> Form.withNoOutput
            (Form.introspect
                (\values ->
                    Form.Toggle.init
                        { label =
                            p [ class "text-green" ]
                                (if values.useDateValidation || values.useUsagesValidation then
                                    [ b []
                                        [ text <| t "community.actions.form.validation_on"
                                        ]
                                    , text <| t "community.actions.form.validation_on_detail"
                                    ]

                                 else
                                    [ b []
                                        [ text <| t "community.actions.form.validation_off"
                                        ]
                                    , text <| t "community.actions.form.validation_detail"
                                    ]
                                )
                        , id = "expiration-toggle"
                        }
                        |> Form.Toggle.withTopLabel (t "community.actions.form.validity_label")
                        |> Form.Toggle.withToggleSide Form.Toggle.Left
                        |> Form.toggle
                            { parser = Ok
                            , value = \input -> input.useDateValidation || input.useUsagesValidation
                            , update = \_ input -> input
                            , externalError = always Nothing
                            }
                )
            )
        |> Form.with
            (Form.Checkbox.init
                { label =
                    p []
                        [ b [] [ text <| t "community.actions.form.date_validity" ]
                        , text <| t "community.actions.form.date_validity_details"
                        ]
                , id = "date-validity-checkbox"
                }
                |> Form.Checkbox.withContainerAttrs [ class "flex mt-6 mb-3 sm:w-2/5" ]
                |> Form.checkbox
                    { parser = Ok
                    , value = .useDateValidation
                    , update = \useDateValidation input -> { input | useDateValidation = useDateValidation }
                    , externalError = always Nothing
                    }
            )
        |> Form.with
            (Form.introspect
                (\values ->
                    if values.useDateValidation then
                        Form.DatePicker.init
                            { label = t "community.actions.form.date_label"
                            , id = "date-validation-picker"
                            }
                            |> Form.DatePicker.withContainerAttrs [ class "mb-6" ]
                            |> Form.datePicker
                                { parser =
                                    Form.Validate.succeed
                                        >> Form.Validate.required
                                        >> Form.Validate.futureDate loggedIn.shared.timezone loggedIn.shared.now
                                        >> Form.Validate.validate loggedIn.shared.translators
                                , value = .expirationDate
                                , update = \expirationDate input -> { input | expirationDate = expirationDate }
                                , externalError = always Nothing
                                }

                    else
                        loggedIn.shared.now
                            |> Date.fromPosix loggedIn.shared.timezone
                            |> Form.succeed
                )
            )
        |> Form.with
            (Form.Checkbox.init
                { label =
                    p []
                        [ b [] [ text <| t "community.actions.form.quantity_validity" ]
                        , text <| t "community.actions.form.quantity_validity_details"
                        ]
                , id = "usages-validity-checkbox"
                }
                |> Form.Checkbox.withContainerAttrs [ class "flex mb-3 sm:w-2/5" ]
                |> Form.checkbox
                    { parser = Ok
                    , value = .useUsagesValidation
                    , update = \useUsagesValidation input -> { input | useUsagesValidation = useUsagesValidation }
                    , externalError = always Nothing
                    }
            )
        |> Form.with
            (Form.introspect
                (\values ->
                    if values.useUsagesValidation then
                        Form.Text.init
                            { label = t "community.actions.form.quantity_label"
                            , id = "usages-validity-input"
                            }
                            |> Form.Text.withPlaceholder (t "community.actions.form.usages_placeholder")
                            |> Form.Text.withType Form.Text.Number
                            |> Form.Text.asNumeric
                            |> Form.Text.withContainerAttrs [ class "mt-6 sm:w-2/5" ]
                            |> Form.textField
                                { parser =
                                    Form.Validate.succeed
                                        >> Form.Validate.int
                                        >> Form.Validate.intGreaterThan 0
                                        >> Form.Validate.validate loggedIn.shared.translators
                                , value = .maxUsages
                                , update = \maxUsages input -> { input | maxUsages = maxUsages }
                                , externalError = always Nothing
                                }

                    else
                        Form.succeed 0
                )
            )
        |> Form.with
            (Form.introspect
                (\values ->
                    if values.useUsagesValidation && Maybe.Extra.isJust values.usagesLeft then
                        Form.Text.init
                            { label = t "community.actions.form.usages_left_label"
                            , id = "usages-left-input"
                            }
                            |> Form.Text.withType Form.Text.Number
                            |> Form.Text.asNumeric
                            |> Form.Text.withContainerAttrs [ class "sm:w-2/5" ]
                            |> Form.textField
                                { parser =
                                    Form.Validate.succeed
                                        >> Form.Validate.int
                                        >> Form.Validate.intGreaterThanOrEqualTo 0
                                        >> Form.Validate.validate loggedIn.shared.translators
                                , value = .usagesLeft >> Maybe.withDefault ""
                                , update = \usagesLeft_ input -> { input | usagesLeft = Just usagesLeft_ }
                                , externalError = always Nothing
                                }

                    else
                        Form.succeed 0
                )
            )
        |> Form.withNesting
            { value = .verificationInput
            , update = \child parent -> { parent | verificationInput = child }
            }
            (verificationForm loggedIn community)


verificationForm : LoggedIn.Model -> Community.Model -> Form.Form msg VerificationInput Verification
verificationForm loggedIn community =
    let
        { t, tr } =
            loggedIn.shared.translators
    in
    Form.succeed
        (\verificationType minVotes verifiers verifierReward fileValidation ->
            case verificationType of
                VerificationType.Automatic ->
                    Automatic

                VerificationType.Claimable ->
                    Manual
                        { minVotes = minVotes
                        , verifiers = verifiers
                        , verifierReward = { amount = verifierReward, symbol = community.symbol }
                        , fileValidation = fileValidation
                        }
        )
        |> Form.with
            (Form.Radio.init
                { label = t "community.actions.form.verification_label"
                , id = "verification-type-radio"
                , optionToString = VerificationType.toString
                }
                |> Form.Radio.withOption VerificationType.Automatic
                    (span [ class "flex items-center space-x-2" ]
                        [ p []
                            [ b [] [ text <| t "community.actions.form.automatic" ]
                            , text <| t "community.actions.form.automatic_detail"
                            ]
                        , View.Components.tooltip
                            { message = t "community.actions.form.automatic_tooltip"
                            , iconClass = ""
                            }
                        ]
                    )
                |> Form.Radio.withOption VerificationType.Claimable
                    (p []
                        [ b [] [ text <| t "community.actions.form.manual" ]
                        , text <| t "community.actions.form.manual_detail"
                        ]
                    )
                |> Form.Radio.withContainerAttrs [ class "my-6" ]
                |> Form.Radio.withLabelAttrs [ class "mb-6" ]
                |> Form.Radio.withDirection Form.Radio.Vertical
                |> Form.radio (VerificationType.fromString >> Maybe.withDefault VerificationType.Automatic)
                    { parser = Ok
                    , value = .verificationType
                    , update = \verificationType input -> { input | verificationType = verificationType }
                    , externalError = always Nothing
                    }
            )
        |> Form.with
            (Form.introspect
                (\values ->
                    case values.verificationType of
                        VerificationType.Automatic ->
                            Form.succeed Three

                        VerificationType.Claimable ->
                            let
                                withOption minVotes =
                                    Form.Radio.withOption minVotes
                                        (span
                                            [ class "h-8 w-8 rounded-full border flex items-center justify-center cursor-pointer sibling-focus ring-orange-300 ring-opacity-50 transition-all"
                                            , classList
                                                [ ( "bg-orange-300 border-orange-300 text-white", values.minVotes == minVotes )
                                                , ( "hover:border-orange-300 hover:text-orange-500 border-gray-500", values.minVotes /= minVotes )
                                                ]
                                            ]
                                            [ text (minVotesToInt minVotes |> String.fromInt) ]
                                        )
                            in
                            Form.Radio.init
                                { label = t "community.actions.form.votes_label"
                                , id = "min-votes-radio"
                                , optionToString = minVotesToInt >> String.fromInt
                                }
                                |> withOption Three
                                |> withOption Five
                                |> withOption Seven
                                |> withOption Nine
                                |> Form.Radio.withContainerAttrs [ class "ml-8 mt-12 mb-6" ]
                                |> Form.Radio.withLabelAttrs [ class "mb-6" ]
                                |> Form.Radio.withHiddenRadioButton True
                                |> Form.radio
                                    (String.toInt
                                        >> Maybe.andThen minVotesFromInt
                                        >> Maybe.withDefault Three
                                    )
                                    { parser = Ok
                                    , value = .minVotes
                                    , update = \minVotes input -> { input | minVotes = minVotes }
                                    , externalError = always Nothing
                                    }
                )
            )
        |> Form.with
            (Form.introspect
                (\values ->
                    case values.verificationType of
                        VerificationType.Automatic ->
                            Form.succeed []

                        VerificationType.Claimable ->
                            Form.UserPicker.init
                                { label =
                                    tr "community.actions.form.verifiers_label_count"
                                        [ ( "count", values.minVotes |> minVotesToInt |> String.fromInt ) ]
                                , currentUser = loggedIn.accountName
                                , profiles = community.members
                                }
                                |> Form.UserPicker.withContainerAttrs [ class "ml-8 sm:w-2/5" ]
                                |> Form.userPickerMultiple
                                    { parser =
                                        Form.Validate.succeed
                                            >> Form.Validate.lengthGreaterThanOrEqualTo (minVotesToInt values.minVotes)
                                            >> Form.Validate.validate loggedIn.shared.translators
                                    , value = .verifiers
                                    , update = \verifiers input -> { input | verifiers = verifiers }
                                    , externalError = always Nothing
                                    }
                                |> Form.withValidationStrategy Form.ValidateOnSubmit
                )
            )
        |> Form.with
            (Form.introspect
                (\values ->
                    case values.verificationType of
                        VerificationType.Automatic ->
                            Form.succeed 0

                        VerificationType.Claimable ->
                            Form.Text.init
                                { label = t "community.actions.form.verifiers_reward_label"
                                , id = "verifier-reward-input"
                                }
                                |> Form.Text.withContainerAttrs [ class "ml-8 sm:w-2/5" ]
                                |> Form.Text.withCurrency community.symbol
                                |> Form.textField
                                    { parser =
                                        Form.Validate.succeed
                                            >> Form.Validate.maskedFloat loggedIn.shared.translators
                                            >> Form.Validate.validate loggedIn.shared.translators
                                    , value = .verifierReward
                                    , update = \verifierReward input -> { input | verifierReward = verifierReward }
                                    , externalError = always Nothing
                                    }
                )
            )
        |> Form.with
            (Form.introspect
                (\values ->
                    case values.verificationType of
                        VerificationType.Automatic ->
                            Form.succeed NoFileValidation

                        VerificationType.Claimable ->
                            Form.mapValues
                                { value = .fileValidation
                                , update = \fileValidation input -> { input | fileValidation = fileValidation }
                                }
                                (fileValidationForm loggedIn.shared.translators)
                )
            )


fileValidationForm : Shared.Translators -> Form.Form msg FileValidationInput FileValidation
fileValidationForm { t } =
    Form.succeed (\_ fileValidation -> fileValidation)
        |> Form.with
            (Form.Checkbox.init
                { label =
                    div []
                        [ p [] [ b [] [ text <| t "community.actions.form.proof_validation" ] ]
                        , p [] [ text <| t "community.actions.form.proof_validation_hint" ]
                        ]
                , id = "file-validation-checkbox"
                }
                |> Form.Checkbox.withContainerAttrs [ class "flex ml-8 sm:w-2/5" ]
                |> Form.checkbox
                    { parser = Ok
                    , value = .useFileValidation
                    , update = \useFileValidation input -> { input | useFileValidation = useFileValidation }
                    , externalError = always Nothing
                    }
            )
        |> Form.with
            (Form.introspect
                (\{ useFileValidation } ->
                    if useFileValidation then
                        Form.succeed
                            (\useVerificationCode instructions ->
                                WithFileValidation
                                    { useVerificationCode = useVerificationCode
                                    , instructions = instructions
                                    }
                            )
                            |> Form.with
                                (Form.Checkbox.init
                                    { label =
                                        div []
                                            [ p [] [ b [] [ text <| t "community.actions.form.verification_code" ] ]
                                            , p [] [ text <| t "community.actions.form.verification_code_hint" ]
                                            ]
                                    , id = "verification-code-checkbox"
                                    }
                                    |> Form.Checkbox.withContainerAttrs [ class "flex ml-8 my-6 sm:w-2/5" ]
                                    |> Form.checkbox
                                        { parser = Ok
                                        , value = .useVerificationCode
                                        , update = \useVerificationCode input -> { input | useVerificationCode = useVerificationCode }
                                        , externalError = always Nothing
                                        }
                                )
                            |> Form.with
                                (Form.RichText.init { label = t "community.actions.form.verification_instructions" }
                                    |> Form.RichText.withContainerAttrs [ class "ml-8 sm:w-2/5" ]
                                    |> Form.richText
                                        { parser = Ok
                                        , value = .instructions
                                        , update = \instructions input -> { input | instructions = instructions }
                                        , externalError = always Nothing
                                        }
                                )

                    else
                        Form.succeed NoFileValidation
                )
            )


minVotesToInt : MinVotes -> Int
minVotesToInt minVotes =
    case minVotes of
        Three ->
            3

        Five ->
            5

        Seven ->
            7

        Nine ->
            9


minVotesFromInt : Int -> Maybe MinVotes
minVotesFromInt minVotes =
    case minVotes of
        3 ->
            Just Three

        5 ->
            Just Five

        7 ->
            Just Seven

        9 ->
            Just Nine

        _ ->
            Nothing


verificationToString : Verification -> String
verificationToString verificationOutput =
    case verificationOutput of
        Automatic ->
            "automatic"

        Manual _ ->
            "claimable"



-- VIEW


view : LoggedIn.Model -> Model -> { title : String, content : Html Msg }
view ({ shared } as loggedIn) model =
    let
        { t } =
            shared.translators

        title =
            let
                action =
                    if model.actionId /= Nothing then
                        t "menu.edit"

                    else
                        t "menu.create"
            in
            action
                ++ " "
                ++ t "community.actions.title"

        content =
            case ( loggedIn.selectedCommunity, model.status ) of
                ( RemoteData.Loading, _ ) ->
                    Page.fullPageLoading shared

                ( RemoteData.NotAsked, _ ) ->
                    Page.fullPageLoading shared

                ( _, Loading ) ->
                    Page.fullPageLoading shared

                ( RemoteData.Success community, Authorized formModel maybeAction ) ->
                    let
                        form_ =
                            form loggedIn community
                    in
                    div [ class "bg-white" ]
                        [ Page.viewHeader loggedIn (t "community.actions.title")
                        , Form.view [ class "container mx-auto px-4 mt-6 mb-12" ]
                            shared.translators
                            (\submitButton ->
                                [ div [ class "mt-18 sm:flex sm:align-center" ]
                                    [ submitButton [ class "button button-primary w-full sm:w-48" ]
                                        [ if Maybe.Extra.isJust model.actionId then
                                            text <| t "menu.save"

                                          else
                                            text <| t "menu.create"
                                        ]
                                    , if Maybe.Extra.isJust model.actionId then
                                        button
                                            [ type_ "button"
                                            , class "button button-secondary w-full mt-4 sm:w-48 sm:mt-0 sm:ml-4"
                                            , onClick
                                                (Form.parse form_
                                                    formModel
                                                    { onError = GotFormMsg
                                                    , onSuccess = ClickedMarkAsComplete maybeAction
                                                    }
                                                )
                                            ]
                                            [ text <| t "community.actions.form.mark_completed" ]

                                      else
                                        text ""
                                    ]
                                ]
                            )
                            form_
                            formModel
                            { toMsg = GotFormMsg
                            , onSubmit = SubmittedForm maybeAction
                            }
                        ]

                ( RemoteData.Success _, Unauthorized ) ->
                    Page.fullPageNotFound (t "community.edit.unauthorized") ""

                ( RemoteData.Success _, NotFound ) ->
                    Page.fullPageNotFound (t "community.actions.form.not_found") ""

                ( RemoteData.Failure e, _ ) ->
                    Page.fullPageGraphQLError (t "error.invalidSymbol") e
    in
    { title = title
    , content =
        case RemoteData.map .hasObjectives loggedIn.selectedCommunity of
            RemoteData.Success True ->
                content

            RemoteData.Success False ->
                Page.fullPageNotFound
                    (t "error.pageNotFound")
                    (t "community.objectives.disabled.description")

            RemoteData.Loading ->
                Page.fullPageLoading shared

            RemoteData.NotAsked ->
                Page.fullPageLoading shared

            RemoteData.Failure e ->
                Page.fullPageGraphQLError (t "community.error_loading") e
    }



-- UTILS


receiveBroadcast : LoggedIn.BroadcastMsg -> Maybe Msg
receiveBroadcast broadcastMsg =
    case broadcastMsg of
        LoggedIn.CommunityFieldLoaded community (Community.ObjectivesValue objectives) ->
            Just (CompletedLoadObjectives community objectives)

        _ ->
            Nothing


jsAddressToMsg : List String -> Value -> Maybe Msg
jsAddressToMsg addr val =
    let
        decodeCompletedSavingAction =
            Json.decodeValue
                (Json.oneOf
                    [ Json.field "transactionId" Json.string
                        |> Json.map Ok
                    , Json.succeed (Err val)
                    ]
                )
                val
                |> Result.map (Just << CompletedSavingAction)
                |> Result.withDefault Nothing
    in
    case addr of
        "SubmittedForm" :: _ ->
            decodeCompletedSavingAction

        "ClickedMarkAsComplete" :: _ ->
            decodeCompletedSavingAction

        _ ->
            Nothing


msgToString : Msg -> List String
msgToString msg =
    case msg of
        CompletedLoadObjectives _ _ ->
            [ "CompletedLoadObjectives" ]

        ClosedAuthModal ->
            [ "ClosedAuthModal" ]

        GotFormMsg subMsg ->
            "GotFormMsg" :: Form.msgToString subMsg

        SubmittedForm _ _ ->
            [ "SubmittedForm" ]

        ClickedMarkAsComplete _ _ ->
            [ "ClickedMarkAsComplete" ]

        CompletedSavingAction r ->
            [ "CompletedSavingAction", UR.resultToString r ]<|MERGE_RESOLUTION|>--- conflicted
+++ resolved
@@ -284,12 +284,8 @@
                         model
                         formOutput
                     )
-<<<<<<< HEAD
-                |> LoggedIn.withAuthentication loggedIn
+                |> LoggedIn.withPrivateKey loggedIn
                     []
-=======
-                |> LoggedIn.withPrivateKey loggedIn
->>>>>>> c0d17268
                     model
                     { successMsg = msg, errorMsg = ClosedAuthModal }
 
@@ -304,12 +300,8 @@
                         model
                         formOutput
                     )
-<<<<<<< HEAD
-                |> LoggedIn.withAuthentication loggedIn
+                |> LoggedIn.withPrivateKey loggedIn
                     []
-=======
-                |> LoggedIn.withPrivateKey loggedIn
->>>>>>> c0d17268
                     model
                     { successMsg = msg, errorMsg = ClosedAuthModal }
 
