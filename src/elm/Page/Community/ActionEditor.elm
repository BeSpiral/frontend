--- conflicted
+++ resolved
@@ -34,15 +34,9 @@
 import Dict
 import Eos
 import Eos.Account as Eos
-<<<<<<< HEAD
-import Html exposing (Html, b, button, div, p, span, text)
-import Html.Attributes exposing (class, classList, id, placeholder)
-import Html.Events exposing (onClick)
-=======
 import Html exposing (Html, b, button, div, img, li, p, span, text, ul)
 import Html.Attributes exposing (class, classList, id, src, tabindex)
 import Html.Events exposing (onClick, onMouseEnter, onMouseLeave)
->>>>>>> 97cb118e
 import I18Next
 import Icons
 import Json.Decode as Json exposing (Value)
@@ -283,7 +277,7 @@
 
 
 defaultReward : Shared.Translators -> Validator String
-defaultReward translators =
+defaultReward _ =
     []
         |> newValidator "" Just True
 
