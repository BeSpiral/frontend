--- conflicted
+++ resolved
@@ -1426,21 +1426,11 @@
             |> List.map
                 (\p ->
                     div
-<<<<<<< HEAD
-                        [ class "flex justify-between flex-col m-3 items-center h-32" ]
-                        [ Avatar.view ipfsUrl p.avatar "h-10 w-10"
-                        , span [ class "uppercase font-bold bg-black text-white rounded-sm px-3 py-1 text-body leading-normal" ]
-                            [ text (Eos.nameToString p.account) ]
-                        , div
-                            [ onClick (OnRemoveVerifier p)
-                            , class "h-6 w-6 flex items-center"
-=======
                         [ class "flex justify-between flex-col m-3 items-center" ]
                         [ Profile.view ipfsUrl loggedIn.accountName shared.translations p
                         , div
                             [ onClick (OnRemoveVerifier p)
                             , class "h-6 w-6 flex items-center mt-4"
->>>>>>> 52f35064
                             ]
                             [ Icons.trash "" ]
                         ]
