--- conflicted
+++ resolved
@@ -13,11 +13,7 @@
 import Ports
 import RemoteData
 import Route
-<<<<<<< HEAD
-import Session.LoggedIn as LoggedIn exposing (External, FeedbackStatus(..))
-=======
 import Session.LoggedIn as LoggedIn exposing (External(..))
->>>>>>> c8cf2622
 import UpdateResult as UR
 import View.Feedback as Feedback
 
@@ -233,8 +229,7 @@
             in
             model
                 |> UR.init
-<<<<<<< HEAD
-                |> UR.addExt (LoggedIn.ShowFeedback Success (translate "settings.success"))
+                |> UR.addExt (LoggedIn.ShowFeedback Feedback.Success (translate "settings.success"))
                 |> addBroadcast
 
 
@@ -245,10 +240,6 @@
         , hasObjectives = model.hasObjectives
         , hasKyc = model.hasKyc
     }
-=======
-                |> UR.addExt (ShowFeedback Feedback.Success (translate "settings.success"))
-                |> UR.addCmd Navigation.reload
->>>>>>> c8cf2622
 
 
 saveFeaturePort : LoggedIn.Model -> Feature -> Status -> Bool -> (UR.UpdateResult Model Msg (External Msg) -> UR.UpdateResult Model Msg (External Msg))
@@ -270,39 +261,22 @@
                 Kyc ->
                     ToggleKyc
     in
-<<<<<<< HEAD
     case ( loggedIn.selectedCommunity, status ) of
         ( RemoteData.Success community, Authorized ) ->
-            if LoggedIn.isAuth loggedIn then
-=======
-    case status of
-        Loaded community ->
             if LoggedIn.hasPrivateKey loggedIn then
->>>>>>> c8cf2622
                 UR.addPort (saveFeature feature state authorization loggedIn community)
 
             else
                 UR.addExt (Just (function state) |> LoggedIn.RequiredAuthentication)
 
-<<<<<<< HEAD
         ( _, Authorized ) ->
             UR.addExt (Just (function state) |> LoggedIn.RequiredAuthentication)
 
         ( _, Loading ) ->
-            UR.addExt (LoggedIn.ShowFeedback Failure "Error")
+            UR.addExt (LoggedIn.ShowFeedback Feedback.Failure (shared.translators.t "error.unknown"))
 
         ( _, Unauthorized ) ->
-            UR.addExt (LoggedIn.ShowFeedback Failure "Error")
-=======
-        Loading ->
-            UR.addExt (ShowFeedback Feedback.Failure (shared.translators.t "error.unknown"))
-
-        LoadingFailed _ ->
-            UR.addExt (ShowFeedback Feedback.Failure (shared.translators.t "error.unknown"))
-
-        Unauthorized ->
-            UR.addExt (ShowFeedback Feedback.Failure (shared.translators.t "error.unknown"))
->>>>>>> c8cf2622
+            UR.addExt (LoggedIn.ShowFeedback Feedback.Failure (shared.translators.t "error.unknown"))
 
 
 saveFeature : Feature -> Bool -> Eos.Authorization -> LoggedIn.Model -> Community.Model -> Ports.JavascriptOutModel Msg
