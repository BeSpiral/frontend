module Page.Community.Settings.Features exposing (Model, Msg, init, jsAddressToMsg, msgToString, receiveBroadcast, update, view)

import Cambiatus.Mutation
import Community
import Dict
import Eos
import Eos.Account
import Form.Toggle
import Graphql.SelectionSet
import Html exposing (Html, div, text)
import Html.Attributes exposing (class)
import Json.Decode exposing (Value)
import Json.Encode as Encode
import Log
import Maybe.Extra
import Page
import Ports
import RemoteData
import Session.LoggedIn as LoggedIn exposing (External(..))
import UpdateResult as UR
import View.Feedback as Feedback


init : LoggedIn.Model -> ( Model, Cmd Msg )
init loggedIn =
    ( initModel
    , LoggedIn.maybeInitWith CompletedLoadCommunity .selectedCommunity loggedIn
    )


initModel : Model
initModel =
    { status = Loading
    , hasShop = False
    , hasObjectives = False
    , hasKyc = False
    , hasNews = False
    }


type alias Model =
    { status : Status
    , hasShop : Bool
    , hasObjectives : Bool
    , hasKyc : Bool
    , hasNews : Bool
    }


type Status
    = Loading
    | Authorized
    | Unauthorized


type Feature
    = Shop
    | Objectives


type Msg
    = NoOp
    | CompletedLoadCommunity Community.Model
    | ClosedAuthModal
    | ToggleShop Bool
    | ToggleObjectives Bool
    | ToggleKyc
    | ToggleSponsorship
    | ToggleNews Bool
    | SaveSuccess


type alias UpdateResult =
    UR.UpdateResult Model Msg (External Msg)


view : LoggedIn.Model -> Model -> { title : String, content : Html Msg }
view loggedIn model =
    let
        { t } =
            loggedIn.shared.translators

        title =
            t "settings.features.title"

        content =
            case ( loggedIn.selectedCommunity, model.status ) of
                ( RemoteData.Failure e, _ ) ->
                    Page.fullPageGraphQLError title e

                ( RemoteData.Loading, _ ) ->
                    Page.fullPageLoading loggedIn.shared

                ( RemoteData.NotAsked, _ ) ->
                    Page.fullPageLoading loggedIn.shared

                ( _, Loading ) ->
                    Page.fullPageLoading loggedIn.shared

                ( RemoteData.Success community, Authorized ) ->
                    let
                        addTooltip maybeTooltip =
                            case maybeTooltip of
                                Nothing ->
                                    identity

                                Just tooltip ->
                                    Form.Toggle.withTooltip tooltip

                        viewToggle { label, id, action, disabled, value, tooltip } =
                            Form.Toggle.init { label = text <| t label, id = id }
                                |> Form.Toggle.withDisabled disabled
                                |> Form.Toggle.withContainerAttrs [ class "py-6" ]
                                |> addTooltip tooltip
                                |> (\options ->
                                        Form.Toggle.view options
                                            { onToggle = action
                                            , onBlur = NoOp
                                            , value = value
                                            , error = text ""
                                            , hasError = False
                                            , isRequired = False
                                            , translators = loggedIn.shared.translators
                                            }
                                   )
                    in
                    div [ class "bg-white flex flex-col items-center" ]
                        [ Page.viewHeader loggedIn title
                        , div
                            [ class "container divide-y px-4"
                            ]
                            ([ { label = "community.objectives.title_plural"
                               , id = "actions-toggle"
                               , action = ToggleObjectives
                               , disabled = False
                               , value = model.hasObjectives
                               , tooltip = Nothing
                               }
                             , { label = "menu.shop"
                               , id = "shop-toggle"
                               , action = ToggleShop
                               , disabled = False
                               , value = model.hasShop
                               , tooltip = Nothing
                               }
                             , { label = "community.kyc.title"
                               , id = "kyc-toggle"
                               , action = \_ -> ToggleKyc
                               , disabled = True
                               , value = model.hasKyc
                               , tooltip =
                                    Just
                                        { message = t "community.kyc.info"
                                        , iconClass = "text-orange-300"
                                        }
                               }
                             , { label = "sponsorship.title"
                               , id = "sponsorship-toggle"
                               , action = \_ -> ToggleSponsorship
                               , disabled = True
                               , value = Maybe.Extra.isJust community.contributionConfiguration
                               , tooltip = Nothing
                               }
                             , { label = "news.title"
                               , id = "news-toggle"
                               , action = ToggleNews
                               , disabled = False
                               , value = model.hasNews
                               , tooltip = Nothing
                               }
                             ]
                                |> List.map viewToggle
                            )
                        ]

                ( RemoteData.Success _, Unauthorized ) ->
                    div []
                        [ Page.viewHeader loggedIn title
                        , div [ class "card" ]
                            [ text (t "community.edit.unauthorized") ]
                        ]
    in
    { title = title
    , content = content
    }


update : Msg -> Model -> LoggedIn.Model -> UpdateResult
update msg model loggedIn =
    let
        translate =
            loggedIn.shared.translators.t
    in
    case msg of
        NoOp ->
            UR.init model

        CompletedLoadCommunity community ->
            let
                newStatus =
                    if community.creator == loggedIn.accountName then
                        Authorized

                    else
                        Unauthorized
            in
            UR.init
                { model
                    | status = newStatus
                    , hasShop = community.hasShop
                    , hasObjectives = community.hasObjectives
                    , hasKyc = community.hasKyc
                    , hasNews = community.hasNews
                }

        ClosedAuthModal ->
            UR.init model

        ToggleShop state ->
            { model | hasShop = state }
                |> UR.init
                |> saveFeaturePort loggedIn Shop model.status state
<<<<<<< HEAD
                |> LoggedIn.withAuthentication loggedIn
                    []
=======
                |> LoggedIn.withPrivateKey loggedIn
>>>>>>> c0d17268
                    model
                    { successMsg = msg, errorMsg = ClosedAuthModal }

        ToggleObjectives state ->
            { model | hasObjectives = state }
                |> UR.init
                |> saveFeaturePort loggedIn Objectives model.status state
<<<<<<< HEAD
                |> LoggedIn.withAuthentication loggedIn
                    []
=======
                |> LoggedIn.withPrivateKey loggedIn
>>>>>>> c0d17268
                    model
                    { successMsg = msg, errorMsg = ClosedAuthModal }

        ToggleKyc ->
            model
                |> UR.init

        ToggleSponsorship ->
            model
                |> UR.init

        ToggleNews newsValue ->
            case loggedIn.selectedCommunity of
                RemoteData.Success community ->
                    { model | hasNews = newsValue }
                        |> UR.init
                        |> UR.addExt
                            (LoggedIn.mutation loggedIn
                                (Cambiatus.Mutation.hasNews
                                    { communityId = Eos.symbolToString community.symbol
                                    , hasNews = newsValue
                                    }
                                    Graphql.SelectionSet.empty
                                )
                                (\_ -> SaveSuccess)
                            )

                _ ->
                    model
                        |> UR.init
                        |> UR.logImpossible msg
                            "Tried toggling community news feature, but community wasn't loaded"
                            (Just loggedIn.accountName)
                            { moduleName = "Page.Community.Settings.Features", function = "update" }
                            [ Log.contextFromCommunity loggedIn.selectedCommunity ]

        SaveSuccess ->
            let
                addBroadcast uResult =
                    case loggedIn.selectedCommunity of
                        RemoteData.Success community ->
                            uResult
                                |> UR.addExt
                                    (updateCommunity community model
                                        |> LoggedIn.CommunityLoaded
                                        |> LoggedIn.ExternalBroadcast
                                    )

                        _ ->
                            uResult
            in
            model
                |> UR.init
                |> UR.addExt (LoggedIn.ShowFeedback Feedback.Success (translate "settings.success"))
                |> addBroadcast
                |> UR.addBreadcrumb
                    { type_ = Log.DebugBreadcrumb
                    , category = msg
                    , message = "Saved community feature"
                    , data =
                        Dict.fromList
                            [ ( "hasShop", Encode.bool model.hasShop )
                            , ( "hasObjectives", Encode.bool model.hasObjectives )
                            , ( "hasKyc", Encode.bool model.hasKyc )
                            ]
                    , level = Log.DebugLevel
                    }


updateCommunity : Community.Model -> Model -> Community.Model
updateCommunity community model =
    { community
        | hasShop = model.hasShop
        , hasObjectives = model.hasObjectives
        , hasKyc = model.hasKyc
        , hasNews = model.hasNews
    }


saveFeaturePort : LoggedIn.Model -> Feature -> Status -> Bool -> (UR.UpdateResult Model Msg (External Msg) -> UR.UpdateResult Model Msg (External Msg))
saveFeaturePort ({ shared } as loggedIn) feature status state =
    let
        authorization =
            { actor = loggedIn.accountName
            , permissionName = Eos.Account.samplePermission
            }
    in
    case ( loggedIn.selectedCommunity, status ) of
        ( RemoteData.Success community, Authorized ) ->
            UR.addPort (saveFeature feature state authorization loggedIn community)

        ( _, Authorized ) ->
            identity

        ( _, Loading ) ->
            UR.addExt (LoggedIn.ShowFeedback Feedback.Failure (shared.translators.t "error.unknown"))

        ( _, Unauthorized ) ->
            UR.addExt (LoggedIn.ShowFeedback Feedback.Failure (shared.translators.t "error.unknown"))


saveFeature : Feature -> Bool -> Eos.Authorization -> LoggedIn.Model -> Community.Model -> Ports.JavascriptOutModel Msg
saveFeature feature state authorization { shared, accountName } community =
    let
        hasShop =
            case feature of
                Shop ->
                    state

                _ ->
                    community.hasShop

        hasObjectives =
            case feature of
                Objectives ->
                    state

                _ ->
                    community.hasObjectives

        data =
            { accountName = accountName
            , symbol = community.symbol
            , logoUrl = community.logo
            , name = community.name
            , description = community.description
            , subdomain = community.subdomain
            , inviterReward = community.inviterReward
            , invitedReward = community.invitedReward
            , hasShop = hasShop
            , hasObjectives = hasObjectives
            , hasKyc = community.hasKyc
            , hasAutoInvite = community.hasAutoInvite
            , website = Maybe.withDefault "" community.website
            }
    in
    { responseAddress = SaveSuccess
    , responseData = Encode.null
    , data =
        Eos.encodeTransaction
            [ { accountName = shared.contracts.community
              , name = "update"
              , authorization = authorization
              , data =
                    data
                        |> Community.createCommunityData
                        |> Community.encodeCreateCommunityData
              }
            ]
    }


receiveBroadcast : LoggedIn.BroadcastMsg -> Maybe Msg
receiveBroadcast broadcastMsg =
    case broadcastMsg of
        LoggedIn.CommunityLoaded community ->
            Just (CompletedLoadCommunity community)

        _ ->
            Nothing


jsAddressToMsg : List String -> Value -> Maybe Msg
jsAddressToMsg addr _ =
    case addr of
        "SaveSuccess" :: _ ->
            Just SaveSuccess

        _ ->
            Nothing


msgToString : Msg -> List String
msgToString msg =
    case msg of
        NoOp ->
            [ "NoOp" ]

        CompletedLoadCommunity _ ->
            [ "CompletedLoadCommunity" ]

        ClosedAuthModal ->
            [ "ClosedAuthModal" ]

        ToggleShop _ ->
            [ "ToggleShop" ]

        ToggleObjectives _ ->
            [ "ToggleObjectives" ]

        ToggleKyc ->
            [ "ToggleKyc" ]

        ToggleSponsorship ->
            [ "ToggleSponsorship" ]

        ToggleNews _ ->
            [ "ToggleNews" ]

        SaveSuccess ->
            [ "SaveSuccess" ]<|MERGE_RESOLUTION|>--- conflicted
+++ resolved
@@ -220,12 +220,8 @@
             { model | hasShop = state }
                 |> UR.init
                 |> saveFeaturePort loggedIn Shop model.status state
-<<<<<<< HEAD
-                |> LoggedIn.withAuthentication loggedIn
+                |> LoggedIn.withPrivateKey loggedIn
                     []
-=======
-                |> LoggedIn.withPrivateKey loggedIn
->>>>>>> c0d17268
                     model
                     { successMsg = msg, errorMsg = ClosedAuthModal }
 
@@ -233,12 +229,8 @@
             { model | hasObjectives = state }
                 |> UR.init
                 |> saveFeaturePort loggedIn Objectives model.status state
-<<<<<<< HEAD
-                |> LoggedIn.withAuthentication loggedIn
+                |> LoggedIn.withPrivateKey loggedIn
                     []
-=======
-                |> LoggedIn.withPrivateKey loggedIn
->>>>>>> c0d17268
                     model
                     { successMsg = msg, errorMsg = ClosedAuthModal }
 
