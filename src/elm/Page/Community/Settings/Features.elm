--- conflicted
+++ resolved
@@ -118,8 +118,10 @@
                                 , disabled = True
                                 , value = community.hasKyc
                                 }
-<<<<<<< HEAD
-                                |> View.Form.Toggle.withTooltip "community.kyc.info"
+                                |> View.Form.Toggle.withTooltip
+                                    { message = t "community.kyc.info"
+                                    , iconClass = "text-orange-300"
+                                    }
                              , View.Form.Toggle.init
                                 { label = text (t "sponsorship.title")
                                 , id = "sponsorship-toggle"
@@ -127,12 +129,6 @@
                                 , disabled = True
                                 , value = Maybe.Extra.isJust community.contributionConfiguration
                                 }
-=======
-                                |> View.Form.Toggle.withTooltip
-                                    { message = t "community.kyc.info"
-                                    , iconClass = "text-orange-300"
-                                    }
->>>>>>> da9988eb
                              ]
                                 |> List.map
                                     (View.Form.Toggle.withAttrs [ class "py-6" ]
