--- conflicted
+++ resolved
@@ -329,28 +329,9 @@
                                       }
                                     ]
                             }
-<<<<<<< HEAD
-                        |> UR.addCmd
-                            (case newUpload of
-                                Just url ->
-                                    Api.Graphql.mutation
-                                        shared
-                                        (Just loggedIn.authToken)
-                                        (Community.addPhotosMutation
-                                            community.symbol
-                                            (url :: communityUploads)
-                                        )
-                                        (CompletedAddingCoverPhoto formOutput)
-
-                                Nothing ->
-                                    Cmd.none
-                            )
-                        |> LoggedIn.withAuthentication loggedIn
-                            []
-=======
                         |> addCoverPhoto
                         |> LoggedIn.withPrivateKey loggedIn
->>>>>>> c0d17268
+                            []
                             model
                             { successMsg = msg, errorMsg = ClosedAuthModal }
                         |> UR.addBreadcrumb
