--- conflicted
+++ resolved
@@ -405,58 +405,6 @@
             in
             { model | isDisabled = True }
                 |> UR.init
-<<<<<<< HEAD
-                |> UR.addCmd
-                    (Api.Graphql.query loggedIn.shared
-                        (Just loggedIn.authToken)
-                        (Community.domainAvailableQuery (Route.communityFullDomain loggedIn.shared model.subdomain))
-                        GotDomainAvailableResponse
-                    )
-
-        GotDomainAvailableResponse (RemoteData.Success True) ->
-            case validateModel loggedIn.shared loggedIn.accountName model of
-                Ok ( createCommunityData, createTokenData ) ->
-                    let
-                        subscriptionDoc =
-                            Community.newCommunitySubscription createCommunityData.cmmAsset.symbol
-                                |> Graphql.Document.serializeSubscription
-                    in
-                    { model | isDisabled = True }
-                        |> UR.init
-                        |> UR.addPort
-                            { responseAddress = GotDomainAvailableResponse (RemoteData.Success True)
-                            , responseData =
-                                Encode.object
-                                    [ ( "createCommunityData", Community.encodeCreateCommunityData createCommunityData )
-                                    , ( "createTokenData", Token.encodeCreateTokenData createTokenData )
-                                    ]
-                            , data =
-                                Encode.object
-                                    [ ( "name", Encode.string "subscribeToNewCommunity" )
-                                    , ( "subscription", Encode.string subscriptionDoc )
-                                    ]
-                            }
-                        |> LoggedIn.withAuthentication loggedIn
-                            []
-                            model
-                            { successMsg = msg, errorMsg = ClosedAuthModal }
-                        |> UR.addBreadcrumb
-                            { type_ = Log.DebugBreadcrumb
-                            , category = msg
-                            , message = "Checked that domain is available"
-                            , data =
-                                Dict.fromList
-                                    [ ( "domain"
-                                      , Route.communityFullDomain loggedIn.shared model.subdomain
-                                            |> Encode.string
-                                      )
-                                    ]
-                            , level = Log.DebugLevel
-                            }
-
-                Err withError ->
-                    UR.init withError
-=======
                 |> UR.addPort
                     { responseAddress = GotDomainAvailableResponse formOutput (RemoteData.Success True)
                     , responseData =
@@ -471,6 +419,7 @@
                             ]
                     }
                 |> LoggedIn.withAuthentication loggedIn
+                    []
                     model
                     { successMsg = msg, errorMsg = ClosedAuthModal }
                 |> UR.addBreadcrumb
@@ -486,7 +435,6 @@
                             ]
                     , level = Log.DebugLevel
                     }
->>>>>>> f99f5377
 
         GotDomainAvailableResponse formOutput (RemoteData.Success False) ->
             { model | isDisabled = False }
