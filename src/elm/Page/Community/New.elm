module Page.Community.New exposing
    ( Model
    , Msg
    , init
    , jsAddressToMsg
    , msgToString
    , subscriptions
    , update
    , view
    )

import Api
import Api.Graphql
import Browser.Events as Events
import Community
import Dict
import Eos
import Eos.Account as Eos
import File exposing (File)
import Graphql.Document
import Graphql.Http
import Html exposing (Html, button, div, label, span, text)
import Html.Attributes exposing (class, classList, disabled, for, maxlength, minlength, required, type_)
import Html.Events exposing (onClick, onSubmit)
import Http
import Icons
import Json.Decode as Decode
import Json.Encode as Encode exposing (Value)
import List.Extra as List
import Log
import Page
import RemoteData exposing (RemoteData)
import Route
import Session.LoggedIn as LoggedIn exposing (External(..))
import Session.Shared exposing (Shared)
import Task
import Token
import UpdateResult as UR
import Utils exposing (decodeEnterKeyDown)
import View.Components
import View.Feedback as Feedback
import View.Form
import View.Form.FileUploader as FileUploader
import View.Form.Input as Input
import View.Form.Toggle as Toggle
import View.MarkdownEditor as MarkdownEditor



-- INIT


init : LoggedIn.Model -> ( Model, Cmd Msg )
init _ =
    ( initModel
    , Cmd.none
    )



-- SUBSCRIPTIONS


subscriptions : Model -> Sub Msg
subscriptions model =
    Sub.map PressedEnter (Events.onKeyDown decodeEnterKeyDown)
        |> MarkdownEditor.withSubscription model.description GotDescriptionEditorMsg



-- MODEL


type alias Model =
    { name : String
    , description : MarkdownEditor.Model
    , subdomain : String
    , symbol : String
    , logoSelected : Int
    , logoList : List LogoStatus
    , inviterReward : String
    , invitedReward : String
    , minimumBalance : String
    , website : String
    , hasAutoInvite : Bool
    , isDisabled : Bool
    , errors : List Error
    }


initModel : Model
initModel =
    { name = ""
    , description = MarkdownEditor.init "description-editor"
    , subdomain = ""
    , symbol = ""
    , logoSelected = 0
    , logoList = defaultLogos
    , inviterReward = "0"
    , invitedReward = "10"
    , minimumBalance = "-100"
    , website = ""
    , hasAutoInvite = False
    , isDisabled = False
    , errors = []
    }


type alias Error =
    ( FormField, FormError )


type FormField
    = Description
    | CurrencyName
    | SymbolField
    | InvitedReward
    | InviterReward
    | MinimumBalance
    | Logo


defaultLogos : List LogoStatus
defaultLogos =
    [ Uploaded "https://cambiatus-uploads.s3.amazonaws.com/cambiatus-uploads/community_1.png"
    , Uploaded "https://cambiatus-uploads.s3.amazonaws.com/cambiatus-uploads/community_2.png"
    , Uploaded "https://cambiatus-uploads.s3.amazonaws.com/cambiatus-uploads/community_3.png"
    , Uploaded "https://cambiatus-uploads.s3.amazonaws.com/cambiatus-uploads/community_4.png"
    , Uploaded "https://cambiatus-uploads.s3.amazonaws.com/cambiatus-uploads/community_5.png"
    ]


type LogoStatus
    = Uploading
    | Uploaded String


type FormError
    = ChooseLogo
    | WaitForLogoUpload
    | InvalidSymbol
    | EmptyRequired
    | InvalidNumber



-- VIEW


view : LoggedIn.Model -> Model -> { title : String, content : Html Msg }
view ({ shared } as loggedIn) model =
    let
        t =
            shared.translators.t
    in
    { title = t "community.create.title"
    , content =
        div [ class "bg-white pb-10" ]
            [ Page.viewHeader loggedIn (t "community.create.title")
            , Html.form
                [ class "container mx-auto px-4"
                , onSubmit SubmittedForm
                ]
                [ div [ class "mt-10 mb-14" ]
                    [ viewDescription shared model.isDisabled model.description model.errors
                    , viewCurrencyName shared model.isDisabled model.name model.errors
                    , viewSubdomain shared model.isDisabled model.subdomain model.errors
                    , div [ class "flex flex-row mt-4" ]
                        [ div [ class "w-1/2 pr-2" ]
                            [ viewSymbol shared model.isDisabled model.symbol model.errors
                            , viewInviterReward shared model.isDisabled model.inviterReward model.errors
                            ]
                        , div [ class "w-1/2 pl-2" ]
                            [ viewInvitedReward shared model.isDisabled model.invitedReward model.errors
                            , viewMinimumBalance shared model.isDisabled model.minimumBalance model.errors
                            ]
                        ]
                    , viewWebsite shared model.isDisabled model.website model.errors
                    , viewAutoInvite shared model.isDisabled model.hasAutoInvite model.errors
                    , viewLogo shared model.isDisabled model.logoSelected model.logoList
                    ]
                , button
                    [ class "button button-primary w-full"
                    , disabled (model.isDisabled || not (isLogoUploaded model))
                    ]
                    [ text (t "community.create.submit") ]
                ]
            ]
    }


isLogoUploaded : Model -> Bool
isLogoUploaded model =
    case List.getAt model.logoSelected model.logoList of
        Just Uploading ->
            False

        Just (Uploaded _) ->
            True

        Nothing ->
            False


viewDescription : Shared -> Bool -> MarkdownEditor.Model -> List Error -> Html Msg
viewDescription ({ translators } as shared) isDisabled defVal errors =
    div []
<<<<<<< HEAD
        [ span [ class "label" ]
            [ text (translators.t "community.create.labels.description") ]
        , Input.init
            { label = translators.t "community.create.tooltips.description"
            , id = "comm-description"
            , onInput = EnteredDescription
            , disabled = isDisabled
            , value = defVal
=======
        [ span [ class "input-label" ] [ text (translators.t "community.create.labels.description") ]
        , MarkdownEditor.view
            { translators = translators
>>>>>>> 37b3e373
            , placeholder = Nothing
            , label = translators.t "community.create.tooltips.description"
            , problem = getFieldProblems shared Description errors |> List.head
            , disabled = isDisabled
            }
            []
            defVal
            |> Html.map GotDescriptionEditorMsg
        ]


viewCurrencyName : Shared -> Bool -> String -> List Error -> Html Msg
viewCurrencyName ({ translators } as shared) isDisabled defVal errors =
    Input.init
        { label = translators.t "community.create.labels.currency_name"
        , id = "comm-currency-name"
        , onInput = EnteredName
        , disabled = isDisabled
        , value = defVal
        , placeholder = Nothing
        , problems = Just (getFieldProblems shared CurrencyName errors)
        , translators = translators
        }
        |> Input.withAttrs [ maxlength 255, required True ]
        |> Input.toHtml


viewSubdomain : Shared -> Bool -> String -> List Error -> Html Msg
viewSubdomain { translators } isDisabled defVal _ =
    Input.init
        { label = translators.t "settings.community_info.url.title"
        , id = "comm-subdomain"
        , onInput = EnteredSubdomain
        , disabled = isDisabled
        , value = defVal
        , placeholder = Nothing
        , problems = Nothing
        , translators = translators
        }
        |> Input.withElements
            [ span
                [ class "absolute inset-y-0 right-1 flex items-center bg-white pl-1 my-2"
                , classList
                    [ ( "hidden", String.isEmpty defVal )
                    , ( "bg-gray-500", isDisabled )
                    ]
                ]
                [ text ".cambiatus.io" ]
            ]
        |> Input.withAttrs [ required True ]
        |> Input.toHtml


viewWebsite : Shared -> Bool -> String -> List Error -> Html Msg
viewWebsite { translators } isDisabled defVal _ =
    Input.init
        { label = translators.t "settings.community_info.fields.website"
        , id = "comm-website"
        , onInput = EnteredWebsite
        , disabled = isDisabled
        , value = defVal
        , placeholder = Just "cambiatus.com"
        , problems = Nothing
        , translators = translators
        }
        |> Input.toHtml


viewAutoInvite : Shared -> Bool -> Bool -> List Error -> Html Msg
viewAutoInvite { translators } isDisabled defVal _ =
    div [ class "flex flex-col" ]
        [ View.Form.label [] "comm-autoinvite-title" (translators.t "settings.community_info.invitation.title")
        , Toggle.init
            { label = text (translators.t "settings.community_info.fields.invitation")
            , id = "comm-autoinvite"
            , onToggle = ToggledAutoInvite
            , disabled = isDisabled
            , value = not defVal
            }
            |> Toggle.withAttrs [ class "mb-10" ]
            |> Toggle.withTooltip "settings.community_info.invitation.description"
            |> Toggle.toHtml translators
        ]


viewSymbol : Shared -> Bool -> String -> List Error -> Html Msg
viewSymbol ({ translators } as shared) isDisabled defVal errors =
    Input.init
        { label = translators.t "community.create.labels.currency_symbol"
        , id = "comm-currency-symbol"
        , onInput = EnteredSymbol
        , disabled = isDisabled
        , value = defVal
        , placeholder = Just ("_, " ++ String.join " " (List.repeat Eos.maxSymbolLength "_"))
        , problems = Just (getFieldProblems shared SymbolField errors)
        , translators = translators
        }
        |> Input.withAttrs [ minlength (2 + Eos.minSymbolLength), maxlength (2 + Eos.maxSymbolLength), required True ]
        |> Input.toHtml


viewLogo : Shared -> Bool -> Int -> List LogoStatus -> Html Msg
viewLogo shared isDisabled selected logos =
    let
        t =
            shared.translators.t

        id_ =
            "community-editor-logo-upload"

        activeClass =
            "border border-gray-900 shadow-lg"

        itemClass =
            String.words activeClass
                |> List.map (\word -> String.join " " [ "hover:" ++ word, "focus:" ++ word ])
                |> String.join " "
                |> String.append "p-4 border border-white focus:outline-none rounded-md w-full h-full flex items-center justify-center "

        item index logoStatus =
            button
                [ class itemClass
                , classList [ ( activeClass, index == selected ) ]
                , type_ "button"
                , disabled isDisabled
                , onClick (ClickedLogo index)
                ]
                [ case logoStatus of
                    Uploading ->
                        div [ class "w-16 h-16" ]
                            [ View.Components.loadingLogoAnimatedFluid ]

                    Uploaded url ->
                        div
                            [ class "w-16 h-16 bg-contain bg-center bg-no-repeat"
                            , Community.logoBackground (Just url)
                            ]
                            []
                ]
    in
    div [ class "grid gap-4 xs-max:grid-cols-1 grid-cols-2 sm:grid-cols-3 md:grid-cols-5 lg:grid-cols-7" ]
        (List.indexedMap item logos
            ++ [ FileUploader.init
                    { label = ""
                    , id = id_
                    , onFileInput = EnteredLogo (List.length logos)
                    , status = RemoteData.NotAsked
                    }
                    |> FileUploader.withAttrs [ class "hidden", disabled isDisabled ]
                    |> FileUploader.toHtml shared.translators
               , label
                    [ for id_
                    , class ("flex-col text-center cursor-pointer " ++ itemClass)
                    , classList [ ( "disabled", isDisabled ) ]
                    ]
                    [ div [ class "bg-gradient-to-bl from-orange-300 to-orange-500 rounded-full p-2 mb-1 w-12 h-12 flex items-center justify-center" ]
                        [ Icons.imageMultiple "text-white fill-current w-8 h-8" ]
                    , text (t "community.create.labels.upload_icon")
                    ]
               ]
        )


viewInviterReward : Shared -> Bool -> String -> List Error -> Html Msg
viewInviterReward ({ translators } as shared) isDisabled defVal errors =
    Input.init
        { label = translators.t "community.create.labels.inviter_reward"
        , id = "comm-inviter-reward"
        , onInput = EnteredInviterReward
        , disabled = isDisabled
        , value = defVal
        , placeholder = Nothing
        , problems = Just (getFieldProblems shared InviterReward errors)
        , translators = translators
        }
        |> Input.withAttrs [ maxlength 255, required True ]
        |> Input.asNumeric
        |> Input.withType Input.Number
        |> Input.toHtml


viewInvitedReward : Shared -> Bool -> String -> List Error -> Html Msg
viewInvitedReward ({ translators } as shared) isDisabled defVal errors =
    Input.init
        { label = translators.t "community.create.labels.invited_reward"
        , id = "comm-invited-reward"
        , onInput = EnteredInvitedReward
        , disabled = isDisabled
        , value = defVal
        , placeholder = Nothing
        , problems = Just (getFieldProblems shared InvitedReward errors)
        , translators = translators
        }
        |> Input.withAttrs [ maxlength 255, required True ]
        |> Input.asNumeric
        |> Input.withType Input.Number
        |> Input.toHtml


viewMinimumBalance : Shared -> Bool -> String -> List Error -> Html Msg
viewMinimumBalance ({ translators } as shared) isDisabled defVal errors =
    Input.init
        { label = translators.t "community.create.labels.min_balance"
        , id = "min-balance"
        , onInput = EnteredMinimumBalance
        , disabled = isDisabled
        , value = defVal
        , placeholder = Nothing
        , problems = Just (getFieldProblems shared MinimumBalance errors)
        , translators = translators
        }
        |> Input.withAttrs [ maxlength 255, required True ]
        |> Input.asNumeric
        |> Input.withType Input.Number
        |> Input.toHtml



-- VALIDATING


validateField : (Model -> Result Error a) -> FormField -> Model -> Model
validateField validation field model =
    let
        errorsWithoutField =
            List.filter (\( errorField, _ ) -> errorField /= field) model.errors
    in
    case validation model of
        Ok _ ->
            { model | errors = errorsWithoutField }

        Err error ->
            { model | errors = error :: errorsWithoutField }


validateName : Model -> Result Error String
validateName model =
    if String.isEmpty model.name then
        Err ( CurrencyName, EmptyRequired )

    else
        Ok model.name


validateSymbol : Model -> Result Error Eos.Symbol
validateSymbol model =
    if String.isEmpty model.symbol then
        Err ( SymbolField, EmptyRequired )

    else
        case Eos.symbolFromString model.symbol of
            Nothing ->
                Err ( SymbolField, InvalidSymbol )

            Just symbol ->
                Ok symbol


validateInviterReward : Model -> Result Error Float
validateInviterReward model =
    if String.isEmpty model.inviterReward then
        Err ( InviterReward, EmptyRequired )

    else
        case String.toFloat model.inviterReward of
            Nothing ->
                Err ( InviterReward, InvalidNumber )

            Just inviterReward ->
                Ok inviterReward


validateInvitedReward : Model -> Result Error Float
validateInvitedReward model =
    if String.isEmpty model.invitedReward then
        Err ( InvitedReward, EmptyRequired )

    else
        case String.toFloat model.invitedReward of
            Nothing ->
                Err ( InvitedReward, InvalidNumber )

            Just invitedReward ->
                Ok invitedReward


validateMinimumBalance : Model -> Result Error Float
validateMinimumBalance model =
    if String.isEmpty model.minimumBalance then
        Err ( MinimumBalance, EmptyRequired )

    else
        case String.toFloat model.minimumBalance of
            Nothing ->
                Err ( MinimumBalance, InvalidNumber )

            Just minimumBalance ->
                Ok minimumBalance


validateLogoUrl : Model -> Result Error String
validateLogoUrl model =
    case List.getAt model.logoSelected model.logoList of
        Just (Uploaded logoUrl) ->
            Ok logoUrl

        Just Uploading ->
            Err ( Logo, WaitForLogoUpload )

        Nothing ->
            Err ( Logo, ChooseLogo )


{-| Assumes `Model.subdomain` is available
-}
validateModel : Shared -> Eos.Name -> Model -> Result Model ( Community.CreateCommunityData, Token.CreateTokenData )
validateModel shared accountName model =
    let
        nameValidation =
            validateName model

        symbolValidation =
            validateSymbol model

        logoValidation =
            validateLogoUrl model

        inviterRewardValidation =
            validateInviterReward model

        invitedRewardValidation =
            validateInvitedReward model

        minimumBalanceValidation =
            validateMinimumBalance model

        createCommunityData =
            Result.map5
                (\symbol logoUrl name inviterReward invitedReward ->
                    Community.createCommunityData
                        { accountName = accountName
                        , symbol = symbol
                        , logoUrl = logoUrl
                        , name = name
                        , description = model.description.contents
                        , subdomain = Route.communityFullDomain shared model.subdomain
                        , inviterReward = inviterReward
                        , invitedReward = invitedReward
                        , hasShop = True
                        , hasObjectives = True
                        , hasKyc = False
                        , hasAutoInvite = model.hasAutoInvite
                        , website =
                            if String.startsWith "https://" model.website || String.startsWith "http://" model.website then
                                model.website

                            else
                                "http://" ++ model.website
                        }
                )
                symbolValidation
                logoValidation
                nameValidation
                inviterRewardValidation
                invitedRewardValidation

        createTokenData =
            Result.map2
                (\symbol minimumBalance ->
                    let
                        asset amount =
                            { amount = amount
                            , symbol = symbol
                            }
                    in
                    { creator = accountName
                    , maxSupply = asset 21000000.0
                    , minBalance = asset minimumBalance
                    , tokenType = Token.Mcc
                    }
                )
                symbolValidation
                minimumBalanceValidation
    in
    case Result.map2 Tuple.pair createCommunityData createTokenData of
        Ok valid ->
            Ok valid

        Err _ ->
            let
                turnToString =
                    Result.map (\_ -> "")

                errors =
                    [ nameValidation, turnToString symbolValidation, logoValidation, turnToString inviterRewardValidation, turnToString invitedRewardValidation, turnToString minimumBalanceValidation ]
                        |> List.filterMap
                            (\r ->
                                case r of
                                    Err err ->
                                        Just err

                                    Ok _ ->
                                        Nothing
                            )
            in
            Err { model | errors = errors }


getFieldProblems : Shared -> FormField -> List Error -> List String
getFieldProblems shared formField errors =
    errors
        |> List.filter (\( field, _ ) -> field == formField)
        |> List.map (Tuple.second >> errorToString shared)


errorToString : Shared -> FormError -> String
errorToString shared error =
    let
        t =
            shared.translators.t
    in
    case error of
        ChooseLogo ->
            t "error.chooseOrUploadLogo"

        WaitForLogoUpload ->
            t "error.waitForLogoUpload"

        InvalidSymbol ->
            t "error.invalidSymbol"

        EmptyRequired ->
            t "error.required"

        InvalidNumber ->
            t "error.validator.text.only_numbers"



-- UPDATE


type alias UpdateResult =
    UR.UpdateResult Model Msg (External Msg)


type Msg
    = EnteredName String
    | GotDescriptionEditorMsg MarkdownEditor.Msg
    | EnteredSubdomain String
    | EnteredSymbol String
    | EnteredInviterReward String
    | EnteredInvitedReward String
    | EnteredMinimumBalance String
    | EnteredWebsite String
    | ToggledAutoInvite Bool
    | ClickedLogo Int
    | EnteredLogo Int (List File)
    | CompletedLogoUpload Int (Result Http.Error String)
    | SubmittedForm
    | GotDomainAvailableResponse (RemoteData (Graphql.Http.Error Bool) Bool)
    | StartedCreatingCommunity Community.CreateCommunityData Token.CreateTokenData
    | GotCreateCommunityResponse (Result Value ( Eos.Symbol, String ))
    | Redirect Community.CreateCommunityData
    | PressedEnter Bool
    | ClosedAuthModal


update : Msg -> Model -> LoggedIn.Model -> UpdateResult
update msg model loggedIn =
    let
        t =
            loggedIn.shared.translators.t
    in
    case msg of
        EnteredName name ->
            { model | name = name }
                |> validateField validateName CurrencyName
                |> UR.init

        GotDescriptionEditorMsg subMsg ->
            let
                ( descriptionInput, descriptionCmd ) =
                    MarkdownEditor.update subMsg model.description
            in
            { model | description = descriptionInput }
                |> UR.init
                |> UR.addCmd (Cmd.map GotDescriptionEditorMsg descriptionCmd)

        EnteredSubdomain subdomain ->
            { model | subdomain = subdomain }
                |> UR.init

        EnteredInviterReward inviterReward ->
            { model | inviterReward = inviterReward }
                |> validateField validateInviterReward InviterReward
                |> UR.init

        EnteredInvitedReward invitedReward ->
            { model | invitedReward = invitedReward }
                |> validateField validateInvitedReward InvitedReward
                |> UR.init

        EnteredMinimumBalance minimumBalance ->
            { model | minimumBalance = minimumBalance }
                |> validateField validateMinimumBalance MinimumBalance
                |> UR.init

        EnteredWebsite website ->
            { model | website = website }
                |> UR.init

        ToggledAutoInvite hasAutoInvite ->
            { model | hasAutoInvite = not hasAutoInvite }
                |> UR.init

        EnteredSymbol symbol ->
            { model | symbol = symbol }
                |> validateField validateSymbol SymbolField
                |> UR.init

        ClickedLogo index ->
            let
                newModel =
                    { model | logoSelected = index }
            in
            { newModel | isDisabled = not (isLogoUploaded newModel) }
                |> UR.init

        EnteredLogo index (file :: _) ->
            { model | logoSelected = index, logoList = model.logoList ++ [ Uploading ] }
                |> UR.init
                |> UR.addCmd (Api.uploadImage loggedIn.shared file (CompletedLogoUpload index))

        EnteredLogo _ [] ->
            UR.init model

        CompletedLogoUpload index (Err err) ->
            { model | logoList = List.removeAt index model.logoList, logoSelected = 0, isDisabled = False }
                |> UR.init
                |> UR.logHttpError msg
                    (Just loggedIn.accountName)
                    "Got an error when uploading logo for a new community"
                    { moduleName = "Page.Community.New", function = "update" }
                    []
                    err
                |> UR.addExt (LoggedIn.ShowFeedback Feedback.Failure (t "settings.community_info.errors.logo_upload"))

        CompletedLogoUpload index (Ok url) ->
            let
                newModel =
                    { model | logoList = List.updateAt index (\_ -> Uploaded url) model.logoList }
            in
            { newModel
                | isDisabled = not (isLogoUploaded newModel)
            }
                |> UR.init

        SubmittedForm ->
            { model | isDisabled = True }
                |> UR.init
                |> UR.addCmd
                    (Api.Graphql.query loggedIn.shared
                        (Just loggedIn.authToken)
                        (Community.domainAvailableQuery (Route.communityFullDomain loggedIn.shared model.subdomain))
                        GotDomainAvailableResponse
                    )

        GotDomainAvailableResponse (RemoteData.Success True) ->
            case validateModel loggedIn.shared loggedIn.accountName model of
                Ok ( createCommunityData, createTokenData ) ->
                    let
                        subscriptionDoc =
                            Community.newCommunitySubscription createCommunityData.cmmAsset.symbol
                                |> Graphql.Document.serializeSubscription
                    in
                    { model | isDisabled = True }
                        |> UR.init
                        |> UR.addPort
                            { responseAddress = GotDomainAvailableResponse (RemoteData.Success True)
                            , responseData =
                                Encode.object
                                    [ ( "createCommunityData", Community.encodeCreateCommunityData createCommunityData )
                                    , ( "createTokenData", Token.encodeCreateTokenData createTokenData )
                                    ]
                            , data =
                                Encode.object
                                    [ ( "name", Encode.string "subscribeToNewCommunity" )
                                    , ( "subscription", Encode.string subscriptionDoc )
                                    ]
                            }
                        |> LoggedIn.withAuthentication loggedIn
                            model
                            { successMsg = msg, errorMsg = ClosedAuthModal }
                        |> UR.addBreadcrumb
                            { type_ = Log.DebugBreadcrumb
                            , category = msg
                            , message = "Checked that domain is available"
                            , data =
                                Dict.fromList
                                    [ ( "domain"
                                      , Route.communityFullDomain loggedIn.shared model.subdomain
                                            |> Encode.string
                                      )
                                    ]
                            , level = Log.DebugLevel
                            }

                Err withError ->
                    UR.init withError

        GotDomainAvailableResponse (RemoteData.Success False) ->
            { model | isDisabled = False }
                |> UR.init
                |> UR.addExt
                    (LoggedIn.ShowFeedback Feedback.Failure
                        (loggedIn.shared.translators.t "settings.community_info.errors.url.already_taken")
                    )
                |> UR.addBreadcrumb
                    { type_ = Log.DebugBreadcrumb
                    , category = msg
                    , message = "Tried domain that is unavailable"
                    , data =
                        Dict.fromList
                            [ ( "domain"
                              , Route.communityFullDomain loggedIn.shared model.subdomain
                                    |> Encode.string
                              )
                            ]
                    , level = Log.DebugLevel
                    }

        GotDomainAvailableResponse (RemoteData.Failure err) ->
            { model | isDisabled = False }
                |> UR.init
                |> UR.logGraphqlError msg
                    (Just loggedIn.accountName)
                    "Got an error when checking if community domain is available"
                    { moduleName = "Page.Community.New", function = "update" }
                    [ { name = "Domain"
                      , extras =
                            Dict.fromList
                                [ ( "tried"
                                  , Route.communityFullDomain loggedIn.shared model.subdomain
                                        |> Encode.string
                                  )
                                ]
                      }
                    ]
                    err
                |> UR.addExt (LoggedIn.ShowFeedback Feedback.Failure (loggedIn.shared.translators.t "error.unknown"))

        GotDomainAvailableResponse RemoteData.NotAsked ->
            UR.init model

        GotDomainAvailableResponse RemoteData.Loading ->
            UR.init model

        StartedCreatingCommunity createCommunityData createTokenData ->
            let
                authorization =
                    { actor = loggedIn.accountName
                    , permissionName = Eos.samplePermission
                    }
            in
            UR.init model
                |> UR.addPort
                    { responseAddress = StartedCreatingCommunity createCommunityData createTokenData
                    , responseData =
                        Encode.object
                            [ ( "symbol", Eos.encodeSymbol createCommunityData.cmmAsset.symbol )
                            , ( "subdomain", Encode.string createCommunityData.subdomain )
                            ]
                    , data =
                        Eos.encodeTransaction
                            [ { accountName = loggedIn.shared.contracts.community
                              , name = "create"
                              , authorization = authorization
                              , data = Community.encodeCreateCommunityData createCommunityData
                              }
                            , { accountName = loggedIn.shared.contracts.token
                              , name = "create"
                              , authorization = authorization
                              , data = Token.encodeCreateTokenData createTokenData
                              }
                            ]
                    }

        GotCreateCommunityResponse (Ok ( symbol, subdomain )) ->
            model
                |> UR.init
                |> UR.addExt (LoggedIn.CreatedCommunity symbol subdomain)

        GotCreateCommunityResponse (Err val) ->
            { model | isDisabled = False }
                |> UR.init
                |> UR.addExt (LoggedIn.ShowFeedback Feedback.Failure (t "error.unknown"))
                |> UR.logJsonValue msg
                    (Just loggedIn.accountName)
                    "Got an error when creating a community"
                    { moduleName = "Page.Community.New", function = "update" }
                    []
                    val

        Redirect communityData ->
            let
                communityInfo =
                    { symbol = communityData.cmmAsset.symbol
                    , name = communityData.name
                    , logo = communityData.logoUrl
                    , subdomain = communityData.subdomain
                    , hasShop = Eos.eosBoolToBool communityData.hasShop
                    , hasActions = Eos.eosBoolToBool communityData.hasObjectives
                    , hasKyc = Eos.eosBoolToBool communityData.hasKyc
                    }
            in
            UR.init model
                |> UR.addExt (LoggedIn.AddedCommunity communityInfo)

        PressedEnter isEnter ->
            if isEnter then
                UR.init model
                    |> UR.addCmd
                        (Task.succeed SubmittedForm
                            |> Task.perform identity
                        )

            else
                UR.init model

        ClosedAuthModal ->
            { model | isDisabled = False }
                |> UR.init


jsAddressToMsg : List String -> Value -> Maybe Msg
jsAddressToMsg addr val =
    case addr of
        "GotDomainAvailableResponse" :: _ ->
            let
                response =
                    Decode.decodeValue
                        (Decode.map2 Tuple.pair
                            (Decode.field "state" Decode.string)
                            (Decode.field "addressData"
                                (Decode.map2 Tuple.pair
                                    (Decode.field "createCommunityData" Community.createCommunityDataDecoder)
                                    (Decode.field "createTokenData" Token.createTokenDataDecoder)
                                )
                            )
                        )
                        val
            in
            case response of
                Ok ( "starting", ( createCommunityData, createTokenData ) ) ->
                    Just (StartedCreatingCommunity createCommunityData createTokenData)

                Ok ( "responded", ( createCommunityData, _ ) ) ->
                    Just (Redirect createCommunityData)

                _ ->
                    Nothing

        "StartedCreatingCommunity" :: [] ->
            Decode.decodeValue
                (Decode.map2 (\_ s -> s)
                    (Decode.field "transactionId" Decode.string)
                    (Decode.field "addressData"
                        (Decode.map2 Tuple.pair
                            (Decode.field "symbol" Eos.symbolDecoder)
                            (Decode.field "subdomain" Decode.string)
                        )
                    )
                )
                val
                |> Result.mapError (\_ -> val)
                |> GotCreateCommunityResponse
                |> Just

        _ ->
            Nothing


msgToString : Msg -> List String
msgToString msg =
    case msg of
        EnteredName _ ->
            [ "EnteredName" ]

        GotDescriptionEditorMsg subMsg ->
            "GotDescriptionEditorMsg" :: MarkdownEditor.msgToString subMsg

        EnteredSubdomain _ ->
            [ "EnteredSubdomain" ]

        EnteredSymbol _ ->
            [ "EnteredSymbol" ]

        EnteredInvitedReward _ ->
            [ "EnteredInvitedReward" ]

        EnteredInviterReward _ ->
            [ "EnteredInviterReward" ]

        EnteredMinimumBalance _ ->
            [ "EnteredMinimumBalance" ]

        EnteredWebsite _ ->
            [ "EnteredWebsite" ]

        ToggledAutoInvite _ ->
            [ "ToggledAutoInvite" ]

        ClickedLogo _ ->
            [ "ClickedLogo" ]

        EnteredLogo _ _ ->
            [ "EnteredLogo" ]

        CompletedLogoUpload _ r ->
            [ "CompletedLogoUpload", UR.resultToString r ]

        SubmittedForm ->
            [ "SubmittedForm" ]

        GotDomainAvailableResponse r ->
            [ "GotDomainAvailableResponse", UR.remoteDataToString r ]

        StartedCreatingCommunity _ _ ->
            [ "StartedCreatingCommunity" ]

        GotCreateCommunityResponse _ ->
            [ "GotCreateCommunityResponse" ]

        Redirect _ ->
            [ "Redirect" ]

        PressedEnter _ ->
            [ "PressedEnter" ]

        ClosedAuthModal ->
            [ "ClosedAuthModal" ]<|MERGE_RESOLUTION|>--- conflicted
+++ resolved
@@ -205,20 +205,10 @@
 viewDescription : Shared -> Bool -> MarkdownEditor.Model -> List Error -> Html Msg
 viewDescription ({ translators } as shared) isDisabled defVal errors =
     div []
-<<<<<<< HEAD
         [ span [ class "label" ]
             [ text (translators.t "community.create.labels.description") ]
-        , Input.init
-            { label = translators.t "community.create.tooltips.description"
-            , id = "comm-description"
-            , onInput = EnteredDescription
-            , disabled = isDisabled
-            , value = defVal
-=======
-        [ span [ class "input-label" ] [ text (translators.t "community.create.labels.description") ]
         , MarkdownEditor.view
             { translators = translators
->>>>>>> 37b3e373
             , placeholder = Nothing
             , label = translators.t "community.create.tooltips.description"
             , problem = getFieldProblems shared Description errors |> List.head
