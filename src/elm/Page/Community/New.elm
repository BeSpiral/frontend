--- conflicted
+++ resolved
@@ -255,12 +255,8 @@
                     ]
                 ]
                 [ text ".cambiatus.io" ]
-<<<<<<< HEAD
             ]
-=======
-            )
         |> Input.withAttrs [ required True ]
->>>>>>> 4eff043c
         |> Input.toHtml
 
 
