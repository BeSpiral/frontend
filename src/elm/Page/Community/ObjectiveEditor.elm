module Page.Community.ObjectiveEditor exposing (Model, Msg, initEdit, initNew, jsAddressToMsg, msgToString, receiveBroadcast, update, view)

<<<<<<< HEAD
=======
import Api.Graphql
import Cambiatus.Mutation as Mutation
import Cambiatus.Object
>>>>>>> a880fea8
import Cambiatus.Object.Community as Community
import Community
import Eos
import Eos.Account as Eos
<<<<<<< HEAD
=======
import Graphql.Http
import Graphql.Operation exposing (RootMutation, RootQuery)
import Graphql.SelectionSet as SelectionSet exposing (SelectionSet, with)
>>>>>>> a880fea8
import Html exposing (Html, button, div, span, text, textarea)
import Html.Attributes exposing (class, classList, disabled, maxlength, placeholder, required, rows, type_, value)
import Html.Events exposing (onClick, onInput)
import I18Next exposing (t)
import Json.Decode as Decode
import Json.Encode as Encode exposing (Value)
import Page
import RemoteData
import Route
import Session.LoggedIn as LoggedIn exposing (External(..))
import Session.Shared exposing (Translators)
import UpdateResult as UR
import View.Feedback as Feedback
import View.Modal as Modal



-- INIT


<<<<<<< HEAD
initNew : LoggedIn.Model -> ( Model, Cmd Msg )
initNew loggedIn =
    ( { status = Loading, objectiveId = Nothing }
    , LoggedIn.maybeInitWith CompletedLoadCommunity .selectedCommunity loggedIn
    )


initEdit : LoggedIn.Model -> Int -> ( Model, Cmd Msg )
initEdit loggedIn objectiveId =
    ( { status = Loading, objectiveId = Just objectiveId }
    , LoggedIn.maybeInitWith CompletedLoadCommunity .selectedCommunity loggedIn
=======
initNew : LoggedIn.Model -> Symbol -> ( Model, Cmd Msg )
initNew { shared, authToken } communityId =
    ( { status = Loading
      , community = communityId
      , objectiveId = Nothing
      , showMarkAsCompletedConfirmationModal = False
      , isMarkAsCompletedConfirmationModalLoading = False
      }
    , Api.Graphql.query shared (Just authToken) (communityQuery communityId) CompletedCommunityLoad
    )


initEdit : LoggedIn.Model -> Symbol -> Int -> ( Model, Cmd Msg )
initEdit { shared, authToken } communityId objectiveId =
    ( { status = Loading
      , community = communityId
      , objectiveId = Just objectiveId
      , showMarkAsCompletedConfirmationModal = False
      , isMarkAsCompletedConfirmationModalLoading = False
      }
    , Api.Graphql.query shared (Just authToken) (communityQuery communityId) CompletedCommunityLoad
>>>>>>> a880fea8
    )



-- MODEL


type alias Model =
    { status : Status
    , objectiveId : Maybe Int
    , showMarkAsCompletedConfirmationModal : Bool
    , isMarkAsCompletedConfirmationModalLoading : Bool
    }


type Status
    = Loading
    | Authorized EditStatus
    | Unauthorized
    | NotFound


type EditStatus
    = NewObjective ObjectiveForm
    | EditObjective Int ObjectiveForm


type SaveStatus
    = NotAsked
    | Saving
    | Saved
    | SaveFailed


type alias ObjectiveForm =
    { description : String
    , save : SaveStatus
    , isCompleted : Bool
    }


<<<<<<< HEAD
=======
type alias Community =
    { symbol : Symbol
    , creator : Eos.Name
    , objectives : List Objective
    }


type alias Objective =
    { id : Int
    , description : String
    , isCompleted : Bool
    }


>>>>>>> a880fea8
type alias UpdateResult =
    UR.UpdateResult Model Msg (External Msg)


type Msg
    = CompletedLoadCommunity Community.Model
    | EnteredDescription String
    | ClickedSaveObjective
    | ClickedCompleteObjective
    | AcceptedCompleteObjective
    | DeniedCompleteObjective
    | GotCompleteObjectiveResponse (RemoteData (Graphql.Http.Error (Maybe Objective)) (Maybe Objective))
    | GotSaveObjectiveResponse (Result Value String)


initObjectiveForm : ObjectiveForm
initObjectiveForm =
    { description = ""
    , save = NotAsked
    , isCompleted = False
    }



-- VIEW


view : LoggedIn.Model -> Model -> { title : String, content : Html Msg }
view ({ shared } as loggedIn) model =
    let
        { t } =
            shared.translators

        title =
            case model.status of
                Authorized editStatus ->
                    let
                        action =
                            case editStatus of
                                NewObjective _ ->
                                    t "menu.create"

                                EditObjective _ _ ->
                                    t "menu.edit"
                    in
                    action
                        ++ " "
                        ++ t "community.objectives.title"

                _ ->
                    ""

        content =
            case ( loggedIn.selectedCommunity, model.status ) of
                ( _, Loading ) ->
                    Page.fullPageLoading shared

                ( _, NotFound ) ->
                    Page.fullPageNotFound (t "community.objectives.editor.not_found") ""

                ( RemoteData.Loading, _ ) ->
                    Page.fullPageLoading shared

                ( RemoteData.NotAsked, _ ) ->
                    Page.fullPageLoading shared

                ( RemoteData.Failure e, _ ) ->
                    Page.fullPageGraphQLError (t "community.objectives.editor.error") e

                ( RemoteData.Success _, Unauthorized ) ->
                    text "not allowed to edit"

                ( RemoteData.Success _, Authorized editStatus ) ->
                    div []
                        [ Page.viewHeader loggedIn (t "community.objectives.title") Route.Objectives
                        , case editStatus of
                            NewObjective objForm ->
                                viewForm loggedIn objForm False

                            EditObjective _ objForm ->
                                viewForm loggedIn objForm True
                        , viewMarkAsCompletedConfirmationModal shared.translators model
                        ]
    in
    { title = title
    , content =
        case RemoteData.map .hasObjectives loggedIn.selectedCommunity of
            RemoteData.Success True ->
                content

            RemoteData.Success False ->
                Page.fullPageNotFound
                    (t "error.pageNotFound")
                    (t "community.objectives.disabled.description")

            RemoteData.Loading ->
                Page.fullPageLoading shared

            RemoteData.NotAsked ->
                Page.fullPageLoading shared

            RemoteData.Failure e ->
                Page.fullPageGraphQLError (t "community.error_loading") e
    }


viewForm : LoggedIn.Model -> ObjectiveForm -> Bool -> Html Msg
viewForm { shared } objForm isEdit =
    let
        t =
            shared.translators.t

        isDisabled =
            objForm.save == Saving
    in
    div [ class "bg-white w-full p-10" ]
        [ div [ class "container mx-auto" ]
            [ Html.form
                [ class "mb-10"
                ]
                [ span [ class "input-label" ]
                    [ text (t "community.objectives.editor.description_label") ]
                , textarea
                    [ class "input textarea-input w-full"
                    , rows 5
                    , disabled isDisabled
                    , onInput EnteredDescription
                    , value objForm.description
                    , required True
                    , maxlength 254
                    , placeholder (t "community.objectives.editor.description_placeholder")
                    ]
                    []
                ]
            , div [ class "flex flex-col w-full space-y-4 md:space-y-0 md:flex-row md:justify-between" ]
                [ button
                    [ class "button button-primary w-full md:w-48"
                    , type_ "button"
                    , onClick ClickedSaveObjective
                    , disabled isDisabled
                    ]
                    [ text (t "community.objectives.editor.submit") ]
                , if isEdit && not objForm.isCompleted then
                    button
                        [ class "button button-secondary w-full md:w-48"
                        , type_ "button"
                        , onClick ClickedCompleteObjective
                        , disabled isDisabled
                        ]
                        [ text (t "community.objectives.editor.mark_as_complete") ]

                  else
                    text ""
                ]
            ]
        ]


viewMarkAsCompletedConfirmationModal : Translators -> Model -> Html Msg
viewMarkAsCompletedConfirmationModal { t } model =
    Modal.initWith
        { closeMsg = DeniedCompleteObjective
        , isVisible = model.showMarkAsCompletedConfirmationModal
        }
        |> Modal.withHeader (t "community.objectives.editor.modal.title")
        |> Modal.withBody
            [ text (t "community.objectives.editor.modal.body")
            ]
        |> Modal.withFooter
            [ button
                [ class "modal-cancel"
                , classList [ ( "button-disabled", model.isMarkAsCompletedConfirmationModalLoading ) ]
                , onClick DeniedCompleteObjective
                , disabled model.isMarkAsCompletedConfirmationModalLoading
                ]
                [ text (t "community.objectives.editor.modal.cancel") ]
            , button
                [ class "modal-accept"
                , classList [ ( "button-disabled", model.isMarkAsCompletedConfirmationModalLoading ) ]
                , onClick AcceptedCompleteObjective
                , disabled model.isMarkAsCompletedConfirmationModalLoading
                ]
                [ text (t "community.objectives.editor.modal.confirm") ]
            ]
        |> Modal.toHtml



-- UPDATE


<<<<<<< HEAD
loadObjectiveForm : Community.Model -> Int -> ObjectiveForm
=======
communityQuery : Symbol -> SelectionSet (Maybe Community) RootQuery
communityQuery symbol =
    Query.community { symbol = symbolToString symbol } <|
        (SelectionSet.succeed Community
            |> with (Eos.symbolSelectionSet Community.symbol)
            |> with (Eos.nameSelectionSet Community.creator)
            |> with (Community.objectives objectiveSelectionSet)
        )


objectiveSelectionSet : SelectionSet Objective Cambiatus.Object.Objective
objectiveSelectionSet =
    SelectionSet.succeed Objective
        |> with Objective.id
        |> with Objective.description
        |> with Objective.isCompleted


completeObjectiveSelectionSet : Int -> SelectionSet (Maybe Objective) RootMutation
completeObjectiveSelectionSet objectiveId =
    Mutation.completeObjective { input = { objectiveId = objectiveId } }
        objectiveSelectionSet


loadObjectiveForm : Community -> Int -> ObjectiveForm
>>>>>>> a880fea8
loadObjectiveForm community objectiveId =
    let
        maybeObjective =
            List.filterMap
                (\o ->
                    if o.id == objectiveId then
                        Just (ObjectiveForm o.description NotAsked o.isCompleted)

                    else
                        Nothing
                )
                community.objectives
    in
    case maybeObjective of
        [ x ] ->
            x

        _ ->
            initObjectiveForm


updateObjective : Msg -> (ObjectiveForm -> ObjectiveForm) -> UpdateResult -> UpdateResult
updateObjective msg fn uResult =
    case uResult.model.status of
        Authorized (NewObjective objForm) ->
            UR.mapModel
                (\m ->
                    { m
                        | status =
                            Authorized (NewObjective (fn objForm))
                    }
                )
                uResult

        Authorized (EditObjective objId objForm) ->
            UR.mapModel
                (\m ->
                    { m
                        | status = Authorized (EditObjective objId (fn objForm))
                    }
                )
                uResult

        _ ->
            uResult
                |> UR.logImpossible msg []


update : Msg -> Model -> LoggedIn.Model -> UpdateResult
update msg model loggedIn =
    let
        t =
            loggedIn.shared.translators.t
    in
    case msg of
        CompletedLoadCommunity community ->
            if community.creator == loggedIn.accountName then
                case model.objectiveId of
                    Just objectiveId ->
                        if List.any (\o -> o.id == objectiveId) community.objectives then
                            { model
                                | status =
                                    Authorized
                                        (EditObjective
                                            objectiveId
                                            (loadObjectiveForm community objectiveId)
                                        )
                            }
                                |> UR.init

                        else
                            { model | status = NotFound }
                                |> UR.init

                    Nothing ->
                        { model | status = Authorized (NewObjective initObjectiveForm) }
                            |> UR.init

            else
                { model | status = Unauthorized }
                    |> UR.init

        EnteredDescription val ->
            UR.init model
                |> updateObjective msg (\o -> { o | description = val })

        ClickedCompleteObjective ->
            { model | showMarkAsCompletedConfirmationModal = True }
                |> UR.init

        AcceptedCompleteObjective ->
            case model.status of
                Loaded _ (EditObjective id _) ->
                    { model | isMarkAsCompletedConfirmationModalLoading = True }
                        |> UR.init
                        |> UR.addCmd
                            (Api.Graphql.mutation
                                loggedIn.shared
                                (Just loggedIn.authToken)
                                (completeObjectiveSelectionSet id)
                                GotCompleteObjectiveResponse
                            )

                _ ->
                    UR.init model

        DeniedCompleteObjective ->
            { model | showMarkAsCompletedConfirmationModal = False }
                |> UR.init

        GotCompleteObjectiveResponse (RemoteData.Success _) ->
            UR.init model
                |> UR.addCmd
                    (Route.pushUrl loggedIn.shared.navKey
                        (Route.Objectives model.community)
                    )

        GotCompleteObjectiveResponse (RemoteData.Failure err) ->
            UR.init model
                |> UR.addExt (ShowFeedback Feedback.Failure (t "community.objectives.editor.error_marking_as_complete"))
                |> UR.logGraphqlError msg err

        GotCompleteObjectiveResponse _ ->
            UR.init model

        ClickedSaveObjective ->
            let
                newModel =
                    UR.init model
                        |> updateObjective msg (\o -> { o | save = Saving })

                save form isEdit _ =
                    case ( loggedIn.selectedCommunity, isEdit ) of
                        ( RemoteData.Success _, Just objectiveId ) ->
                            newModel
                                |> UR.addPort
                                    { responseAddress = ClickedSaveObjective
                                    , responseData = Encode.null
                                    , data =
                                        Eos.encodeTransaction
                                            [ { accountName = loggedIn.shared.contracts.community
                                              , name = "updobjective"
                                              , authorization =
                                                    { actor = loggedIn.accountName
                                                    , permissionName = Eos.samplePermission
                                                    }
                                              , data =
                                                    { objectiveId = objectiveId
                                                    , description = form.description
                                                    , editor = loggedIn.accountName
                                                    }
                                                        |> Community.encodeUpdateObjectiveAction
                                              }
                                            ]
                                    }

                        ( RemoteData.Success community, Nothing ) ->
                            newModel
                                |> UR.addPort
                                    { responseAddress = ClickedSaveObjective
                                    , responseData = Encode.null
                                    , data =
                                        Eos.encodeTransaction
                                            [ { accountName = loggedIn.shared.contracts.community
                                              , name = "newobjective"
                                              , authorization =
                                                    { actor = loggedIn.accountName
                                                    , permissionName = Eos.samplePermission
                                                    }
                                              , data =
                                                    { asset = Eos.Asset 0 community.symbol
                                                    , description = form.description
                                                    , creator = loggedIn.accountName
                                                    }
                                                        |> Community.encodeCreateObjectiveAction
                                              }
                                            ]
                                    }

                        _ ->
                            newModel
            in
            if LoggedIn.hasPrivateKey loggedIn then
<<<<<<< HEAD
                case ( loggedIn.selectedCommunity, model.status ) of
                    ( RemoteData.Success community, Authorized (NewObjective objForm) ) ->
                        save objForm Nothing (Eos.getSymbolPrecision community.symbol)

                    ( RemoteData.Success community, Authorized (EditObjective objectiveId objForm) ) ->
                        save objForm (Just objectiveId) (Eos.getSymbolPrecision community.symbol)
=======
                case model.status of
                    Loaded c (NewObjective objForm) ->
                        save objForm Nothing (Eos.getSymbolPrecision c.symbol)

                    Loaded c (EditObjective objectiveId objForm) ->
                        save objForm (Just objectiveId) (Eos.getSymbolPrecision c.symbol)
>>>>>>> a880fea8

                    _ ->
                        newModel
                            |> UR.logImpossible msg []

            else
                newModel
                    |> UR.addExt
                        (Just ClickedSaveObjective |> RequiredAuthentication)

        GotSaveObjectiveResponse (Ok _) ->
            UR.init model
                |> updateObjective msg (\o -> { o | save = Saved })
                |> UR.addExt (ShowFeedback Feedback.Success (t "community.objectives.create_success"))
                -- TODO - This only works sometimes
                |> UR.addExt (LoggedIn.ReloadResource LoggedIn.CommunityResource)
                |> UR.addCmd (Route.replaceUrl loggedIn.shared.navKey Route.Community)

        GotSaveObjectiveResponse (Err v) ->
            UR.init model
                |> updateObjective msg (\o -> { o | save = SaveFailed })
                |> UR.logDebugValue msg v
                |> UR.addExt (ShowFeedback Feedback.Failure (t "errors.unknown"))



-- UTILS


receiveBroadcast : LoggedIn.BroadcastMsg -> Maybe Msg
receiveBroadcast broadcastMsg =
    case broadcastMsg of
        LoggedIn.CommunityLoaded community ->
            Just (CompletedLoadCommunity community)

        _ ->
            Nothing


jsAddressToMsg : List String -> Value -> Maybe Msg
jsAddressToMsg addr val =
    case addr of
        "ClickedSaveObjective" :: [] ->
            Decode.decodeValue
                (Decode.oneOf
                    [ Decode.field "transactionId" Decode.string
                        |> Decode.map Ok
                    , Decode.succeed (Err val)
                    ]
                )
                val
                |> Result.map (Just << GotSaveObjectiveResponse)
                |> Result.withDefault Nothing

        _ ->
            Nothing


msgToString : Msg -> List String
msgToString msg =
    case msg of
        CompletedLoadCommunity _ ->
            [ "CompletedLoadCommunity" ]

        EnteredDescription _ ->
            [ "EnteredDescription" ]

        ClickedSaveObjective ->
            [ "ClickedSaveObjective" ]

        ClickedCompleteObjective ->
            [ "ClickedCompleteObjective" ]

        AcceptedCompleteObjective ->
            [ "AcceptedCompleteObjective" ]

        DeniedCompleteObjective ->
            [ "DeniedCompleteObjective" ]

        GotCompleteObjectiveResponse r ->
            [ "GotCompleteObjectiveResponse", UR.remoteDataToString r ]

        GotSaveObjectiveResponse r ->
            [ "GotSaveObjectiveResponse", UR.resultToString r ]<|MERGE_RESOLUTION|>--- conflicted
+++ resolved
@@ -1,21 +1,16 @@
 module Page.Community.ObjectiveEditor exposing (Model, Msg, initEdit, initNew, jsAddressToMsg, msgToString, receiveBroadcast, update, view)
 
-<<<<<<< HEAD
-=======
 import Api.Graphql
 import Cambiatus.Mutation as Mutation
 import Cambiatus.Object
->>>>>>> a880fea8
 import Cambiatus.Object.Community as Community
+import Cambiatus.Object.Objective as Objective
 import Community
 import Eos
 import Eos.Account as Eos
-<<<<<<< HEAD
-=======
 import Graphql.Http
-import Graphql.Operation exposing (RootMutation, RootQuery)
+import Graphql.Operation exposing (RootMutation)
 import Graphql.SelectionSet as SelectionSet exposing (SelectionSet, with)
->>>>>>> a880fea8
 import Html exposing (Html, button, div, span, text, textarea)
 import Html.Attributes exposing (class, classList, disabled, maxlength, placeholder, required, rows, type_, value)
 import Html.Events exposing (onClick, onInput)
@@ -23,7 +18,7 @@
 import Json.Decode as Decode
 import Json.Encode as Encode exposing (Value)
 import Page
-import RemoteData
+import RemoteData exposing (RemoteData)
 import Route
 import Session.LoggedIn as LoggedIn exposing (External(..))
 import Session.Shared exposing (Translators)
@@ -36,41 +31,25 @@
 -- INIT
 
 
-<<<<<<< HEAD
 initNew : LoggedIn.Model -> ( Model, Cmd Msg )
 initNew loggedIn =
-    ( { status = Loading, objectiveId = Nothing }
-    , LoggedIn.maybeInitWith CompletedLoadCommunity .selectedCommunity loggedIn
-    )
-
-
-initEdit : LoggedIn.Model -> Int -> ( Model, Cmd Msg )
-initEdit loggedIn objectiveId =
-    ( { status = Loading, objectiveId = Just objectiveId }
-    , LoggedIn.maybeInitWith CompletedLoadCommunity .selectedCommunity loggedIn
-=======
-initNew : LoggedIn.Model -> Symbol -> ( Model, Cmd Msg )
-initNew { shared, authToken } communityId =
     ( { status = Loading
-      , community = communityId
       , objectiveId = Nothing
       , showMarkAsCompletedConfirmationModal = False
       , isMarkAsCompletedConfirmationModalLoading = False
       }
-    , Api.Graphql.query shared (Just authToken) (communityQuery communityId) CompletedCommunityLoad
+    , LoggedIn.maybeInitWith CompletedLoadCommunity .selectedCommunity loggedIn
     )
 
 
-initEdit : LoggedIn.Model -> Symbol -> Int -> ( Model, Cmd Msg )
-initEdit { shared, authToken } communityId objectiveId =
+initEdit : LoggedIn.Model -> Int -> ( Model, Cmd Msg )
+initEdit loggedIn objectiveId =
     ( { status = Loading
-      , community = communityId
       , objectiveId = Just objectiveId
       , showMarkAsCompletedConfirmationModal = False
       , isMarkAsCompletedConfirmationModalLoading = False
       }
-    , Api.Graphql.query shared (Just authToken) (communityQuery communityId) CompletedCommunityLoad
->>>>>>> a880fea8
+    , LoggedIn.maybeInitWith CompletedLoadCommunity .selectedCommunity loggedIn
     )
 
 
@@ -112,15 +91,6 @@
     }
 
 
-<<<<<<< HEAD
-=======
-type alias Community =
-    { symbol : Symbol
-    , creator : Eos.Name
-    , objectives : List Objective
-    }
-
-
 type alias Objective =
     { id : Int
     , description : String
@@ -128,7 +98,6 @@
     }
 
 
->>>>>>> a880fea8
 type alias UpdateResult =
     UR.UpdateResult Model Msg (External Msg)
 
@@ -320,19 +289,6 @@
 -- UPDATE
 
 
-<<<<<<< HEAD
-loadObjectiveForm : Community.Model -> Int -> ObjectiveForm
-=======
-communityQuery : Symbol -> SelectionSet (Maybe Community) RootQuery
-communityQuery symbol =
-    Query.community { symbol = symbolToString symbol } <|
-        (SelectionSet.succeed Community
-            |> with (Eos.symbolSelectionSet Community.symbol)
-            |> with (Eos.nameSelectionSet Community.creator)
-            |> with (Community.objectives objectiveSelectionSet)
-        )
-
-
 objectiveSelectionSet : SelectionSet Objective Cambiatus.Object.Objective
 objectiveSelectionSet =
     SelectionSet.succeed Objective
@@ -347,8 +303,7 @@
         objectiveSelectionSet
 
 
-loadObjectiveForm : Community -> Int -> ObjectiveForm
->>>>>>> a880fea8
+loadObjectiveForm : Community.Model -> Int -> ObjectiveForm
 loadObjectiveForm community objectiveId =
     let
         maybeObjective =
@@ -441,7 +396,7 @@
 
         AcceptedCompleteObjective ->
             case model.status of
-                Loaded _ (EditObjective id _) ->
+                Authorized (EditObjective id _) ->
                     { model | isMarkAsCompletedConfirmationModalLoading = True }
                         |> UR.init
                         |> UR.addCmd
@@ -461,10 +416,7 @@
 
         GotCompleteObjectiveResponse (RemoteData.Success _) ->
             UR.init model
-                |> UR.addCmd
-                    (Route.pushUrl loggedIn.shared.navKey
-                        (Route.Objectives model.community)
-                    )
+                |> UR.addCmd (Route.pushUrl loggedIn.shared.navKey Route.Objectives)
 
         GotCompleteObjectiveResponse (RemoteData.Failure err) ->
             UR.init model
@@ -532,21 +484,12 @@
                             newModel
             in
             if LoggedIn.hasPrivateKey loggedIn then
-<<<<<<< HEAD
                 case ( loggedIn.selectedCommunity, model.status ) of
                     ( RemoteData.Success community, Authorized (NewObjective objForm) ) ->
                         save objForm Nothing (Eos.getSymbolPrecision community.symbol)
 
                     ( RemoteData.Success community, Authorized (EditObjective objectiveId objForm) ) ->
                         save objForm (Just objectiveId) (Eos.getSymbolPrecision community.symbol)
-=======
-                case model.status of
-                    Loaded c (NewObjective objForm) ->
-                        save objForm Nothing (Eos.getSymbolPrecision c.symbol)
-
-                    Loaded c (EditObjective objectiveId objForm) ->
-                        save objForm (Just objectiveId) (Eos.getSymbolPrecision c.symbol)
->>>>>>> a880fea8
 
                     _ ->
                         newModel
