module Page.Community.ObjectiveEditor exposing (Model, Msg, initEdit, initNew, jsAddressToMsg, msgToString, receiveBroadcast, update, view)

import Action
import Cambiatus.Mutation as Mutation
import Cambiatus.Object
import Cambiatus.Object.Objective as Objective
import Community
import Dict
import Eos
import Eos.Account as Eos
import Form exposing (Form)
import Form.RichText
import Graphql.Http
import Graphql.Operation exposing (RootMutation)
import Graphql.SelectionSet as SelectionSet exposing (SelectionSet, with)
import Html exposing (Html, button, div, span, text)
import Html.Attributes exposing (class, disabled, style, type_)
import Html.Events exposing (onClick)
import Json.Decode as Decode
import Json.Encode as Encode exposing (Value)
import List.Extra as List
import Log
import Markdown exposing (Markdown)
import Page
import RemoteData exposing (RemoteData)
import Route
import Session.LoggedIn as LoggedIn exposing (External(..))
import Session.Shared as Shared exposing (Shared)
import UpdateResult as UR
import View.Components
import View.Feedback as Feedback
import View.Modal as Modal



-- INIT


initNew : LoggedIn.Model -> ( Model, Cmd Msg )
initNew loggedIn =
    ( { status = Loading
      , objectiveId = Nothing
      }
    , LoggedIn.maybeInitWith CompletedLoadCommunity .selectedCommunity loggedIn
    )


initEdit : LoggedIn.Model -> Int -> ( Model, Cmd Msg )
initEdit loggedIn objectiveId =
    ( { status = Loading
      , objectiveId = Just objectiveId
      }
    , LoggedIn.maybeInitWith CompletedLoadCommunity .selectedCommunity loggedIn
    )



-- MODEL


type alias Model =
    { status : Status
    , objectiveId : Maybe Int
    }


type Status
    = Loading
    | Authorized (Form.Model Form.RichText.Model) FormStatus
    | Unauthorized
    | NotFound


type FormStatus
    = CreatingObjective CreatingStatus
    | EditingObjective Community.Objective EditingStatus


type CreatingStatus
    = Creating
    | SavingCreation


type EditingStatus
    = Editing
    | SavingEdit
    | RequestingConfirmation
    | CompletingActions CompletionStatus


type alias CompletionStatus =
    { completed : List Action.Action
    , left : List { tries : Int, action : Action.Action }
    }


type alias Objective =
    { id : Int
    , description : String
    , isCompleted : Bool
    }


type alias UpdateResult =
    UR.UpdateResult Model Msg (External Msg)


type Msg
    = CompletedLoadCommunity Community.Model
    | CompletedLoadObjectives (List Community.Objective)
    | ClosedAuthModal
    | GotFormMsg (Form.Msg Form.RichText.Model)
    | ClickedSaveObjective Markdown
    | ClickedCompleteObjective
    | DeniedCompleteObjective
    | AcceptedCompleteObjective
    | GotCompleteActionResponse (Result Int String)
    | GotCompleteObjectiveResponse (RemoteData (Graphql.Http.Error (Maybe Objective)) (Maybe Objective))
    | GotSaveObjectiveResponse (Result Value String)


initForm : Maybe Markdown -> Form.Model Form.RichText.Model
initForm maybeMarkdown =
    Form.RichText.initModel "description-input" maybeMarkdown
        |> Form.init



-- VIEW


view : LoggedIn.Model -> Model -> { title : String, content : Html Msg }
view ({ shared } as loggedIn) model =
    let
        { t } =
            shared.translators

        title =
            case model.status of
                Authorized _ editStatus ->
                    let
                        action =
                            case editStatus of
                                CreatingObjective _ ->
                                    t "menu.create"

                                EditingObjective _ _ ->
                                    t "menu.edit"
                    in
                    action
                        ++ " "
                        ++ t "community.objectives.title"

                _ ->
                    ""

        content =
            case ( loggedIn.selectedCommunity, model.status ) of
                ( _, Loading ) ->
                    Page.fullPageLoading shared

                ( _, NotFound ) ->
                    Page.fullPageNotFound (t "community.objectives.editor.not_found") ""

                ( RemoteData.Loading, _ ) ->
                    Page.fullPageLoading shared

                ( RemoteData.NotAsked, _ ) ->
                    Page.fullPageLoading shared

                ( RemoteData.Failure e, _ ) ->
                    Page.fullPageGraphQLError (t "community.objectives.editor.error") e

                ( RemoteData.Success _, Unauthorized ) ->
                    Page.fullPageNotFound (t "community.edit.unauthorized") ""

                ( RemoteData.Success _, Authorized formModel formStatus ) ->
                    div []
                        [ Page.viewHeader loggedIn (t "community.objectives.title")
                        , div
                            [ class "w-full bg-white py-10"
                            ]
                            [ viewForm loggedIn formModel formStatus ]
                        , viewMarkAsCompletedConfirmationModal shared.translators model
                        , case formStatus of
                            EditingObjective _ (CompletingActions completionStatus) ->
                                viewCompletion shared completionStatus

                            _ ->
                                text ""
                        ]
    in
    { title = title
    , content =
        case RemoteData.map .hasObjectives loggedIn.selectedCommunity of
            RemoteData.Success True ->
                content

            RemoteData.Success False ->
                Page.fullPageNotFound
                    (t "error.pageNotFound")
                    (t "community.objectives.disabled.description")

            RemoteData.Loading ->
                Page.fullPageLoading shared

            RemoteData.NotAsked ->
                Page.fullPageLoading shared

            RemoteData.Failure e ->
                Page.fullPageGraphQLError (t "community.error_loading") e
    }


createForm : Shared.Translators -> Form msg Form.RichText.Model Markdown
createForm { t } =
    Form.RichText.init { label = t "community.objectives.editor.description_label" }
        |> Form.RichText.withPlaceholder (t "community.objectives.editor.description_placeholder")
        |> Form.richText
            { parser = Ok
            , value = identity
            , update = \newModel _ -> newModel
            , externalError = always Nothing
            }


viewForm : LoggedIn.Model -> Form.Model Form.RichText.Model -> FormStatus -> Html Msg
viewForm { shared } formModel formStatus =
    let
        ( isDisabled, isEdit, isCompleted ) =
            case formStatus of
                CreatingObjective creatingStatus ->
                    ( creatingStatus == SavingCreation
                    , False
                    , False
                    )

                EditingObjective objective editingStatus ->
                    ( editingStatus /= Editing
                    , True
                    , objective.isCompleted
                    )
    in
    Form.view [ class "container mx-auto px-4" ]
        shared.translators
        (\submitButton ->
            [ div [ class "mt-10 flex flex-col w-full gap-4 md:flex-row md:justify-between" ]
                [ submitButton
                    [ class "button button-primary w-full md:w-48"
                    , disabled isDisabled
                    ]
                    [ text <| shared.translators.t "community.objectives.editor.submit" ]
                , if isEdit && not isCompleted then
                    button
                        [ class "button button-secondary w-full md:w-auto md:px-6 md:ml-auto"
                        , type_ "button"
                        , onClick ClickedCompleteObjective
                        , disabled isDisabled
                        ]
                        [ text <| shared.translators.t "community.objectives.editor.mark_as_complete" ]

                  else
                    text ""
                ]
            ]
        )
        (createForm shared.translators)
        formModel
        { toMsg = GotFormMsg
        , onSubmit = ClickedSaveObjective
        }


viewMarkAsCompletedConfirmationModal : Shared.Translators -> Model -> Html Msg
viewMarkAsCompletedConfirmationModal { t } model =
    let
        isVisible =
            case model.status of
                Authorized _ (EditingObjective _ RequestingConfirmation) ->
                    True

                _ ->
                    False
    in
    Modal.initWith
        { closeMsg = DeniedCompleteObjective
        , isVisible = isVisible
        }
        |> Modal.withHeader (t "community.objectives.editor.modal.title")
        |> Modal.withBody
            [ text (t "community.objectives.editor.modal.body")
            ]
        |> Modal.withFooter
            [ button
                [ class "modal-cancel"
                , onClick DeniedCompleteObjective
                ]
                [ text (t "community.objectives.editor.modal.cancel") ]
            , button
                [ class "modal-accept"
                , onClick AcceptedCompleteObjective
                ]
                [ text (t "community.objectives.editor.modal.confirm") ]
            ]
        |> Modal.toHtml


viewCompletion : Shared -> CompletionStatus -> Html Msg
viewCompletion shared completionStatus =
    let
        totalNumber =
            List.length completionStatus.completed
                + List.length completionStatus.left

        progressWidth =
            String.fromFloat
                (toFloat (List.length completionStatus.completed)
                    / toFloat totalNumber
                )
    in
    viewModal
        [ View.Components.loadingLogoWithCustomText shared.translators
            "community.objectives.editor.completion_text"
            ""
        , div [ class "mb-10 mt-6" ]
            [ span [ class "text-black uppercase font-light text-sm" ]
                [ text
                    (shared.translators.tr
                        "community.objectives.editor.completed_progress"
                        [ ( "progress", List.length completionStatus.completed |> String.fromInt )
                        , ( "total", String.fromInt totalNumber )
                        ]
                    )
                ]
            , div [ class "h-2 relative flex mt-2 bg-gray-900 rounded-full overflow-hidden" ]
                [ div
                    [ class "bg-green w-full transition-transform origin-left"
                    , if List.length completionStatus.completed /= totalNumber then
                        style "transform" ("scaleX(" ++ progressWidth ++ ")")

                      else
                        class ""
                    ]
                    []
                ]
            ]
        ]


viewModal : List (Html Msg) -> Html Msg
viewModal body =
    div [ class "fixed inset-0 z-50" ]
        [ View.Components.bgNoScroll [ class "fixed inset-0 bg-black opacity-50" ]
            View.Components.PreventScrollAlways
        , div [ class "fixed top-modal inset-x-4 mx-auto max-w-sm px-8 pt-2 text-center bg-white rounded-lg" ]
            body
        ]



-- UPDATE


objectiveSelectionSet : SelectionSet Objective Cambiatus.Object.Objective
objectiveSelectionSet =
    SelectionSet.succeed Objective
        |> with Objective.id
        |> with Objective.description
        |> with Objective.isCompleted


completeObjectiveSelectionSet : Int -> SelectionSet (Maybe Objective) RootMutation
completeObjectiveSelectionSet objectiveId =
    Mutation.completeObjective { id = objectiveId }
        objectiveSelectionSet


update : Msg -> Model -> LoggedIn.Model -> UpdateResult
update msg model loggedIn =
    let
        t =
            loggedIn.shared.translators.t
    in
    case msg of
        CompletedLoadCommunity community ->
            if community.creator == loggedIn.accountName then
                if model.status == Loading then
                    case model.objectiveId of
                        Just _ ->
                            model
                                |> UR.init
                                |> UR.addExt (LoggedIn.RequestedCommunityField Community.ObjectivesField)

                        Nothing ->
                            { model
                                | status =
                                    Creating
                                        |> CreatingObjective
                                        |> Authorized (initForm Nothing)
                            }
                                |> UR.init

                else
                    model |> UR.init

            else
                { model | status = Unauthorized }
                    |> UR.init

        CompletedLoadObjectives objectives ->
            case model.objectiveId of
                Nothing ->
                    { model
                        | status =
                            Creating
                                |> CreatingObjective
                                |> Authorized (initForm Nothing)
                    }
                        |> UR.init

                Just objectiveId ->
                    case List.find (.id >> (==) objectiveId) objectives of
                        Nothing ->
                            { model | status = NotFound }
                                |> UR.init

                        Just objective ->
                            { model
                                | status =
                                    Editing
                                        |> EditingObjective objective
                                        |> Authorized (initForm (Just objective.description))
                            }
                                |> UR.init

        ClosedAuthModal ->
            case model.status of
                Authorized form (CreatingObjective creatingStatus) ->
                    { model | status = Authorized (Form.withDisabled False form) (CreatingObjective creatingStatus) }
                        |> UR.init

                Authorized form (EditingObjective objective SavingEdit) ->
                    { model | status = Authorized (Form.withDisabled False form) (EditingObjective objective Editing) }
                        |> UR.init

                Authorized form status ->
                    { model | status = Authorized (Form.withDisabled False form) status }
                        |> UR.init

                _ ->
                    model
                        |> UR.init
                        |> UR.logImpossible msg
                            "Closed auth modal, but isn't authorized"
                            (Just loggedIn.accountName)
                            { moduleName = "Page.Community.ObjectiveEditor", function = "update" }
                            []

        ClickedCompleteObjective ->
            case model.status of
                Authorized form (EditingObjective objective Editing) ->
                    { model
                        | status =
                            RequestingConfirmation
                                |> EditingObjective objective
                                |> Authorized (Form.withDisabled True form)
                    }
                        |> UR.init

                _ ->
                    model
                        |> UR.init
                        |> UR.logImpossible msg
                            "Requested to complete objective, but isn't authorized"
                            (Just loggedIn.accountName)
                            { moduleName = "Page.Community.ObjectiveEditor", function = "update" }
                            []

        DeniedCompleteObjective ->
            case model.status of
                Authorized form (EditingObjective objective RequestingConfirmation) ->
                    { model | status = Authorized form (EditingObjective objective Editing) }
                        |> UR.init

                _ ->
                    model
                        |> UR.init
                        |> UR.logImpossible msg
                            "Denied to complete objective, but isn't authorized"
                            (Just loggedIn.accountName)
                            { moduleName = "Page.Community.ObjectiveEditor", function = "update" }
                            []

        AcceptedCompleteObjective ->
            case model.status of
                Authorized form (EditingObjective objective RequestingConfirmation) ->
                    let
                        completionStatus =
                            { completed = List.filter .isCompleted objective.actions
                            , left =
                                List.filterMap
                                    (\action ->
                                        if action.isCompleted then
                                            Nothing

                                        else
                                            Just { tries = 0, action = action }
                                    )
                                    objective.actions
                            }
                    in
                    { model
                        | status =
                            completionStatus
                                |> CompletingActions
                                |> EditingObjective objective
                                |> Authorized form
                    }
                        |> UR.init
                        |> completeActionOrObjective loggedIn
                            model
                            msg
                            completionStatus
                            objective

                _ ->
                    UR.init model
                        |> UR.logImpossible msg
                            "Accepted to complete objective, but isn't authorized"
                            (Just loggedIn.accountName)
                            { moduleName = "Page.Community.ObjectiveEditor", function = "update" }
                            []

        GotCompleteActionResponse (Ok _) ->
            case model.status of
                Authorized form (EditingObjective objective (CompletingActions completionStatus)) ->
                    case completionStatus.left of
                        [] ->
                            model
                                |> UR.init
                                |> UR.logImpossible msg
                                    "Finished completing an action successfully, but there were none left"
                                    (Just loggedIn.accountName)
                                    { moduleName = "Page.Community.ObjectiveEditor", function = "update" }
                                    []

                        { action } :: left ->
                            let
                                newCompletionStatus =
                                    { completionStatus
                                        | completed = action :: completionStatus.completed
                                        , left = left
                                    }
                            in
                            { model
                                | status =
                                    newCompletionStatus
                                        |> CompletingActions
                                        |> EditingObjective objective
                                        |> Authorized form
                            }
                                |> UR.init
                                |> completeActionOrObjective loggedIn
                                    model
                                    msg
                                    newCompletionStatus
                                    objective

                _ ->
                    model
                        |> UR.init
                        |> UR.logImpossible msg
                            "Completed an action, but isn't authorized"
                            (Just loggedIn.accountName)
                            { moduleName = "Page.Community.ObjectiveEditor", function = "update" }
                            []

        GotCompleteActionResponse (Err _) ->
            case model.status of
                Authorized form (EditingObjective objective (CompletingActions completionStatus)) ->
                    case completionStatus.left of
                        [] ->
                            model
                                |> UR.init
                                |> UR.logImpossible msg
                                    "Finished completing an action with an error, but there were none left"
                                    (Just loggedIn.accountName)
                                    { moduleName = "Page.Community.ObjectiveEditor", function = "update" }
                                    []

                        { tries, action } :: left ->
                            let
                                maxRetries =
                                    2
                            in
                            if tries >= maxRetries then
                                let
                                    newCompletionStatus =
                                        { completionStatus
                                            | completed = action :: completionStatus.completed
                                            , left = left
                                        }
                                in
                                -- If we can't do it in `maxRetries` tries,
                                -- consider it completed and log it
                                { model
                                    | status =
                                        newCompletionStatus
                                            |> CompletingActions
                                            |> EditingObjective objective
                                            |> Authorized form
                                }
                                    |> UR.init
                                    |> completeActionOrObjective loggedIn
                                        model
                                        msg
                                        newCompletionStatus
                                        objective
                                    |> UR.logEvent
                                        { username = Just loggedIn.accountName
                                        , message = "Error when trying to complete action with objective"
                                        , tags = []
                                        , location = { moduleName = "Page.Community.ObjectiveEditor", function = "update" }
                                        , contexts =
                                            [ { name = "Details"
                                              , extras =
                                                    Dict.fromList
                                                        [ ( "actionId", Encode.int action.id )
                                                        , ( "objectiveId", Encode.int objective.id )
                                                        , ( "tries", Encode.int tries )
                                                        , ( "maximumRetries", Encode.int maxRetries )
                                                        ]
                                              }
                                            ]
                                        , transaction = msg
                                        , level = Log.Warning
                                        }

                            else
                                let
                                    newCompletionStatus =
                                        { completionStatus
                                            | left =
                                                { tries = tries + 1, action = action }
                                                    :: left
                                        }
                                in
                                { model
                                    | status =
                                        newCompletionStatus
                                            |> CompletingActions
                                            |> EditingObjective objective
                                            |> Authorized form
                                }
                                    |> UR.init
                                    |> completeActionOrObjective loggedIn
                                        model
                                        msg
                                        newCompletionStatus
                                        objective
                                    |> UR.addBreadcrumb
                                        { type_ = Log.ErrorBreadcrumb
                                        , category = msg
                                        , message = "Failed to complete action"
                                        , data =
                                            Dict.fromList
                                                [ ( "tries", Encode.int tries )
                                                , ( "actionId", Encode.int action.id )
                                                ]
                                        , level = Log.Warning
                                        }

                _ ->
                    model
                        |> UR.init
                        |> UR.logImpossible msg
                            "Completed an action without being authorized"
                            (Just loggedIn.accountName)
                            { moduleName = "Page.Community.ObjectiveEditor", function = "update" }
                            []

        GotCompleteObjectiveResponse (RemoteData.Success _) ->
            UR.init model
                |> UR.addCmd (Route.pushUrl loggedIn.shared.navKey Route.Objectives)
                |> UR.addExt (LoggedIn.ShowFeedback Feedback.Success (t "community.objectives.editor.completed_success"))

        GotCompleteObjectiveResponse (RemoteData.Failure err) ->
            { model
                | status =
                    case model.status of
                        Authorized form (EditingObjective objective _) ->
                            Editing
                                |> EditingObjective objective
                                |> Authorized (Form.withDisabled False form)

                        _ ->
                            model.status
            }
                |> UR.init
                |> UR.addExt (ShowFeedback Feedback.Failure (t "community.objectives.editor.error_marking_as_complete"))
                |> UR.logGraphqlError msg
                    (Just loggedIn.accountName)
                    "Got an error when completing objective"
                    { moduleName = "Page.Community.ObjectiveEditor", function = "update" }
                    []
                    err

        GotCompleteObjectiveResponse _ ->
            UR.init model

        ClickedSaveObjective description ->
            case ( loggedIn.selectedCommunity, model.status ) of
                ( RemoteData.Success community, Authorized form (CreatingObjective Creating) ) ->
                    { model
                        | status =
                            SavingCreation
                                |> CreatingObjective
                                |> Authorized (Form.withDisabled True form)
                    }
                        |> UR.init
                        |> UR.addPort
                            { responseAddress = ClickedSaveObjective description
                            , responseData = Encode.null
                            , data =
                                Eos.encodeTransaction
                                    [ { accountName = loggedIn.shared.contracts.community
                                      , name = "upsertobjctv"
                                      , authorization =
                                            { actor = loggedIn.accountName
                                            , permissionName = Eos.samplePermission
                                            }
                                      , data =
                                            { communityId = community.symbol
                                            , description = description
                                            , creator = loggedIn.accountName
                                            }
                                                |> Community.encodeCreateObjectiveAction
                                      }
                                    ]
                            }
<<<<<<< HEAD
                        |> LoggedIn.withAuthentication loggedIn
                            []
=======
                        |> LoggedIn.withPrivateKey loggedIn
>>>>>>> c0d17268
                            model
                            { successMsg = msg, errorMsg = ClosedAuthModal }

                ( RemoteData.Success _, Authorized form (EditingObjective objective _) ) ->
                    { model
                        | status =
                            SavingEdit
                                |> EditingObjective objective
                                |> Authorized (Form.withDisabled True form)
                    }
                        |> UR.init
                        |> UR.addPort
                            { responseAddress = ClickedSaveObjective description
                            , responseData = Encode.null
                            , data =
                                Eos.encodeTransaction
                                    [ { accountName = loggedIn.shared.contracts.community
                                      , name = "upsertobjctv"
                                      , authorization =
                                            { actor = loggedIn.accountName
                                            , permissionName = Eos.samplePermission
                                            }
                                      , data =
                                            { communityId = objective.community.symbol
                                            , objectiveId = objective.id
                                            , description = description
                                            , editor = loggedIn.accountName
                                            }
                                                |> Community.encodeUpdateObjectiveAction
                                      }
                                    ]
                            }
<<<<<<< HEAD
                        |> LoggedIn.withAuthentication loggedIn
                            []
=======
                        |> LoggedIn.withPrivateKey loggedIn
>>>>>>> c0d17268
                            model
                            { successMsg = msg, errorMsg = ClosedAuthModal }

                _ ->
                    model
                        |> UR.init
                        |> UR.logImpossible msg
                            "Tried saving objective without having the community loaded or without being authorized"
                            (Just loggedIn.accountName)
                            { moduleName = "Page.Community.ObjectiveEditor", function = "update" }
                            []

        GotSaveObjectiveResponse (Ok _) ->
            UR.init model
                |> UR.addExt (ShowFeedback Feedback.Success (t "community.objectives.create_success"))
                -- TODO - This only works sometimes
                |> UR.addExt (LoggedIn.RequestedReloadCommunityField Community.ObjectivesField)
                |> UR.addCmd (Route.replaceUrl loggedIn.shared.navKey Route.Community)

        GotSaveObjectiveResponse (Err v) ->
            let
                newModel =
                    case model.status of
                        Authorized form (CreatingObjective SavingCreation) ->
                            { model
                                | status =
                                    Creating
                                        |> CreatingObjective
                                        |> Authorized (Form.withDisabled False form)
                            }
                                |> UR.init
                                |> UR.logJsonValue msg
                                    (Just loggedIn.accountName)
                                    "Got an error when creating an objective"
                                    { moduleName = "Page.Community.ObjectiveEditor", function = "update" }
                                    []
                                    v

                        Authorized form (EditingObjective objective SavingEdit) ->
                            { model
                                | status =
                                    SavingEdit
                                        |> EditingObjective objective
                                        |> Authorized (Form.withDisabled False form)
                            }
                                |> UR.init
                                |> UR.logJsonValue msg
                                    (Just loggedIn.accountName)
                                    "Got an error when updating an objective"
                                    { moduleName = "Page.Community.ObjectiveEditor", function = "update" }
                                    [ { name = "Objective"
                                      , extras = Dict.fromList [ ( "ID", Encode.int objective.id ) ]
                                      }
                                    ]
                                    v

                        _ ->
                            model
                                |> UR.init
                                |> UR.logImpossible msg
                                    "Saved objective without being authorized"
                                    (Just loggedIn.accountName)
                                    { moduleName = "Page.Community.ObjectiveEditor", function = "update" }
                                    []
            in
            newModel
                |> UR.addExt (ShowFeedback Feedback.Failure (t "error.unknown"))

        GotFormMsg subMsg ->
            case model.status of
                Authorized form status ->
                    Form.update loggedIn.shared subMsg form
                        |> UR.fromChild (\newForm -> { model | status = Authorized newForm status })
                            GotFormMsg
                            LoggedIn.addFeedback
                            model

                _ ->
                    model
                        |> UR.init
                        |> UR.logImpossible msg
                            "Tried updating objective editor form, but wasn't authorized"
                            (Just loggedIn.accountName)
                            { moduleName = "Page.Community.ObjectiveEditor", function = "update" }
                            []



-- UTILS


completeActionOrObjective :
    LoggedIn.Model
    -> Model
    -> Msg
    -> CompletionStatus
    -> Community.Objective
    -> (UpdateResult -> UpdateResult)
completeActionOrObjective loggedIn model msg completionStatus objective =
    case List.head completionStatus.left of
        Nothing ->
            LoggedIn.mutation loggedIn
                (completeObjectiveSelectionSet objective.id)
                GotCompleteObjectiveResponse
                |> UR.addExt

        Just { action } ->
            UR.addPort
                ({ action | isCompleted = True }
                    |> Action.updateAction loggedIn.accountName loggedIn.shared
                    |> (\completedAction ->
                            { responseAddress = AcceptedCompleteObjective
                            , responseData = Encode.int action.id
                            , data = Eos.encodeTransaction [ completedAction ]
                            }
                       )
                )
<<<<<<< HEAD
                >> LoggedIn.withAuthentication loggedIn
                    []
=======
                >> LoggedIn.withPrivateKey loggedIn
>>>>>>> c0d17268
                    model
                    { successMsg = msg, errorMsg = ClosedAuthModal }


receiveBroadcast : LoggedIn.BroadcastMsg -> Maybe Msg
receiveBroadcast broadcastMsg =
    case broadcastMsg of
        LoggedIn.CommunityLoaded community ->
            Just (CompletedLoadCommunity community)

        LoggedIn.CommunityFieldLoaded _ (Community.ObjectivesValue objectives) ->
            Just (CompletedLoadObjectives objectives)

        _ ->
            Nothing


jsAddressToMsg : List String -> Value -> Maybe Msg
jsAddressToMsg addr val =
    case addr of
        "ClickedSaveObjective" :: [] ->
            Decode.decodeValue
                (Decode.oneOf
                    [ Decode.field "transactionId" Decode.string
                        |> Decode.map Ok
                    , Decode.succeed (Err val)
                    ]
                )
                val
                |> Result.map (Just << GotSaveObjectiveResponse)
                |> Result.withDefault Nothing

        "AcceptedCompleteObjective" :: [] ->
            val
                |> Decode.decodeValue
                    (Decode.oneOf
                        [ Decode.field "transactionId" Decode.string
                            |> Decode.map Ok
                        , Decode.field "addressData" Decode.int
                            |> Decode.map Err
                        ]
                    )
                |> Result.map GotCompleteActionResponse
                |> Result.toMaybe

        _ ->
            Nothing


msgToString : Msg -> List String
msgToString msg =
    case msg of
        CompletedLoadCommunity _ ->
            [ "CompletedLoadCommunity" ]

        CompletedLoadObjectives _ ->
            [ "CompletedLoadObjectives" ]

        ClosedAuthModal ->
            [ "ClosedAuthModal" ]

        ClickedSaveObjective _ ->
            [ "ClickedSaveObjective" ]

        ClickedCompleteObjective ->
            [ "ClickedCompleteObjective" ]

        DeniedCompleteObjective ->
            [ "DeniedCompleteObjective" ]

        AcceptedCompleteObjective ->
            [ "AcceptedCompleteObjective" ]

        GotCompleteActionResponse r ->
            [ "GotCompleteActionResponse", UR.resultToString r ]

        GotCompleteObjectiveResponse r ->
            [ "GotCompleteObjectiveResponse", UR.remoteDataToString r ]

        GotSaveObjectiveResponse r ->
            [ "GotSaveObjectiveResponse", UR.resultToString r ]

        GotFormMsg subMsg ->
            "GotFormMsg" :: Form.msgToString subMsg<|MERGE_RESOLUTION|>--- conflicted
+++ resolved
@@ -738,12 +738,8 @@
                                       }
                                     ]
                             }
-<<<<<<< HEAD
-                        |> LoggedIn.withAuthentication loggedIn
+                        |> LoggedIn.withPrivateKey loggedIn
                             []
-=======
-                        |> LoggedIn.withPrivateKey loggedIn
->>>>>>> c0d17268
                             model
                             { successMsg = msg, errorMsg = ClosedAuthModal }
 
@@ -776,12 +772,8 @@
                                       }
                                     ]
                             }
-<<<<<<< HEAD
-                        |> LoggedIn.withAuthentication loggedIn
+                        |> LoggedIn.withPrivateKey loggedIn
                             []
-=======
-                        |> LoggedIn.withPrivateKey loggedIn
->>>>>>> c0d17268
                             model
                             { successMsg = msg, errorMsg = ClosedAuthModal }
 
@@ -899,12 +891,8 @@
                             }
                        )
                 )
-<<<<<<< HEAD
-                >> LoggedIn.withAuthentication loggedIn
+                >> LoggedIn.withPrivateKey loggedIn
                     []
-=======
-                >> LoggedIn.withPrivateKey loggedIn
->>>>>>> c0d17268
                     model
                     { successMsg = msg, errorMsg = ClosedAuthModal }
 
