module Page.Community.ObjectiveEditor exposing (Model, Msg, initEdit, initNew, jsAddressToMsg, msgToString, receiveBroadcast, update, view)

import Cambiatus.Object.Community as Community
import Community
import Eos
import Eos.Account as Eos
import Html exposing (Html, button, div, span, text, textarea)
import Html.Attributes exposing (class, disabled, maxlength, placeholder, required, rows, type_, value)
import Html.Events exposing (onClick, onInput)
import I18Next exposing (t)
import Json.Decode as Decode
import Json.Encode as Encode exposing (Value)
import Page
import RemoteData
import Route
import Session.LoggedIn as LoggedIn exposing (External(..))
import UpdateResult as UR
import View.Feedback as Feedback



-- INIT


initNew : LoggedIn.Model -> ( Model, Cmd Msg )
initNew loggedIn =
    ( { status = Loading, objectiveId = Nothing }
    , LoggedIn.maybeInitWith CompletedLoadCommunity .selectedCommunity loggedIn
    )


initEdit : LoggedIn.Model -> Int -> ( Model, Cmd Msg )
initEdit loggedIn objectiveId =
    ( { status = Loading, objectiveId = Just objectiveId }
    , LoggedIn.maybeInitWith CompletedLoadCommunity .selectedCommunity loggedIn
    )



-- MODEL


type alias Model =
    { status : Status
    , objectiveId : Maybe Int
    }


type Status
    = Loading
    | Authorized EditStatus
    | Unauthorized
    | NotFound


type EditStatus
    = NewObjective ObjectiveForm
    | EditObjective Int ObjectiveForm


type SaveStatus
    = NotAsked
    | Saving
    | Saved
    | SaveFailed


type alias ObjectiveForm =
    { description : String
    , save : SaveStatus
    }


type alias UpdateResult =
    UR.UpdateResult Model Msg (External Msg)


type Msg
    = CompletedLoadCommunity Community.Model
    | EnteredDescription String
    | ClickedSaveObjective
    | GotSaveObjectiveResponse (Result Value String)


initObjectiveForm : ObjectiveForm
initObjectiveForm =
    { description = ""
    , save = NotAsked
    }



-- VIEW


view : LoggedIn.Model -> Model -> { title : String, content : Html Msg }
view ({ shared } as loggedIn) model =
    let
        { t } =
            shared.translators

        title =
            case model.status of
                Authorized editStatus ->
                    let
                        action =
                            case editStatus of
                                NewObjective _ ->
                                    t "menu.create"

                                EditObjective _ _ ->
                                    t "menu.edit"
                    in
                    action
                        ++ " "
                        ++ t "community.objectives.title"

                _ ->
                    ""

        content =
            case ( loggedIn.selectedCommunity, model.status ) of
                ( _, Loading ) ->
                    Page.fullPageLoading shared

                ( _, NotFound ) ->
                    Page.fullPageNotFound (t "community.objectives.editor.not_found") ""

                ( RemoteData.Loading, _ ) ->
                    Page.fullPageLoading shared

                ( RemoteData.NotAsked, _ ) ->
                    Page.fullPageLoading shared

                ( RemoteData.Failure e, _ ) ->
                    Page.fullPageGraphQLError (t "community.objectives.editor.error") e

                ( RemoteData.Success _, Unauthorized ) ->
                    text "not allowed to edit"

                ( RemoteData.Success _, Authorized editStatus ) ->
                    div []
                        [ Page.viewHeader loggedIn (t "community.objectives.title") Route.Objectives
                        , case editStatus of
                            NewObjective objForm ->
                                viewForm loggedIn objForm

                            EditObjective _ objForm ->
                                viewForm loggedIn objForm
                        ]
    in
    { title = title
    , content =
        case RemoteData.map .hasObjectives loggedIn.selectedCommunity of
            RemoteData.Success True ->
                content

            RemoteData.Success False ->
                Page.fullPageNotFound
                    (t "error.pageNotFound")
                    (t "community.objectives.disabled.description")

            RemoteData.Loading ->
                Page.fullPageLoading shared

            RemoteData.NotAsked ->
                Page.fullPageLoading shared

            RemoteData.Failure e ->
                Page.fullPageGraphQLError (t "community.error_loading") e
    }


viewForm : LoggedIn.Model -> ObjectiveForm -> Html Msg
viewForm { shared } objForm =
    let
        t =
            shared.translators.t

        isDisabled =
            objForm.save == Saving
    in
    div [ class "bg-white w-full p-10" ]
        [ div [ class "container mx-auto" ]
            [ Html.form
                [ class "mb-10"
                ]
                [ span [ class "input-label" ]
                    [ text (t "community.objectives.editor.description_label") ]
                , textarea
                    [ class "input textarea-input w-full"
                    , rows 5
                    , disabled isDisabled
                    , onInput EnteredDescription
                    , value objForm.description
                    , required True
                    , maxlength 254
                    , placeholder (t "community.objectives.editor.description_placeholder")
                    ]
                    []
                ]
            , button
                [ class "button button-primary"
                , type_ "submit"
                , onClick ClickedSaveObjective
                , disabled isDisabled
                ]
                [ text (t "community.objectives.editor.submit") ]
            ]
        ]



-- UPDATE


loadObjectiveForm : Community.Model -> Int -> ObjectiveForm
loadObjectiveForm community objectiveId =
    let
        maybeObjective =
            List.filterMap
                (\o ->
                    if o.id == objectiveId then
                        Just (ObjectiveForm o.description NotAsked)

                    else
                        Nothing
                )
                community.objectives
    in
    case maybeObjective of
        [ x ] ->
            x

        _ ->
            initObjectiveForm


updateObjective : Msg -> (ObjectiveForm -> ObjectiveForm) -> UpdateResult -> UpdateResult
updateObjective msg fn uResult =
    case uResult.model.status of
        Authorized (NewObjective objForm) ->
            UR.mapModel
                (\m ->
                    { m
                        | status =
                            Authorized (NewObjective (fn objForm))
                    }
                )
                uResult

        Authorized (EditObjective objId objForm) ->
            UR.mapModel
                (\m ->
                    { m
                        | status = Authorized (EditObjective objId (fn objForm))
                    }
                )
                uResult

        _ ->
            uResult
                |> UR.logImpossible msg []


update : Msg -> Model -> LoggedIn.Model -> UpdateResult
update msg model loggedIn =
    let
        t =
            loggedIn.shared.translators.t
    in
    case msg of
        CompletedLoadCommunity community ->
            if community.creator == loggedIn.accountName then
                case model.objectiveId of
                    Just objectiveId ->
                        if List.any (\o -> o.id == objectiveId) community.objectives then
                            { model
                                | status =
                                    Authorized
                                        (EditObjective
                                            objectiveId
                                            (loadObjectiveForm community objectiveId)
                                        )
                            }
                                |> UR.init

                        else
                            { model | status = NotFound }
                                |> UR.init

                    Nothing ->
                        { model | status = Authorized (NewObjective initObjectiveForm) }
                            |> UR.init

            else
                { model | status = Unauthorized }
                    |> UR.init

        EnteredDescription val ->
            UR.init model
                |> updateObjective msg (\o -> { o | description = val })

        ClickedSaveObjective ->
            let
                newModel =
                    UR.init model
                        |> updateObjective msg (\o -> { o | save = Saving })

                save form isEdit _ =
                    case ( loggedIn.selectedCommunity, isEdit ) of
                        ( RemoteData.Success _, Just objectiveId ) ->
                            newModel
                                |> UR.addPort
                                    { responseAddress = ClickedSaveObjective
                                    , responseData = Encode.null
                                    , data =
                                        Eos.encodeTransaction
                                            [ { accountName = loggedIn.shared.contracts.community
                                              , name = "updobjective"
                                              , authorization =
                                                    { actor = loggedIn.accountName
                                                    , permissionName = Eos.samplePermission
                                                    }
                                              , data =
                                                    { objectiveId = objectiveId
                                                    , description = form.description
                                                    , editor = loggedIn.accountName
                                                    }
                                                        |> Community.encodeUpdateObjectiveAction
                                              }
                                            ]
                                    }

                        ( RemoteData.Success community, Nothing ) ->
                            newModel
                                |> UR.addPort
                                    { responseAddress = ClickedSaveObjective
                                    , responseData = Encode.null
                                    , data =
                                        Eos.encodeTransaction
                                            [ { accountName = loggedIn.shared.contracts.community
                                              , name = "newobjective"
                                              , authorization =
                                                    { actor = loggedIn.accountName
                                                    , permissionName = Eos.samplePermission
                                                    }
                                              , data =
                                                    { asset = Eos.Asset 0 community.symbol
                                                    , description = form.description
                                                    , creator = loggedIn.accountName
                                                    }
                                                        |> Community.encodeCreateObjectiveAction
                                              }
                                            ]
                                    }

                        _ ->
                            newModel
            in
<<<<<<< HEAD
            if LoggedIn.isAuth loggedIn then
                case ( loggedIn.selectedCommunity, model.status ) of
                    ( RemoteData.Success community, Authorized (NewObjective objForm) ) ->
                        save objForm Nothing community.precision
=======
            if LoggedIn.hasPrivateKey loggedIn then
                case model.status of
                    Loaded c (NewObjective objForm) ->
                        save objForm Nothing c.precision
>>>>>>> c8cf2622

                    ( RemoteData.Success community, Authorized (EditObjective objectiveId objForm) ) ->
                        save objForm (Just objectiveId) community.precision

                    _ ->
                        newModel
                            |> UR.logImpossible msg []

            else
                newModel
                    |> UR.addExt
                        (Just ClickedSaveObjective |> RequiredAuthentication)

        GotSaveObjectiveResponse (Ok _) ->
            UR.init model
                |> updateObjective msg (\o -> { o | save = Saved })
<<<<<<< HEAD
                |> UR.addExt (ShowFeedback Success (t "community.objectives.create_success"))
                -- TODO - This only works sometimes
                |> UR.addExt (LoggedIn.ReloadResource LoggedIn.CommunityResource)
                |> UR.addCmd (Route.replaceUrl loggedIn.shared.navKey Route.Community)
=======
                |> UR.addCmd
                    (Route.replaceUrl loggedIn.shared.navKey
                        (Route.Community model.community)
                    )
                |> UR.addExt (ShowFeedback Feedback.Success (t "community.objectives.create_success"))
>>>>>>> c8cf2622

        GotSaveObjectiveResponse (Err v) ->
            UR.init model
                |> updateObjective msg (\o -> { o | save = SaveFailed })
                |> UR.logDebugValue msg v
                |> UR.addExt (ShowFeedback Feedback.Failure (t "errors.unknown"))



-- UTILS


receiveBroadcast : LoggedIn.BroadcastMsg -> Maybe Msg
receiveBroadcast broadcastMsg =
    case broadcastMsg of
        LoggedIn.CommunityLoaded community ->
            Just (CompletedLoadCommunity community)

        _ ->
            Nothing


jsAddressToMsg : List String -> Value -> Maybe Msg
jsAddressToMsg addr val =
    case addr of
        "ClickedSaveObjective" :: [] ->
            Decode.decodeValue
                (Decode.oneOf
                    [ Decode.field "transactionId" Decode.string
                        |> Decode.map Ok
                    , Decode.succeed (Err val)
                    ]
                )
                val
                |> Result.map (Just << GotSaveObjectiveResponse)
                |> Result.withDefault Nothing

        _ ->
            Nothing


msgToString : Msg -> List String
msgToString msg =
    case msg of
        CompletedLoadCommunity _ ->
            [ "CompletedLoadCommunity" ]

        EnteredDescription _ ->
            [ "EnteredDescription" ]

        ClickedSaveObjective ->
            [ "ClickedSaveObjective" ]

        GotSaveObjectiveResponse r ->
            [ "GotSaveObjectiveResponse", UR.resultToString r ]<|MERGE_RESOLUTION|>--- conflicted
+++ resolved
@@ -358,17 +358,10 @@
                         _ ->
                             newModel
             in
-<<<<<<< HEAD
-            if LoggedIn.isAuth loggedIn then
+            if LoggedIn.hasPrivateKey loggedIn then
                 case ( loggedIn.selectedCommunity, model.status ) of
                     ( RemoteData.Success community, Authorized (NewObjective objForm) ) ->
                         save objForm Nothing community.precision
-=======
-            if LoggedIn.hasPrivateKey loggedIn then
-                case model.status of
-                    Loaded c (NewObjective objForm) ->
-                        save objForm Nothing c.precision
->>>>>>> c8cf2622
 
                     ( RemoteData.Success community, Authorized (EditObjective objectiveId objForm) ) ->
                         save objForm (Just objectiveId) community.precision
@@ -385,18 +378,10 @@
         GotSaveObjectiveResponse (Ok _) ->
             UR.init model
                 |> updateObjective msg (\o -> { o | save = Saved })
-<<<<<<< HEAD
-                |> UR.addExt (ShowFeedback Success (t "community.objectives.create_success"))
+                |> UR.addExt (ShowFeedback Feedback.Success (t "community.objectives.create_success"))
                 -- TODO - This only works sometimes
                 |> UR.addExt (LoggedIn.ReloadResource LoggedIn.CommunityResource)
                 |> UR.addCmd (Route.replaceUrl loggedIn.shared.navKey Route.Community)
-=======
-                |> UR.addCmd
-                    (Route.replaceUrl loggedIn.shared.navKey
-                        (Route.Community model.community)
-                    )
-                |> UR.addExt (ShowFeedback Feedback.Success (t "community.objectives.create_success"))
->>>>>>> c8cf2622
 
         GotSaveObjectiveResponse (Err v) ->
             UR.init model
