module Route exposing
    ( NewsEditorKind(..)
    , Route(..)
    , SelectedObjective(..)
    , addEnvironmentToUrl
    , addRouteToUrl
    , externalHref
    , fromUrl
    , href
    , loadExternalCommunity
    , pushUrl
    , replaceUrl
    )

import Browser.Navigation as Nav
import Environment exposing (Environment)
import Eos
import Eos.Account
import Html exposing (Attribute)
import Html.Attributes as Attr
import Session.Shared exposing (Shared)
import Shop
import Url exposing (Url)
import Url.Builder exposing (QueryParameter)
import Url.Parser as Url exposing ((</>), (<?>), Parser, int, oneOf, s, string, top)
import Url.Parser.Query as Query


type NewsEditorKind
    = CreateNews
    | EditNews Int
    | CopyNews Int


type SelectedObjective
    = WithObjectiveSelected { id : Int, action : Maybe Int }
    | WithNoObjectiveSelected


type Route
    = Root
    | ComingSoon
    | Register (Maybe String) (Maybe Route)
    | Login (Maybe String) (Maybe Route)
    | Logout
    | Notification
    | ProfileEditor
    | ProfileAddKyc
    | ProfileClaims String
    | ProfileAddContact
    | PaymentHistory Eos.Account.Name
    | Profile Eos.Account.Name
    | ProfileContributions Eos.Account.Name
    | Dashboard
    | CommunityAbout
    | CommunityObjectives SelectedObjective
    | NewCommunity
    | News { selectedNews : Maybe Int, showOthers : Bool }
    | CommunitySettings
    | CommunitySettingsFeatures
    | CommunitySettingsInfo
    | CommunitySettingsNews
    | CommunitySettingsNewsEditor NewsEditorKind
    | CommunitySettingsCurrency
<<<<<<< HEAD
    | CommunitySettingsMultisig
=======
    | CommunitySettingsSponsorship
    | CommunitySettingsSponsorshipFiat
    | CommunitySettingsSponsorshipThankYouMessage
    | CommunitySettingsObjectives
    | CommunitySettingsNewObjective
    | CommunitySettingsEditObjective Int
    | CommunitySettingsNewAction Int
    | CommunitySettingsEditAction Int Int
>>>>>>> 2305269a
    | CommunitySelector (Maybe Route)
    | CommunityThankYou
    | CommunitySponsor
    | CommunitySupporters
    | Claim Int Int Int
    | Shop Shop.Filter
    | NewSale
    | EditSale Shop.Id
    | ViewSale Shop.Id
    | ViewTransfer Int
    | Invite String
    | Join (Maybe Route)
    | Transfer (Maybe Eos.Account.Name)
    | Analysis


parser : Url -> Parser (Route -> a) a
parser url =
    oneOf
        [ Url.map Root top
        , Url.map ComingSoon (s "coming-soon")
        , Url.map (Just >> Register)
            (s "register"
                </> string
                <?> Query.map
                        (parseRedirect url)
                        (Query.string "redirect")
            )
        , Url.map (Register Nothing)
            (s "register"
                <?> Query.map
                        (parseRedirect url)
                        (Query.string "redirect")
            )
        , Url.map (Just >> Login)
            (s "login"
                </> string
                <?> Query.map
                        (parseRedirect url)
                        (Query.string "redirect")
            )
        , Url.map (Login Nothing)
            (s "login"
                <?> Query.map
                        (parseRedirect url)
                        (Query.string "redirect")
            )
        , Url.map Logout (s "logout")
        , Url.map ProfileEditor (s "profile" </> s "edit")
        , Url.map ProfileAddKyc (s "profile" </> s "add-kyc")
        , Url.map ProfileAddContact (s "profile" </> s "add-contact")
        , Url.map Profile (s "profile" </> (string |> Url.map Eos.Account.stringToName))
        , Url.map ProfileContributions (s "profile" </> (string |> Url.map Eos.Account.stringToName) </> s "contributions")
        , Url.map ProfileClaims (s "profile" </> string </> s "claims")
        , Url.map PaymentHistory (s "payments" </> (string |> Url.map Eos.Account.stringToName))
        , Url.map Notification (s "notification")
        , Url.map Dashboard (s "dashboard")
        , Url.map NewCommunity (s "community" </> s "new")
        , Url.map (News { selectedNews = Nothing, showOthers = True }) (s "news")
        , Url.map (\newsId showOthers -> News { selectedNews = Just newsId, showOthers = showOthers })
            (s "news"
                </> int
                <?> Query.map (\showOthers -> showOthers /= Just "false")
                        (Query.string "showOthers")
            )
        , Url.map CommunityAbout (s "community" </> s "about")
        , Url.map (CommunityObjectives WithNoObjectiveSelected)
            (s "community"
                </> s "objectives"
            )
        , Url.map (\objectiveId -> CommunityObjectives (WithObjectiveSelected { id = objectiveId, action = Nothing }))
            (s "community"
                </> s "objectives"
                </> int
            )
        , Url.map
            (\objectiveId actionId ->
                CommunityObjectives (WithObjectiveSelected { id = objectiveId, action = Just actionId })
            )
            (s "community"
                </> s "objectives"
                </> int
                </> s "action"
                </> int
            )
        , Url.map CommunitySettings (s "community" </> s "settings")
        , Url.map CommunitySettingsFeatures (s "community" </> s "settings" </> s "features")
        , Url.map CommunitySettingsInfo (s "community" </> s "settings" </> s "info")
        , Url.map CommunitySettingsNews (s "community" </> s "settings" </> s "news")
        , Url.map (CommunitySettingsNewsEditor CreateNews) (s "community" </> s "settings" </> s "news" </> s "new")
        , Url.map (EditNews >> CommunitySettingsNewsEditor) (s "community" </> s "settings" </> s "news" </> s "edit" </> int)
        , Url.map (CopyNews >> CommunitySettingsNewsEditor) (s "community" </> s "settings" </> s "news" </> s "copy" </> int)
        , Url.map CommunitySettingsCurrency (s "community" </> s "settings" </> s "currency")
<<<<<<< HEAD
        , Url.map CommunitySettingsMultisig (s "community" </> s "settings" </> s "multisig")
=======
        , Url.map CommunitySettingsSponsorship (s "community" </> s "settings" </> s "sponsorship")
        , Url.map CommunitySettingsSponsorshipFiat (s "community" </> s "settings" </> s "sponsorship" </> s "fiat")
        , Url.map CommunitySettingsSponsorshipThankYouMessage (s "community" </> s "settings" </> s "sponsorship" </> s "thank-you")
        , Url.map CommunitySettingsObjectives (s "community" </> s "settings" </> s "objectives")
>>>>>>> 2305269a
        , Url.map CommunitySelector
            (s "community"
                </> s "selector"
                <?> Query.map
                        (parseRedirect url)
                        (Query.string "redirect")
            )
        , Url.map CommunityThankYou (s "community" </> s "thank-you")
        , Url.map CommunitySponsor (s "community" </> s "sponsor")
        , Url.map CommunitySupporters (s "community" </> s "supporters")
        , Url.map CommunitySettingsNewObjective (s "community" </> s "settings" </> s "objectives" </> s "new")
        , Url.map CommunitySettingsEditObjective (s "community" </> s "settings" </> s "objectives" </> int </> s "edit")
        , Url.map CommunitySettingsNewAction (s "community" </> s "settings" </> s "objectives" </> int </> s "action" </> s "new")
        , Url.map CommunitySettingsEditAction (s "community" </> s "settings" </> s "objectives" </> int </> s "action" </> int </> s "edit")
        , Url.map Claim (s "objectives" </> int </> s "action" </> int </> s "claim" </> int)
        , Url.map Shop
            (s "shop"
                <?> Query.map
                        (\filter ->
                            if String.startsWith "user" filter then
                                Shop.UserSales

                            else
                                Shop.All
                        )
                        (Query.map (Maybe.withDefault "") (Query.string "filter"))
            )
        , Url.map NewSale (s "shop" </> s "new" </> s "sell")
        , Url.map ViewSale (s "shop" </> Shop.idUrlParser)
        , Url.map EditSale (s "shop" </> Shop.idUrlParser </> s "edit")
        , Url.map ViewTransfer (s "transfer" </> int)
        , Url.map Invite (s "invite" </> string)
        , Url.map Join
            (s "join"
                <?> Query.map
                        (parseRedirect url)
                        (Query.string "redirect")
            )
        , Url.map Transfer
            (s "community"
                </> s "transfer"
                <?> (Query.string "to"
                        |> Query.map (Maybe.map Eos.Account.stringToName)
                    )
            )
        , Url.map Analysis (s "dashboard" </> s "analysis")
        ]



-- PUBLIC HELPERS


href : Route -> Attribute msg
href targetRoute =
    Attr.href (routeToString targetRoute)


replaceUrl : Nav.Key -> Route -> Cmd msg
replaceUrl key route =
    Nav.replaceUrl key (routeToString route)


fromUrl : Url -> Maybe Route
fromUrl url =
    Url.parse (parser url) url


pushUrl : Nav.Key -> Route -> Cmd msg
pushUrl key route =
    Nav.pushUrl key (routeToString route)


loadExternalCommunity : Shared -> { commuity | symbol : Eos.Symbol, subdomain : String } -> Route -> Cmd msg
loadExternalCommunity shared community route =
    if shared.useSubdomain then
        externalCommunityLink shared community.subdomain route
            |> Url.toString
            |> Nav.load

    else
        pushUrl shared.navKey route


externalHref : Shared -> { community | symbol : Eos.Symbol, subdomain : String } -> Route -> Attribute msg
externalHref shared community route =
    externalCommunityLink shared community.subdomain route
        |> Url.toString
        |> Attr.href


addEnvironmentToUrl : Environment -> Url.Url -> Url.Url
addEnvironmentToUrl environment url =
    let
        environmentString =
            case environment of
                Environment.Development ->
                    ".staging.cambiatus.io"

                Environment.Staging ->
                    ".staging.cambiatus.io"

                Environment.Demo ->
                    ".demo.cambiatus.io"

                Environment.Production ->
                    ".cambiatus.io"
    in
    { url | host = url.host ++ environmentString }


addRouteToUrl :
    { shared | url : Url.Url }
    -> Route
    -> Url.Url
addRouteToUrl shared route =
    let
        protocol =
            case shared.url.protocol of
                Url.Http ->
                    "http://"

                Url.Https ->
                    "https://"

        port_ =
            case shared.url.port_ of
                Nothing ->
                    ""

                Just p ->
                    ":" ++ String.fromInt p
    in
    (protocol ++ shared.url.host ++ port_ ++ routeToString route)
        |> Url.fromString
        |> Maybe.withDefault shared.url



-- INTERNAL


{-| A link to a community. The link preserves the environment
(staging/demo/prod/localhost) based on the current url
-}
externalCommunityLink : Shared -> String -> Route -> Url
externalCommunityLink shared subdomain route =
    let
        currentUrl =
            shared.url

        communitySubdomain =
            subdomain
                |> String.split "."
                |> List.head
                |> Maybe.withDefault subdomain

        environments =
            [ "staging", "demo" ]

        defaultEnding =
            "cambiatus.io"

        possibleEndings =
            [ "localhost", defaultEnding ]

        ending =
            List.filter
                (\possibleEnding -> String.endsWith possibleEnding currentUrl.host)
                possibleEndings
                |> List.head
                |> Maybe.withDefault defaultEnding

        communityHost =
            case
                String.dropRight (String.length ending) currentUrl.host
                    |> String.split "."
                    |> List.filter (not << String.isEmpty)
            of
                [] ->
                    -- Something like `cambiatus.io`, `localhost`
                    String.join "." [ communitySubdomain, ending ]

                [ singlePart ] ->
                    if List.member singlePart environments then
                        -- Something like `staging.cambiatus.io`, `demo.cambiatus.io`
                        String.join "." [ communitySubdomain, singlePart, ending ]

                    else
                        -- Something like `community.cambiatus.io`
                        String.join "." [ communitySubdomain, ending ]

                _ :: env :: _ ->
                    -- Something like `community.staging.cambiatus.io`
                    String.join "." [ communitySubdomain, env, ending ]
    in
    { currentUrl
        | host = communityHost
        , path = routeToString route
    }


parseRedirect : Url -> Maybe String -> Maybe Route
parseRedirect url maybeQuery =
    let
        protocol =
            case url.protocol of
                Url.Http ->
                    "http://"

                Url.Https ->
                    "https://"

        host =
            url.host

        port_ =
            case url.port_ of
                Nothing ->
                    ""

                Just p ->
                    ":" ++ String.fromInt p
    in
    maybeQuery
        |> Maybe.andThen (\query -> Url.fromString (protocol ++ host ++ port_ ++ query))
        |> Maybe.andThen (\url_ -> Url.parse (parser url_) url_)


shopFilterToString : Shop.Filter -> String
shopFilterToString filter =
    case filter of
        Shop.All ->
            "all"

        Shop.UserSales ->
            "user"


boolToString : Bool -> String
boolToString bool =
    if bool then
        "true"

    else
        "false"


queryBuilder : (a -> String) -> Maybe a -> String -> List QueryParameter
queryBuilder fn maybeRedirect queryParam =
    Maybe.map fn maybeRedirect
        |> Maybe.map (Url.Builder.string queryParam)
        |> List.singleton
        |> List.filterMap identity


routeToString : Route -> String
routeToString route =
    let
        ( paths, queries ) =
            case route of
                Root ->
                    ( [], [] )

                ComingSoon ->
                    ( [ "coming-soon" ], [] )

                Register Nothing maybeRedirect ->
                    ( [ "register" ]
                    , queryBuilder routeToString maybeRedirect "redirect"
                    )

                Register (Just invitation) maybeRedirect ->
                    ( [ "register", invitation ]
                    , queryBuilder routeToString maybeRedirect "redirect"
                    )

                Login Nothing maybeRedirect ->
                    ( [ "login" ]
                    , queryBuilder routeToString maybeRedirect "redirect"
                    )

                Login (Just invitation) maybeRedirect ->
                    ( [ "login", invitation ]
                    , queryBuilder routeToString maybeRedirect "redirect"
                    )

                Logout ->
                    ( [ "logout" ], [] )

                Notification ->
                    ( [ "notification" ], [] )

                ProfileEditor ->
                    ( [ "profile", "edit" ], [] )

                ProfileAddKyc ->
                    ( [ "profile", "add-kyc" ], [] )

                ProfileClaims account ->
                    ( [ "profile", account, "claims" ], [] )

                ProfileAddContact ->
                    ( [ "profile", "add-contact" ], [] )

                PaymentHistory accountName ->
                    ( [ "payments", Eos.Account.nameToString accountName ], [] )

                Profile accountName ->
                    ( [ "profile", Eos.Account.nameToString accountName ], [] )

                ProfileContributions accountName ->
                    ( [ "profile", Eos.Account.nameToString accountName, "contributions" ], [] )

                Dashboard ->
                    ( [ "dashboard" ], [] )

                CommunityAbout ->
                    ( [ "community", "about" ], [] )

                CommunityObjectives selectedObjective ->
                    let
                        params =
                            case selectedObjective of
                                WithNoObjectiveSelected ->
                                    []

                                WithObjectiveSelected { id, action } ->
                                    case action of
                                        Nothing ->
                                            [ String.fromInt id ]

                                        Just actionId ->
                                            [ String.fromInt id, "action", String.fromInt actionId ]
                    in
                    ( "community" :: "objectives" :: params, [] )

                CommunitySettings ->
                    ( [ "community", "settings" ], [] )

                CommunitySettingsFeatures ->
                    ( [ "community", "settings", "features" ], [] )

                CommunitySettingsInfo ->
                    ( [ "community", "settings", "info" ], [] )

                CommunitySettingsNews ->
                    ( [ "community", "settings", "news" ], [] )

                CommunitySettingsNewsEditor CreateNews ->
                    ( [ "community", "settings", "news", "new" ], [] )

                CommunitySettingsNewsEditor (EditNews newsId) ->
                    ( [ "community", "settings", "news", "edit", String.fromInt newsId ], [] )

                CommunitySettingsNewsEditor (CopyNews newsId) ->
                    ( [ "community", "settings", "news", "copy", String.fromInt newsId ], [] )

                CommunitySettingsCurrency ->
                    ( [ "community", "settings", "currency" ], [] )

<<<<<<< HEAD
                CommunitySettingsMultisig ->
                    ( [ "community", "settings", "multisig" ], [] )
=======
                CommunitySettingsSponsorship ->
                    ( [ "community", "settings", "sponsorship" ], [] )

                CommunitySettingsSponsorshipFiat ->
                    ( [ "community", "settings", "sponsorship", "fiat" ], [] )

                CommunitySettingsSponsorshipThankYouMessage ->
                    ( [ "community", "settings", "sponsorship", "thank-you" ], [] )
>>>>>>> 2305269a

                CommunitySelector maybeRedirect ->
                    ( [ "community", "selector" ]
                    , queryBuilder routeToString maybeRedirect "redirect"
                    )

                CommunityThankYou ->
                    ( [ "community", "thank-you" ], [] )

                CommunitySponsor ->
                    ( [ "community", "sponsor" ], [] )

                CommunitySupporters ->
                    ( [ "community", "supporters" ], [] )

                NewCommunity ->
                    ( [ "community", "new" ], [] )

                News { selectedNews, showOthers } ->
                    case selectedNews of
                        Nothing ->
                            ( [ "news" ], [] )

                        Just newsId ->
                            ( [ "news", String.fromInt newsId ]
                            , if showOthers then
                                []

                              else
                                queryBuilder boolToString (Just showOthers) "showOthers"
                            )

                CommunitySettingsObjectives ->
                    ( [ "community", "settings", "objectives" ], [] )

                CommunitySettingsNewObjective ->
                    ( [ "community", "settings", "objectives", "new" ], [] )

                CommunitySettingsEditObjective objectiveId ->
                    ( [ "community", "settings", "objectives", String.fromInt objectiveId, "edit" ], [] )

                CommunitySettingsNewAction objectiveId ->
                    ( [ "community", "settings", "objectives", String.fromInt objectiveId, "action", "new" ]
                    , []
                    )

                CommunitySettingsEditAction objectiveId actionId ->
                    ( [ "community", "settings", "objectives", String.fromInt objectiveId, "action", String.fromInt actionId, "edit" ]
                    , []
                    )

                Claim objectiveId actionId claimId ->
                    ( [ "objectives"
                      , String.fromInt objectiveId
                      , "action"
                      , String.fromInt actionId
                      , "claim"
                      , String.fromInt claimId
                      ]
                    , []
                    )

                Shop maybeFilter ->
                    ( [ "shop" ]
                    , queryBuilder shopFilterToString (Just maybeFilter) "filter"
                    )

                NewSale ->
                    ( [ "shop", "new", "sell" ], [] )

                EditSale saleId ->
                    ( [ "shop", Shop.idToString saleId, "edit" ], [] )

                ViewSale saleId ->
                    ( [ "shop", Shop.idToString saleId ], [] )

                ViewTransfer transferId ->
                    ( [ "transfer", String.fromInt transferId ], [] )

                Invite invitationId ->
                    ( [ "invite", invitationId ], [] )

                Join maybeRedirect ->
                    ( [ "join" ]
                    , queryBuilder routeToString maybeRedirect "redirect"
                    )

                Transfer maybeTo ->
                    ( [ "community"
                      , "transfer"
                      ]
                    , [ Url.Builder.string "to"
                            (maybeTo
                                |> Maybe.map Eos.Account.nameToString
                                |> Maybe.withDefault ""
                            )
                      ]
                    )

                Analysis ->
                    ( [ "dashboard", "analysis" ], [] )
    in
    Url.Builder.absolute paths queries<|MERGE_RESOLUTION|>--- conflicted
+++ resolved
@@ -62,9 +62,7 @@
     | CommunitySettingsNews
     | CommunitySettingsNewsEditor NewsEditorKind
     | CommunitySettingsCurrency
-<<<<<<< HEAD
     | CommunitySettingsMultisig
-=======
     | CommunitySettingsSponsorship
     | CommunitySettingsSponsorshipFiat
     | CommunitySettingsSponsorshipThankYouMessage
@@ -73,7 +71,6 @@
     | CommunitySettingsEditObjective Int
     | CommunitySettingsNewAction Int
     | CommunitySettingsEditAction Int Int
->>>>>>> 2305269a
     | CommunitySelector (Maybe Route)
     | CommunityThankYou
     | CommunitySponsor
@@ -167,14 +164,11 @@
         , Url.map (EditNews >> CommunitySettingsNewsEditor) (s "community" </> s "settings" </> s "news" </> s "edit" </> int)
         , Url.map (CopyNews >> CommunitySettingsNewsEditor) (s "community" </> s "settings" </> s "news" </> s "copy" </> int)
         , Url.map CommunitySettingsCurrency (s "community" </> s "settings" </> s "currency")
-<<<<<<< HEAD
         , Url.map CommunitySettingsMultisig (s "community" </> s "settings" </> s "multisig")
-=======
         , Url.map CommunitySettingsSponsorship (s "community" </> s "settings" </> s "sponsorship")
         , Url.map CommunitySettingsSponsorshipFiat (s "community" </> s "settings" </> s "sponsorship" </> s "fiat")
         , Url.map CommunitySettingsSponsorshipThankYouMessage (s "community" </> s "settings" </> s "sponsorship" </> s "thank-you")
         , Url.map CommunitySettingsObjectives (s "community" </> s "settings" </> s "objectives")
->>>>>>> 2305269a
         , Url.map CommunitySelector
             (s "community"
                 </> s "selector"
@@ -536,10 +530,9 @@
                 CommunitySettingsCurrency ->
                     ( [ "community", "settings", "currency" ], [] )
 
-<<<<<<< HEAD
                 CommunitySettingsMultisig ->
                     ( [ "community", "settings", "multisig" ], [] )
-=======
+
                 CommunitySettingsSponsorship ->
                     ( [ "community", "settings", "sponsorship" ], [] )
 
@@ -548,7 +541,6 @@
 
                 CommunitySettingsSponsorshipThankYouMessage ->
                     ( [ "community", "settings", "sponsorship", "thank-you" ], [] )
->>>>>>> 2305269a
 
                 CommunitySelector maybeRedirect ->
                     ( [ "community", "selector" ]
