module Main exposing (main)

import Api
import Auth
import Browser
import Browser.Navigation as Nav
import Community
import Flags
import Html exposing (Html, text)
import Http
import Json.Decode as Decode exposing (Value)
import Log
import Page exposing (Session)
import Page.ComingSoon as ComingSoon
import Page.Community as Community
import Page.Community.ActionEditor as ActionEditor
import Page.Community.Claim as Claim
import Page.Community.Editor as CommunityEditor
import Page.Community.Explore as CommunityExplore
import Page.Community.Invite as Invite
import Page.Community.ObjectiveEditor as ObjectiveEditor
import Page.Community.Objectives as Objectives
<<<<<<< HEAD
=======
import Page.Community.Transfer as Transfer
import Page.Community.VerifyClaim as VerifyClaim
>>>>>>> 528bcbcf
import Page.Dashboard as Dashboard
import Page.Login as Login
import Page.NotFound as NotFound
import Page.Notification as Notification
import Page.Profile as Profile
import Page.Register as Register
import Page.Shop as Shop
import Page.Shop.Editor as ShopEditor
import Page.Shop.Viewer as ShopViewer
import Page.ViewTransfer as ViewTransfer
import Ports
import Route exposing (Route)
import Session.Guest as Guest
import Session.LoggedIn as LoggedIn exposing (FeedbackStatus(..))
import Shop
import UpdateResult as UR exposing (UpdateResult)
import Url exposing (Url)


main : Program Value Model Msg
main =
    Browser.application
        { init = init
        , subscriptions = subscriptions
        , update = update
        , view =
            \model ->
                { title = "Cambiatus"
                , body =
                    [ view model
                    ]
                }
        , onUrlRequest = ClickedLink
        , onUrlChange = ChangedUrl
        }



-- INIT


init : Value -> Url -> Nav.Key -> ( Model, Cmd Msg )
init flagsValue url navKey =
    let
        ( session, pageCmd ) =
            case Decode.decodeValue Flags.decode flagsValue of
                Ok flags ->
                    Page.init flags navKey url
                        |> UR.map identity GotPageMsg (\_ uR -> uR)
                        |> UR.toModelCmd (\_ m -> ( m, Cmd.none )) msgToString

                Err e ->
                    Page.init Flags.default navKey url
                        |> UR.map identity GotPageMsg (\_ uR -> uR)
                        |> UR.logDecodeError Ignored e
                        |> UR.toModelCmd (\_ m -> ( m, Cmd.none )) msgToString

        ( model, routeCmd ) =
            changeRouteTo (Route.fromUrl url)
                { session = session
                , afterAuthMsg = Nothing
                , status = Redirect
                }
    in
    ( model
    , Cmd.batch
        [ pageCmd
        , routeCmd
        ]
    )



-- SUBSCRIPTIONS


subscriptions : Model -> Sub Msg
subscriptions model =
    Sub.batch
        [ Sub.map GotPageMsg (Page.subscriptions model.session)
        , Ports.javascriptInPort GotJavascriptData
        , case model.status of
            Login subModel ->
                Login.subscriptions subModel
                    |> Sub.map GotLoginMsg

            Dashboard subModel ->
                Dashboard.subscriptions subModel
                    |> Sub.map GotDashboardMsg

            Register _ subModel ->
                Register.subscriptions subModel
                    |> Sub.map GotRegisterMsg

            Community subModel ->
                Community.subscriptions subModel
                    |> Sub.map GotCommunityMsg

            CommunityEditor subModel ->
                CommunityEditor.subscriptions subModel
                    |> Sub.map GotCommunityEditorMsg

            ShopEditor _ subModel ->
                ShopEditor.subscriptions subModel
                    |> Sub.map GotShopEditorMsg

            ShopViewer _ subModel ->
                ShopViewer.subscriptions subModel
                    |> Sub.map GotShopViewerMsg

            _ ->
                Sub.none
        ]



-- MODEL


type alias Model =
    { session : Session
    , afterAuthMsg : Maybe Msg
    , status : Status
    }


type Status
    = Redirect
    | NotFound
    | ComingSoon
    | Community Community.Model
    | CommunityEditor CommunityEditor.Model
    | Objectives Objectives.Model
    | ObjectiveEditor ObjectiveEditor.Model
    | ActionEditor ActionEditor.Model
    | Claim Claim.Model
    | CommunityExplore CommunityExplore.Model
    | Notification Notification.Model
    | Dashboard Dashboard.Model
    | Login Login.Model
    | Profile Profile.Model
    | Register (Maybe String) Register.Model
    | Shop Shop.Filter Shop.Model
    | ShopEditor (Maybe String) ShopEditor.Model
    | ShopViewer String ShopViewer.Model
    | ViewTransfer Int ViewTransfer.Model
    | Invite Invite.Model
    | Transfer Transfer.Model



-- UPDATE


type Msg
    = Ignored
    | ChangedRoute (Maybe Route)
    | ChangedUrl Url
    | ClickedLink Browser.UrlRequest
    | GotJavascriptData Value
    | GotPageMsg Page.Msg
    | GotNotificationMsg Notification.Msg
    | GotCommunityMsg Community.Msg
    | GotCommunityEditorMsg CommunityEditor.Msg
    | GotObjectivesMsg Objectives.Msg
    | GotActionEditorMsg ActionEditor.Msg
    | GotObjectiveEditorMsg ObjectiveEditor.Msg
    | GotVerifyClaimMsg Claim.Msg
    | GotCommunityExploreMsg CommunityExplore.Msg
    | GotDashboardMsg Dashboard.Msg
    | GotLoginMsg Login.Msg
    | GotProfileMsg Profile.Msg
    | GotRegisterMsg Register.Msg
    | GotShopMsg Shop.Msg
    | GotShopEditorMsg ShopEditor.Msg
    | GotShopViewerMsg ShopViewer.Msg
    | GotViewTransferScreenMsg ViewTransfer.Msg
    | GotInviteMsg Invite.Msg
    | GotTransferMsg Transfer.Msg


update : Msg -> Model -> ( Model, Cmd Msg )
update msg model =
    let
        withGuest fn =
            case model.session of
                Page.Guest guest ->
                    fn guest

                Page.LoggedIn _ ->
                    ( model
                    , Log.impossible "loggedIn"
                    )

        withLoggedIn fn =
            case model.session of
                Page.Guest _ ->
                    ( model
                    , Log.impossible "notLoggedIn"
                    )

                Page.LoggedIn loggedIn ->
                    fn loggedIn
    in
    case ( msg, model.status ) of
        ( Ignored, _ ) ->
            ( model, Cmd.none )

        ( ChangedRoute route, _ ) ->
            changeRouteTo route model

        ( ChangedUrl url, _ ) ->
            changeRouteTo (Route.fromUrl url) model

        ( ClickedLink urlRequest, _ ) ->
            case urlRequest of
                Browser.Internal url ->
                    ( model
                    , Nav.pushUrl (.navKey (Page.toShared model.session)) (Url.toString url)
                    )

                Browser.External href ->
                    ( model
                    , Nav.load href
                    )

        ( GotJavascriptData val, _ ) ->
            let
                jsAddressResult =
                    Decode.decodeValue
                        (Decode.list Decode.string
                            |> Decode.field "address"
                        )
                        val

                _ =
                    Debug.log "OLHA AI O PORTS VINDO"
            in
            case jsAddressResult of
                Ok jsAddress ->
                    Maybe.map
                        (\newMsg -> update newMsg model)
                        (jsAddressToMsg jsAddress val)
                        |> Maybe.withDefault
                            ([ "[Main] No handler for: "
                             , String.join "." jsAddress
                             ]
                                |> String.concat
                                |> Log.impossible
                                |> Tuple.pair model
                            )

                Err decodeError ->
                    ( model
                    , Log.decodeError decodeError
                    )

        ( GotPageMsg subMsg, _ ) ->
            Page.update subMsg model.session
                |> UR.map
                    (\s -> { model | session = s })
                    GotPageMsg
                    (\extMsg uR -> UR.addExt extMsg uR)
                |> UR.toModelCmd
                    (\extMsg m ->
                        case extMsg of
                            Page.LoggedInExternalMsg LoggedIn.AuthenticationSucceed ->
                                case m.afterAuthMsg of
                                    Nothing ->
                                        ( m, Cmd.none )

                                    Just aMsg ->
                                        update aMsg { m | afterAuthMsg = Nothing }

                            Page.LoggedInExternalMsg LoggedIn.AuthenticationFailed ->
                                ( { m | afterAuthMsg = Nothing }, Cmd.none )
                    )
                    msgToString

        ( GotRegisterMsg subMsg, Register maybeInvitation subModel ) ->
            -- Will return  a function expecting a Guest Model
            Register.update maybeInvitation subMsg subModel
                -- will return a function expecting an UpdateResult
                -- The composition operator will take the result of the above function and use as
                -- an input for the below function
                >> updateGuestUResult (Register maybeInvitation) GotRegisterMsg model
                -- provides the above composed function with the initial guest input
                |> withGuest

        ( GotLoginMsg subMsg, Login subModel ) ->
            Login.update subMsg subModel
                >> updateGuestUResult Login GotLoginMsg model
                |> withGuest

        ( GotNotificationMsg subMsg, Notification subModel ) ->
            -- Will return afunction expecting a LoggedIn Model
            Notification.update subMsg subModel
                -- will return a function expecting an UpdateResult
                -- The composition operator will take the result of the above function and use as
                -- an input for the below function
                >> updateLoggedInUResult Notification GotNotificationMsg model
                -- provides the above composed function with the LoggedInModel
                |> withLoggedIn

        ( GotCommunityMsg subMsg, Community subModel ) ->
            Community.update subMsg subModel
                >> updateLoggedInUResult Community GotCommunityMsg model
                |> withLoggedIn

        ( GotCommunityEditorMsg subMsg, CommunityEditor subModel ) ->
            CommunityEditor.update subMsg subModel
                >> updateLoggedInUResult CommunityEditor GotCommunityEditorMsg model
                |> withLoggedIn

        ( GotObjectivesMsg subMsg, Objectives subModel ) ->
            Objectives.update subMsg subModel
                >> updateLoggedInUResult Objectives GotObjectivesMsg model
                |> withLoggedIn

        ( GotObjectiveEditorMsg subMsg, ObjectiveEditor subModel ) ->
            ObjectiveEditor.update subMsg subModel
                >> updateLoggedInUResult ObjectiveEditor GotObjectiveEditorMsg model
                |> withLoggedIn

        ( GotCommunityExploreMsg subMsg, CommunityExplore subModel ) ->
            CommunityExplore.update subMsg subModel
                >> updateLoggedInUResult CommunityExplore GotCommunityExploreMsg model
                |> withLoggedIn

        ( GotDashboardMsg subMsg, Dashboard subModel ) ->
            Dashboard.update subMsg subModel
                >> updateLoggedInUResult Dashboard GotDashboardMsg model
                |> withLoggedIn

        ( GotProfileMsg subMsg, Profile subModel ) ->
            Profile.update subMsg subModel
                >> updateLoggedInUResult Profile GotProfileMsg model
                |> withLoggedIn

        ( GotShopMsg subMsg, Shop maybeFilter subModel ) ->
            Shop.update subMsg subModel
                >> updateLoggedInUResult (Shop maybeFilter) GotShopMsg model
                |> withLoggedIn

        ( GotShopEditorMsg subMsg, ShopEditor id subModel ) ->
            ShopEditor.update subMsg subModel
                >> updateLoggedInUResult (ShopEditor id) GotShopEditorMsg model
                |> withLoggedIn

        ( GotShopViewerMsg subMsg, ShopViewer saleId subModel ) ->
            ShopViewer.update subMsg subModel
                >> updateLoggedInUResult (ShopViewer saleId) GotShopViewerMsg model
                |> withLoggedIn

        ( GotActionEditorMsg subMsg, ActionEditor subModel ) ->
            ActionEditor.update subMsg subModel
                >> updateLoggedInUResult ActionEditor GotActionEditorMsg model
                |> withLoggedIn

        ( GotVerifyClaimMsg subMsg, Claim subModel ) ->
            Claim.update subMsg subModel
                >> updateLoggedInUResult Claim GotVerifyClaimMsg model
                |> withLoggedIn

        ( GotViewTransferScreenMsg subMsg, ViewTransfer transferId subModel ) ->
            ViewTransfer.update subMsg subModel
                >> updateLoggedInUResult (ViewTransfer transferId) GotViewTransferScreenMsg model
                |> withLoggedIn

        ( GotInviteMsg subMsg, Invite subModel ) ->
            Invite.update model.session subMsg subModel
                |> updateLoggedInUResult Invite GotInviteMsg model

        ( GotTransferMsg subMsg, Transfer subModel ) ->
            Transfer.update subMsg subModel
                >> updateLoggedInUResult Transfer GotTransferMsg model
                |> withLoggedIn

        ( _, _ ) ->
            ( model
            , Log.impossible ("Main" :: msgToString msg |> String.join ".")
            )


updateStatusWith : (subModel -> Status) -> (subMsg -> Msg) -> Model -> ( subModel, Cmd subMsg ) -> ( Model, Cmd Msg )
updateStatusWith toStatus toMsg model ( subModel, subCmd ) =
    ( { model | status = toStatus subModel }
    , Cmd.map toMsg subCmd
    )


updateSessionWith : (subMsg -> Msg) -> Model -> ( Session, Cmd subMsg ) -> ( Model, Cmd Msg )
updateSessionWith toMsg model ( session, subCmd ) =
    ( { model | session = session }
    , Cmd.map toMsg subCmd
    )


updateGuestUResult : (subModel -> Status) -> (subMsg -> Msg) -> Model -> UpdateResult subModel subMsg Guest.External -> ( Model, Cmd Msg )
updateGuestUResult toStatus toMsg model uResult =
    List.foldl
        (\commExtMsg ( m, cmds_ ) ->
            case commExtMsg of
                Guest.UpdatedGuest guest ->
                    ( { m | session = Page.Guest guest }
                    , cmds_
                    )
        )
        ( { model | status = toStatus uResult.model }
        , []
        )
        uResult.exts
        |> (\( model_, cmds_ ) ->
                ( model_
                , Cmd.batch
                    (Cmd.map toMsg (Cmd.batch uResult.cmds)
                        :: List.map (Ports.mapAddress toMsg >> Ports.javascriptOutCmd msgToString) uResult.ports
                        ++ List.map (Log.map toMsg >> Log.send msgToString) uResult.logs
                        ++ cmds_
                    )
                )
           )


updateLoggedInUResult : (subModel -> Status) -> (subMsg -> Msg) -> Model -> UpdateResult subModel subMsg (LoggedIn.External subMsg) -> ( Model, Cmd Msg )
updateLoggedInUResult toStatus toMsg model uResult =
    List.foldl
        (\commExtMsg ( m, cmds_ ) ->
            case commExtMsg of
                LoggedIn.UpdatedLoggedIn loggedIn ->
                    ( { m | session = Page.LoggedIn loggedIn }
                    , cmds_
                    )

                LoggedIn.RequiredAuthentication maybeMsg ->
                    case m.session of
                        Page.LoggedIn loggedIn ->
                            ( { m
                                | session = Page.LoggedIn (LoggedIn.askedAuthentication loggedIn)
                                , afterAuthMsg = Maybe.map toMsg maybeMsg
                              }
                            , cmds_
                            )

                        _ ->
                            ( m, cmds_ )

                LoggedIn.ShowFeedback feedback ->
                    case m.session of
                        Page.LoggedIn loggedIn ->
                            ( { m
                                | session =
                                    Page.LoggedIn { loggedIn | feedback = Show feedback }
                              }
                            , cmds_
                            )

                        _ ->
                            ( m, cmds_ )
        )
        ( { model | status = toStatus uResult.model }
        , []
        )
        uResult.exts
        |> (\( model_, cmds_ ) ->
                ( model_
                , Cmd.batch
                    (Cmd.map toMsg (Cmd.batch uResult.cmds)
                        :: List.map (Ports.mapAddress toMsg >> Ports.javascriptOutCmd msgToString) uResult.ports
                        ++ List.map (Log.map toMsg >> Log.send msgToString) uResult.logs
                        ++ cmds_
                    )
                )
           )


changeRouteTo : Maybe Route -> Model -> ( Model, Cmd Msg )
changeRouteTo maybeRoute model =
    let
        session =
            model.session

        shared =
            case session of
                Page.Guest guest ->
                    guest.shared

                Page.LoggedIn loggedIn ->
                    loggedIn.shared

        updateStatus model_ newStatus =
            { model_ | status = newStatus }

        noCmd model_ =
            ( model_, Cmd.none )

        afterLoginRedirect maybeRedirect =
            let
                addRedirect redirect =
                    case model.session of
                        Page.LoggedIn _ ->
                            model

                        Page.Guest guest ->
                            { model
                                | session =
                                    Guest.addAfterLoginRedirect redirect guest
                                        |> Page.Guest
                                , status = Redirect
                            }
            in
            Maybe.map addRedirect maybeRedirect
                |> Maybe.withDefault model

        withGuest init_ update_ maybeRedirect =
            let
                model_ =
                    afterLoginRedirect maybeRedirect

                fn =
                    init_
                        >> update_ model_
            in
            case session of
                Page.Guest guest ->
                    fn guest

                Page.LoggedIn _ ->
                    let
                        redirect =
                            case maybeRedirect of
                                Nothing ->
                                    Route.Dashboard

                                Just route_ ->
                                    route_
                    in
                    ( model_
                    , Route.replaceUrl shared.navKey redirect
                    )

        withLoggedIn route fn =
            case session of
                Page.LoggedIn loggedIn ->
                    fn loggedIn

                Page.Guest guest ->
                    case guest.profile of
                        Nothing ->
                            ( { model
                                | session =
                                    Guest.addAfterLoginRedirect route guest
                                        |> Page.Guest
                                , status = Redirect
                              }
                            , Route.replaceUrl shared.navKey (Route.Login (Just route))
                            )

                        Just profile ->
                            let
                                authModel =
                                    case model.status of
                                        Login subModel ->
                                            subModel.auth

                                        Register _ subModel ->
                                            Maybe.map
                                                (\r ->
                                                    Auth.initRegister r.privateKey
                                                )
                                                subModel.accountKeys
                                                |> Maybe.withDefault
                                                    (Auth.init guest.shared)

                                        _ ->
                                            Auth.init guest.shared

                                ( loggedIn, cmd ) =
                                    Page.login authModel profile guest

                                ( newModel, newCmd ) =
                                    fn loggedIn
                            in
                            ( { newModel | session = Page.LoggedIn loggedIn }
                            , Cmd.batch
                                [ Cmd.map GotPageMsg cmd
                                , newCmd
                                ]
                            )
    in
    case maybeRoute of
        Nothing ->
            NotFound
                |> updateStatus model
                |> noCmd

        Just Route.Root ->
            ( model
            , Route.replaceUrl shared.navKey Route.Dashboard
            )

        Just Route.ComingSoon ->
            ComingSoon
                |> updateStatus model
                |> noCmd

        Just (Route.Register invitation maybeRedirect) ->
            withGuest
                Register.init
                (updateStatusWith (Register invitation) GotRegisterMsg)
                maybeRedirect

        Just (Route.Login maybeRedirect) ->
            withGuest
                Login.init
                (updateStatusWith Login GotLoginMsg)
                maybeRedirect

        Just (Route.LoginWithPrivateKey maybeRedirect) ->
            withGuest
                Login.init
                (updateStatusWith Login GotLoginMsg)
                maybeRedirect

        Just Route.Logout ->
            Page.logout
                >> updateSessionWith GotPageMsg model
                |> withLoggedIn Route.Dashboard

        Just Route.Notification ->
            Notification.init
                >> updateStatusWith Notification GotNotificationMsg model
                |> withLoggedIn Route.Notification

        Just Route.Profile ->
            Profile.init
                >> updateStatusWith Profile GotProfileMsg model
                |> withLoggedIn Route.Profile

        Just Route.Dashboard ->
            Dashboard.init
                >> updateStatusWith Dashboard GotDashboardMsg model
                |> withLoggedIn Route.Dashboard

        Just (Route.Community symbol) ->
            (\l -> Community.init l symbol)
                >> updateStatusWith Community GotCommunityMsg model
                |> withLoggedIn (Route.Community symbol)

        Just Route.NewCommunity ->
            CommunityEditor.initNew
                >> updateStatusWith CommunityEditor GotCommunityEditorMsg model
                |> withLoggedIn Route.NewCommunity

        Just (Route.EditCommunity symbol) ->
            (\l -> CommunityEditor.initEdit l symbol)
                >> updateStatusWith CommunityEditor GotCommunityEditorMsg model
                |> withLoggedIn (Route.EditCommunity symbol)

        Just (Route.Objectives symbol) ->
            (\l -> Objectives.init l symbol)
                >> updateStatusWith Objectives GotObjectivesMsg model
                |> withLoggedIn (Route.Objectives symbol)

        Just (Route.NewObjective symbol) ->
            (\l -> ObjectiveEditor.initNew l symbol)
                >> updateStatusWith ObjectiveEditor GotObjectiveEditorMsg model
                |> withLoggedIn (Route.NewObjective symbol)

        Just (Route.EditObjective symbol objectiveId) ->
            (\l -> ObjectiveEditor.initEdit l symbol objectiveId)
                >> updateStatusWith ObjectiveEditor GotObjectiveEditorMsg model
                |> withLoggedIn (Route.EditObjective symbol objectiveId)

        Just (Route.NewAction symbol objectiveId) ->
            (\l -> ActionEditor.initNew l symbol objectiveId)
                >> updateStatusWith ActionEditor GotActionEditorMsg model
                |> withLoggedIn (Route.NewAction symbol objectiveId)

        Just (Route.EditAction symbol objectiveId actionId) ->
            (\l -> ActionEditor.initEdit l symbol objectiveId actionId)
                >> updateStatusWith ActionEditor GotActionEditorMsg model
                |> withLoggedIn (Route.EditAction symbol objectiveId actionId)

        Just (Route.Claim communityId objectiveId actionId claimId) ->
            (\l -> Claim.init l communityId claimId)
                >> updateStatusWith Claim GotVerifyClaimMsg model
                |> withLoggedIn (Route.Claim communityId objectiveId actionId claimId)

        Just Route.Communities ->
            CommunityExplore.init
                >> updateStatusWith CommunityExplore GotCommunityExploreMsg model
                |> withLoggedIn Route.Communities

        Just (Route.Shop maybeFilter) ->
            (\l -> Shop.init l maybeFilter)
                >> updateStatusWith (Shop maybeFilter) GotShopMsg model
                |> withLoggedIn (Route.Shop maybeFilter)

        Just Route.NewSale ->
            ShopEditor.initCreate
                >> updateStatusWith (ShopEditor Nothing) GotShopEditorMsg model
                |> withLoggedIn Route.NewSale

        Just (Route.EditSale saleId) ->
            (\l -> ShopEditor.initUpdate saleId l)
                >> updateStatusWith (ShopEditor (Just saleId)) GotShopEditorMsg model
                |> withLoggedIn (Route.EditSale saleId)

        Just (Route.ViewSale saleId) ->
            (\l -> ShopViewer.init l saleId)
                >> updateStatusWith (ShopViewer saleId) GotShopViewerMsg model
                |> withLoggedIn (Route.ViewSale saleId)

        Just (Route.ViewTransfer transferId) ->
            (\l -> ViewTransfer.init l transferId)
                >> updateStatusWith (ViewTransfer transferId) GotViewTransferScreenMsg model
                |> withLoggedIn (Route.ViewTransfer transferId)

        Just (Route.Invite invitationId) ->
            Invite.init session invitationId
                |> updateStatusWith Invite GotInviteMsg model

        Just (Route.Transfer symbol maybeTo) ->
            (\l -> Transfer.init l symbol maybeTo)
                >> updateStatusWith Transfer GotTransferMsg model
                |> withLoggedIn (Route.Transfer symbol maybeTo)


jsAddressToMsg : List String -> Value -> Maybe Msg
jsAddressToMsg address val =
    case address of
        "GotPageMsg" :: rAddress ->
            Maybe.map GotPageMsg
                (Page.jsAddressToMsg rAddress val)

        "GotLoginMsg" :: rAddress ->
            Maybe.map GotLoginMsg
                (Login.jsAddressToMsg rAddress val)

        "GotDashboardMsg" :: rAddress ->
            Maybe.map GotDashboardMsg
                (Dashboard.jsAddressToMsg rAddress val)

        "GotCommunityMsg" :: rAddress ->
            Maybe.map GotCommunityMsg
                (Community.jsAddressToMsg rAddress val)

        "GotCommunityEditorMsg" :: rAddress ->
            Maybe.map GotCommunityEditorMsg
                (CommunityEditor.jsAddressToMsg rAddress val)

        "GotObjectiveEditorMsg" :: rAddress ->
            Maybe.map GotObjectiveEditorMsg
                (ObjectiveEditor.jsAddressToMsg rAddress val)

        "GotShopEditorMsg" :: rAddress ->
            Maybe.map GotShopEditorMsg
                (ShopEditor.jsAddressToMsg rAddress val)

        "GotRegisterMsg" :: rAddress ->
            Maybe.map GotRegisterMsg
                (Register.jsAddressToMsg rAddress val)

        "GotShopMsg" :: rAddress ->
            Maybe.map GotShopMsg
                (Shop.jsAddressToMsg rAddress val)

        "GotProfileMsg" :: rAddress ->
            Maybe.map GotProfileMsg
                (Profile.jsAddressToMsg rAddress val)

        "GotActionEditor" :: rAddress ->
            Maybe.map GotActionEditorMsg
                (ActionEditor.jsAddressToMsg rAddress val)

        "GotVerifyClaimMsg" :: rAddress ->
            Maybe.map GotVerifyClaimMsg
                (Claim.jsAddressToMsg rAddress val)

        "GotTransferMsg" :: rAddress ->
            Maybe.map GotTransferMsg
                (Transfer.jsAddressToMsg rAddress val)

        _ ->
            Nothing


msgToString : Msg -> List String
msgToString msg =
    case msg of
        Ignored ->
            [ "Ignored" ]

        ChangedRoute _ ->
            [ "ChangedRoute" ]

        ChangedUrl _ ->
            [ "ChangedUrl" ]

        ClickedLink _ ->
            [ "ClickedLink" ]

        GotJavascriptData _ ->
            [ "GotJavascriptData" ]

        GotPageMsg subMsg ->
            "GotPageMsg" :: Page.msgToString subMsg

        GotCommunityMsg subMsg ->
            "GotCommunityMsg" :: Community.msgToString subMsg

        GotCommunityEditorMsg subMsg ->
            "GotCommunityEditorMsg" :: CommunityEditor.msgToString subMsg

        GotObjectivesMsg subMsg ->
            "GotObjectives" :: Objectives.msgToString subMsg

        GotObjectiveEditorMsg subMsg ->
            "GotObjectiveEditorMsg" :: ObjectiveEditor.msgToString subMsg

        GotActionEditorMsg subMsg ->
            "GotActionEditor" :: ActionEditor.msgToString subMsg

        GotVerifyClaimMsg subMsg ->
            "GotVerifyClaimMsg" :: Claim.msgToString subMsg

        GotCommunityExploreMsg subMsg ->
            "GotCommunityExploreMsg" :: CommunityExplore.msgToString subMsg

        GotNotificationMsg subMsg ->
            "GotNotificationMsg" :: Notification.msgToString subMsg

        GotDashboardMsg subMsg ->
            "GotDashboardMsg" :: Dashboard.msgToString subMsg

        GotLoginMsg subMsg ->
            "GotLoginMsg" :: Login.msgToString subMsg

        GotProfileMsg subMsg ->
            "GotProfileMsg" :: Profile.msgToString subMsg

        GotRegisterMsg subMsg ->
            "GotRegisterMsg" :: Register.msgToString subMsg

        GotShopMsg subMsg ->
            "GotShopMsg" :: Shop.msgToString subMsg

        GotShopEditorMsg subMsg ->
            "GotShopEditorMsg" :: ShopEditor.msgToString subMsg

        GotShopViewerMsg subMsg ->
            "GotShopViewerMsg" :: ShopViewer.msgToString subMsg

        GotViewTransferScreenMsg subMsg ->
            "GotViewTransferScreenMsg" :: ViewTransfer.msgToString subMsg

        GotInviteMsg subMsg ->
            "GotInviteMsg" :: Invite.msgToString subMsg

        GotTransferMsg subMsg ->
            "GotTransferMsg" :: Transfer.msgToString subMsg



-- VIEW


view : Model -> Html Msg
view model =
    let
        viewGuest subModel page toMsg content =
            case model.session of
                Page.Guest guest ->
                    Html.map toMsg (content guest subModel)
                        |> Page.viewGuest GotPageMsg page guest

                Page.LoggedIn _ ->
                    text ""

        viewLoggedIn subModel page toMsg content =
            case model.session of
                Page.Guest _ ->
                    text ""

                Page.LoggedIn loggedIn ->
                    Html.map toMsg (content loggedIn subModel)
                        |> Page.viewLoggedIn GotPageMsg page loggedIn

        viewPage guestPage loggedInPage toMsg content =
            case model.session of
                Page.Guest guest ->
                    Html.map toMsg content
                        |> Page.viewGuest GotPageMsg guestPage guest

                Page.LoggedIn loggedIn ->
                    Html.map toMsg content
                        |> Page.viewLoggedIn GotPageMsg loggedInPage loggedIn
    in
    case model.status of
        Redirect ->
            viewPage Guest.Other LoggedIn.Other (\_ -> Ignored) (text "")

        NotFound ->
            viewPage Guest.Other LoggedIn.Other (\_ -> Ignored) (NotFound.view model.session)

        ComingSoon ->
            viewPage Guest.Other LoggedIn.Other (\_ -> Ignored) (ComingSoon.view model.session)

        Register _ subModel ->
            viewGuest subModel Guest.Other GotRegisterMsg Register.view

        Login subModel ->
            viewGuest subModel Guest.Other GotLoginMsg Login.view

        Notification subModel ->
            viewLoggedIn subModel LoggedIn.Other GotNotificationMsg Notification.view

        Community subModel ->
            viewLoggedIn subModel LoggedIn.Other GotCommunityMsg Community.view

        CommunityEditor subModel ->
            viewLoggedIn subModel LoggedIn.Other GotCommunityEditorMsg CommunityEditor.view

        Objectives subModel ->
            viewLoggedIn subModel LoggedIn.Other GotObjectivesMsg Objectives.view

        ObjectiveEditor subModel ->
            viewLoggedIn subModel LoggedIn.Other GotObjectiveEditorMsg ObjectiveEditor.view

        ActionEditor subModel ->
            viewLoggedIn subModel LoggedIn.Other GotActionEditorMsg ActionEditor.view

        Claim subModel ->
            viewLoggedIn subModel LoggedIn.Other GotVerifyClaimMsg Claim.view

        CommunityExplore subModel ->
            viewLoggedIn subModel LoggedIn.Communities GotCommunityExploreMsg CommunityExplore.view

        Dashboard subModel ->
            viewLoggedIn subModel LoggedIn.Dashboard GotDashboardMsg Dashboard.view

        Profile subModel ->
            viewLoggedIn subModel LoggedIn.Profile GotProfileMsg Profile.view

        Shop _ subModel ->
            viewLoggedIn subModel LoggedIn.Shop GotShopMsg Shop.view

        ShopEditor _ subModel ->
            viewLoggedIn subModel LoggedIn.Other GotShopEditorMsg ShopEditor.view

        ShopViewer _ subModel ->
            viewLoggedIn subModel LoggedIn.Shop GotShopViewerMsg ShopViewer.view

        ViewTransfer _ subModel ->
            viewLoggedIn subModel LoggedIn.Other GotViewTransferScreenMsg ViewTransfer.view

        Invite subModel ->
            Html.map GotInviteMsg (Invite.view model.session subModel)

        Transfer subModel ->
            viewLoggedIn subModel LoggedIn.Other GotTransferMsg Transfer.view<|MERGE_RESOLUTION|>--- conflicted
+++ resolved
@@ -1,13 +1,11 @@
 module Main exposing (main)
 
-import Api
 import Auth
 import Browser
 import Browser.Navigation as Nav
 import Community
 import Flags
 import Html exposing (Html, text)
-import Http
 import Json.Decode as Decode exposing (Value)
 import Log
 import Page exposing (Session)
@@ -20,11 +18,7 @@
 import Page.Community.Invite as Invite
 import Page.Community.ObjectiveEditor as ObjectiveEditor
 import Page.Community.Objectives as Objectives
-<<<<<<< HEAD
-=======
 import Page.Community.Transfer as Transfer
-import Page.Community.VerifyClaim as VerifyClaim
->>>>>>> 528bcbcf
 import Page.Dashboard as Dashboard
 import Page.Login as Login
 import Page.NotFound as NotFound
@@ -259,9 +253,6 @@
                             |> Decode.field "address"
                         )
                         val
-
-                _ =
-                    Debug.log "OLHA AI O PORTS VINDO"
             in
             case jsAddressResult of
                 Ok jsAddress ->
