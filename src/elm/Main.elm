module Main exposing (main)

import Action
import Api.Graphql
import Browser exposing (Document)
import Browser.Navigation as Nav
import Dict
import Eos.Account
import Flags
import Html exposing (Html, text)
import Json.Decode as Decode exposing (Value)
import Json.Encode as Encode
import Log
import Page exposing (Session)
import Page.ComingSoon as ComingSoon
import Page.Community.About as CommunityAbout
import Page.Community.Invite as Invite
import Page.Community.New as CommunityEditor
import Page.Community.Objectives as CommunityObjectives
import Page.Community.Selector as CommunitySelector
import Page.Community.Settings.ActionEditor as CommunitySettingsActionEditor
import Page.Community.Settings.Contacts as CommunitySettingsContacts
import Page.Community.Settings.Currency as CommunitySettingsCurrency
import Page.Community.Settings.Features as CommunitySettingsFeatures
import Page.Community.Settings.Info as CommunitySettingsInfo
import Page.Community.Settings.News as CommunitySettingsNews
import Page.Community.Settings.News.Editor as CommunitySettingsNewsEditor
import Page.Community.Settings.ObjectiveEditor as CommunitySettingsObjectiveEditor
import Page.Community.Settings.Objectives as CommunitySettingsObjectives
import Page.Community.Settings.Settings as CommunitySettings
import Page.Community.Settings.Shop.Categories as CommunitySettingsShopCategories
import Page.Community.Settings.Sponsorship as CommunitySettingsSponsorship
import Page.Community.Settings.Sponsorship.Fiat as CommunitySettingsSponsorshipFiat
import Page.Community.Settings.Sponsorship.ThankYouMessage as CommunitySettingsSponsorshipThankYouMessage
import Page.Community.Sponsor as CommunitySponsor
import Page.Community.Supporters as CommunitySupporters
import Page.Community.ThankYou as CommunityThankYou
import Page.Community.Transfer as Transfer
import Page.Dashboard as Dashboard
import Page.Dashboard.Analysis as Analysis
import Page.Dashboard.Claim as Claim
import Page.Join as Join
import Page.Login as Login
import Page.News as News
import Page.NotFound as NotFound
import Page.Notification as Notification
import Page.PaymentHistory as PaymentHistory
import Page.Profile as Profile
import Page.Profile.AddContact as ProfileAddContact
import Page.Profile.AddKyc as ProfileAddKyc
import Page.Profile.Claims as ProfileClaims
import Page.Profile.Contributions as ProfileContributions
import Page.Profile.Editor as ProfileEditor
import Page.Register as Register
import Page.Shop as Shop
import Page.Shop.Editor as ShopEditor
import Page.Shop.Viewer as ShopViewer
import Page.ViewTransfer as ViewTransfer
import Ports
import RemoteData
import Route exposing (Route)
import Session.Guest as Guest
import Session.LoggedIn as LoggedIn
import Shop
import Shop.Category
import Task
import Time
import UpdateResult as UR exposing (UpdateResult)
import Url exposing (Url)
import Utils
import View.Feedback as Feedback


main : Program Value Model Msg
main =
    Browser.application
        { init = init
        , subscriptions = subscriptions
        , update = update
        , view = view
        , onUrlRequest = ClickedLink
        , onUrlChange = ChangedUrl
        }



-- INIT


init : Value -> Url -> Nav.Key -> ( Model, Cmd Msg )
init flagsValue url navKey =
    let
        ( session, pageCmd ) =
            case Decode.decodeValue Flags.decode flagsValue of
                Ok flags ->
                    Page.init flags navKey url
                        |> UR.map identity GotPageMsg (\_ uR -> uR)
                        |> UR.addBreadcrumb
                            { type_ = Log.DebugBreadcrumb
                            , category = Ignored
                            , message = "Started elm app with flags being decoded"
                            , data = Dict.empty
                            , level = Log.DebugLevel
                            }
                        |> UR.toModelCmd (\_ m -> ( m, Cmd.none )) msgToString

                Err e ->
                    Page.init Flags.default navKey url
                        |> UR.map identity GotPageMsg (\_ uR -> uR)
                        |> UR.logDecodingError Ignored
                            Nothing
                            "Could not decode flags"
                            { moduleName = "Main", function = "init" }
                            []
                            e
                        |> UR.toModelCmd (\_ m -> ( m, Cmd.none )) msgToString

        ( model, routeCmd ) =
            changeRouteTo (Route.fromUrl url)
                { session = session
                , afterAuthMsg = Nothing
                , afterAuthTokenCallbacks = []
                , afterPrivateKeyCallbacks = []
                , status = Redirect
                }
    in
    ( model
    , Cmd.batch
        [ pageCmd
        , routeCmd
        ]
    )



-- SUBSCRIPTIONS


subscriptions : Model -> Sub Msg
subscriptions model =
    Sub.batch
        [ Sub.map GotPageMsg (Page.subscriptions model.session)
        , Ports.javascriptInPort GotJavascriptData
        , case model.status of
            CommunitySponsor subModel ->
                CommunitySponsor.subscriptions subModel
                    |> Sub.map GotCommunitySponsorMsg

            CommunitySettingsShopCategories subModel ->
                CommunitySettingsShopCategories.subscriptions subModel
                    |> Sub.map GotCommunitySettingsShopCategoriesMsg

            _ ->
                Sub.none
        ]



-- MODEL


type alias Model =
    { session : Session
    , afterAuthMsg : Maybe { successMsg : Msg, errorMsg : Msg }
    , afterAuthTokenCallbacks : List (Api.Graphql.Token -> Cmd Msg)
    , afterPrivateKeyCallbacks : List Msg
    , status : Status
    }


type Status
    = Redirect
    | NotFound
    | ComingSoon
    | PaymentHistory PaymentHistory.Model
    | CommunityAbout CommunityAbout.Model
    | CommunityObjectives CommunityObjectives.Model
    | CommunityEditor CommunityEditor.Model
    | CommunitySettings CommunitySettings.Model
    | CommunitySettingsShopCategories CommunitySettingsShopCategories.Model
    | CommunitySettingsFeatures CommunitySettingsFeatures.Model
    | CommunitySettingsInfo CommunitySettingsInfo.Model
    | CommunitySettingsNews CommunitySettingsNews.Model
    | CommunitySettingsNewsEditor CommunitySettingsNewsEditor.Model
    | CommunitySettingsCurrency CommunitySettingsCurrency.Model
    | CommunitySettingsSponsorship CommunitySettingsSponsorship.Model
    | CommunitySettingsSponsorshipFiat CommunitySettingsSponsorshipFiat.Model
    | CommunitySettingsSponsorshipThankYouMessage CommunitySettingsSponsorshipThankYouMessage.Model
    | CommunitySelector CommunitySelector.Model
    | CommunityThankYou
    | CommunitySponsor CommunitySponsor.Model
    | CommunitySupporters CommunitySupporters.Model
    | CommunitySettingsObjectives CommunitySettingsObjectives.Model
    | CommunitySettingsObjectiveEditor CommunitySettingsObjectiveEditor.Model
    | CommunitySettingsActionEditor CommunitySettingsActionEditor.Model
    | CommunitySettingsContacts CommunitySettingsContacts.Model
    | Claim Int Int Claim.Model
    | Notification Notification.Model
    | Dashboard Dashboard.Model
    | Login (Maybe Route) Login.Model
    | News News.Model
    | Profile Profile.Model
    | ProfileContributions ProfileContributions.Model
    | ProfileEditor ProfileEditor.Model
    | ProfileAddKyc ProfileAddKyc.Model
    | ProfileClaims ProfileClaims.Model
    | ProfileAddContact ProfileAddContact.Model
    | Register (Maybe String) (Maybe Route) Register.Model
    | Shop { owner : Maybe Eos.Account.Name, categories : List Shop.Category.Id } Shop.Model
    | ShopEditor (Maybe Shop.Id) ShopEditor.Model
    | ShopViewer Shop.Id ShopViewer.Model
    | ViewTransfer Int ViewTransfer.Model
    | Invite Invite.Model
    | Join Join.Model
    | Transfer Transfer.Model
    | Analysis Analysis.Model



-- UPDATE


type Msg
    = Ignored
    | ChangedUrl Url
    | ClickedLink Browser.UrlRequest
    | GotJavascriptData Value
    | GotPageMsg (Page.Msg Msg)
    | GotNotificationMsg Notification.Msg
    | GotCommunityAboutMsg CommunityAbout.Msg
    | GotCommunityObjectivesMsg CommunityObjectives.Msg
    | GotCommunityEditorMsg CommunityEditor.Msg
    | GotCommunitySettingsMsg CommunitySettings.Msg
    | GotCommunitySettingsShopCategoriesMsg CommunitySettingsShopCategories.Msg
    | GotCommunitySettingsFeaturesMsg CommunitySettingsFeatures.Msg
    | GotCommunitySettingsInfoMsg CommunitySettingsInfo.Msg
    | GotCommunitySettingsNewsMsg CommunitySettingsNews.Msg
    | GotCommunitySettingsNewsEditorMsg CommunitySettingsNewsEditor.Msg
    | GotCommunitySettingsCurrencyMsg CommunitySettingsCurrency.Msg
    | GotCommunitySettingsSponsorshipMsg CommunitySettingsSponsorship.Msg
    | GotCommunitySettingsSponsorshipFiatMsg CommunitySettingsSponsorshipFiat.Msg
    | GotCommunitySettingsSponsorshipThankYouMessageMsg CommunitySettingsSponsorshipThankYouMessage.Msg
    | GotCommunitySponsorMsg CommunitySponsor.Msg
    | GotCommunitySupportersMsg CommunitySupporters.Msg
    | GotCommunitySettingsObjectivesMsg CommunitySettingsObjectives.Msg
    | GotCommunitySettingsObjectiveEditorMsg CommunitySettingsObjectiveEditor.Msg
    | GotCommunitySettingsActionEditorMsg CommunitySettingsActionEditor.Msg
    | GotCommunitySettingsContactsMsg CommunitySettingsContacts.Msg
    | GotVerifyClaimMsg Claim.Msg
    | GotDashboardMsg Dashboard.Msg
    | GotLoginMsg Login.Msg
    | GotNewsMsg News.Msg
    | GotPaymentHistoryMsg PaymentHistory.Msg
    | GotProfileMsg Profile.Msg
    | GotProfileContributionsMsg ProfileContributions.Msg
    | GotProfileEditorMsg ProfileEditor.Msg
    | GotProfileAddKycMsg ProfileAddKyc.Msg
    | GotProfileClaimsMsg ProfileClaims.Msg
    | GotProfileAddContactMsg ProfileAddContact.Msg
    | GotRegisterMsg Register.Msg
    | GotShopMsg Shop.Msg
    | GotShopEditorMsg ShopEditor.Msg
    | GotShopViewerMsg ShopViewer.Msg
    | GotViewTransferScreenMsg ViewTransfer.Msg
    | GotInviteMsg Invite.Msg
    | GotJoinMsg Join.Msg
    | GotTransferMsg Transfer.Msg
    | GotAnalysisMsg Analysis.Msg


update : Msg -> Model -> ( Model, Cmd Msg )
update msg model =
    let
        withGuest fn =
            case model.session of
                Page.Guest guest ->
                    fn guest

                Page.LoggedIn _ ->
                    ( model
                    , { username = Nothing
                      , message = "Expected user to be a guest, but they're logged in"
                      , tags = [ Log.IncompatibleAuthentication Log.ExpectedGuest ]
                      , location = { moduleName = "Main", function = "update" }
                      , contexts = []
                      , transaction = msg
                      , level = Log.Error
                      }
                        |> Log.send msgToString
                    )

        withLoggedIn fn =
            case model.session of
                Page.Guest _ ->
                    ( model
                    , { username = Nothing
                      , message = "Expected user to be logged in, but they're a guest"
                      , tags = [ Log.IncompatibleAuthentication Log.ExpectedLoggedIn ]
                      , location = { moduleName = "Main", function = "update" }
                      , contexts = []
                      , transaction = msg
                      , level = Log.Error
                      }
                        |> Log.send msgToString
                    )

                Page.LoggedIn loggedIn ->
                    fn loggedIn

        withSession fn =
            fn model.session
    in
    case ( msg, model.status ) of
        ( Ignored, _ ) ->
            ( model, Cmd.none )

        ( ChangedUrl url, _ ) ->
            changeRouteTo (Route.fromUrl url) model

        ( ClickedLink urlRequest, _ ) ->
            case urlRequest of
                Browser.Internal url ->
                    ( model |> hideFeedback
                    , Nav.pushUrl (.navKey (Page.toShared model.session)) (Url.toString url)
                    )

                Browser.External href ->
                    ( model |> hideFeedback
                    , Nav.load href
                    )

        ( GotJavascriptData val, _ ) ->
            let
                jsAddressResult =
                    Decode.decodeValue
                        (Decode.list Decode.string
                            |> Decode.field "address"
                        )
                        val
            in
            case jsAddressResult of
                Ok jsAddress ->
                    case jsAddressToMsg jsAddress val of
                        Nothing ->
                            ( model
                            , Log.fromImpossible msg
                                "Got invalid address from JavaScript"
                                (Page.maybeAccountName model.session)
                                { moduleName = "Main", function = "update" }
                                [ { name = "Data"
                                  , extras = Dict.fromList [ ( "address", Encode.list Encode.string jsAddress ) ]
                                  }
                                ]
                                |> Log.send msgToString
                            )

                        Just jsMsg ->
                            update jsMsg model

                Err decodeError ->
                    ( model
                    , Log.fromDecodeError msg
                        (Page.maybeAccountName model.session)
                        "Could not decode JavaScript address"
                        { moduleName = "Main", function = "update" }
                        []
                        decodeError
                        |> Log.send msgToString
                    )

        ( GotPageMsg subMsg, _ ) ->
            Page.update subMsg model.session
                |> UR.map
                    (\s -> { model | session = s })
                    GotPageMsg
                    (\extMsg uR -> UR.addExt extMsg uR)
                |> UR.toModelCmd updateExternal msgToString

        ( GotRegisterMsg subMsg, Register maybeInvitation maybeRedirect subModel ) ->
            -- Will return  a function expecting a Guest Model
            Register.update maybeInvitation subMsg subModel
                -- will return a function expecting an UpdateResult
                -- The composition operator will take the result of the above function and use as
                -- an input for the below function
                >> updateGuestUResult (Register maybeInvitation maybeRedirect) GotRegisterMsg model
                -- provides the above composed function with the initial guest input
                |> withGuest

        ( GotPaymentHistoryMsg subMsg, PaymentHistory subModel ) ->
            PaymentHistory.update subMsg subModel
                >> updateLoggedInUResult PaymentHistory GotPaymentHistoryMsg model
                |> withLoggedIn

        ( GotLoginMsg subMsg, Login maybeRedirect subModel ) ->
            Login.update subMsg subModel
                >> updateGuestUResult (Login maybeRedirect) GotLoginMsg model
                |> withGuest

        ( GotNewsMsg subMsg, News subModel ) ->
            News.update subMsg subModel
                >> updateLoggedInUResult News GotNewsMsg model
                |> withLoggedIn

        ( GotNotificationMsg subMsg, Notification subModel ) ->
            -- Will return a function expecting a LoggedIn Model
            Notification.update subMsg subModel
                -- will return a function expecting an UpdateResult
                -- The composition operator will take the result of the above function and use as
                -- an input for the below function
                >> updateLoggedInUResult Notification GotNotificationMsg model
                -- provides the above composed function with the LoggedInModel
                |> withLoggedIn

        ( GotCommunityAboutMsg subMsg, CommunityAbout subModel ) ->
            CommunityAbout.update subMsg subModel
                >> updateLoggedInUResult CommunityAbout GotCommunityAboutMsg model
                |> withLoggedIn

        ( GotCommunityObjectivesMsg subMsg, CommunityObjectives subModel ) ->
            CommunityObjectives.update subMsg subModel
                >> updateLoggedInUResult CommunityObjectives GotCommunityObjectivesMsg model
                |> withLoggedIn

        ( GotCommunityEditorMsg subMsg, CommunityEditor subModel ) ->
            CommunityEditor.update subMsg subModel
                >> updateLoggedInUResult CommunityEditor GotCommunityEditorMsg model
                |> withLoggedIn

        ( GotCommunitySettingsObjectivesMsg subMsg, CommunitySettingsObjectives subModel ) ->
            CommunitySettingsObjectives.update subMsg subModel
                >> updateLoggedInUResult CommunitySettingsObjectives GotCommunitySettingsObjectivesMsg model
                |> withLoggedIn

        ( GotCommunitySettingsObjectiveEditorMsg subMsg, CommunitySettingsObjectiveEditor subModel ) ->
            CommunitySettingsObjectiveEditor.update subMsg subModel
                >> updateLoggedInUResult CommunitySettingsObjectiveEditor GotCommunitySettingsObjectiveEditorMsg model
                |> withLoggedIn

        ( GotDashboardMsg subMsg, Dashboard subModel ) ->
            Dashboard.update subMsg subModel
                >> updateLoggedInUResult Dashboard GotDashboardMsg model
                |> withLoggedIn

        ( GotProfileMsg subMsg, Profile subModel ) ->
            Profile.update subMsg subModel
                >> updateLoggedInUResult Profile GotProfileMsg model
                |> withLoggedIn

        ( GotProfileContributionsMsg subMsg, ProfileContributions subModel ) ->
            ProfileContributions.update subMsg subModel
                >> updateLoggedInUResult ProfileContributions GotProfileContributionsMsg model
                |> withLoggedIn

        ( GotProfileEditorMsg subMsg, ProfileEditor subModel ) ->
            ProfileEditor.update subMsg subModel
                >> updateLoggedInUResult ProfileEditor GotProfileEditorMsg model
                |> withLoggedIn

        ( GotProfileAddKycMsg subMsg, ProfileAddKyc subModel ) ->
            ProfileAddKyc.update subMsg subModel
                >> updateLoggedInUResult ProfileAddKyc GotProfileAddKycMsg model
                |> withLoggedIn

        ( GotProfileClaimsMsg subMsg, ProfileClaims subModel ) ->
            ProfileClaims.update subMsg subModel
                >> updateLoggedInUResult ProfileClaims GotProfileClaimsMsg model
                |> withLoggedIn

        ( GotProfileAddContactMsg subMsg, ProfileAddContact subModel ) ->
            ProfileAddContact.update subMsg subModel
                >> updateLoggedInUResult ProfileAddContact GotProfileAddContactMsg model
                |> withLoggedIn

        ( GotCommunitySettingsMsg subMsg, CommunitySettings subModel ) ->
            CommunitySettings.update subMsg subModel
                >> updateLoggedInUResult CommunitySettings GotCommunitySettingsMsg model
                |> withLoggedIn

        ( GotCommunitySettingsShopCategoriesMsg subMsg, CommunitySettingsShopCategories subModel ) ->
            CommunitySettingsShopCategories.update subMsg subModel
                >> updateLoggedInUResult CommunitySettingsShopCategories GotCommunitySettingsShopCategoriesMsg model
                |> withLoggedIn

        ( GotCommunitySettingsFeaturesMsg subMsg, CommunitySettingsFeatures subModel ) ->
            CommunitySettingsFeatures.update subMsg subModel
                >> updateLoggedInUResult CommunitySettingsFeatures GotCommunitySettingsFeaturesMsg model
                |> withLoggedIn

        ( GotCommunitySettingsInfoMsg subMsg, CommunitySettingsInfo subModel ) ->
            CommunitySettingsInfo.update subMsg subModel
                >> updateLoggedInUResult CommunitySettingsInfo GotCommunitySettingsInfoMsg model
                |> withLoggedIn

        ( GotCommunitySettingsNewsMsg subMsg, CommunitySettingsNews subModel ) ->
            CommunitySettingsNews.update subMsg subModel
                >> updateLoggedInUResult CommunitySettingsNews GotCommunitySettingsNewsMsg model
                |> withLoggedIn

        ( GotCommunitySettingsNewsEditorMsg subMsg, CommunitySettingsNewsEditor subModel ) ->
            CommunitySettingsNewsEditor.update subMsg subModel
                >> updateLoggedInUResult CommunitySettingsNewsEditor GotCommunitySettingsNewsEditorMsg model
                |> withLoggedIn

        ( GotCommunitySettingsCurrencyMsg subMsg, CommunitySettingsCurrency subModel ) ->
            CommunitySettingsCurrency.update subMsg subModel
                >> updateLoggedInUResult CommunitySettingsCurrency GotCommunitySettingsCurrencyMsg model
                |> withLoggedIn

        ( GotCommunitySettingsSponsorshipMsg subMsg, CommunitySettingsSponsorship subModel ) ->
            CommunitySettingsSponsorship.update subMsg subModel
                >> updateLoggedInUResult CommunitySettingsSponsorship GotCommunitySettingsSponsorshipMsg model
                |> withLoggedIn

        ( GotCommunitySettingsSponsorshipFiatMsg subMsg, CommunitySettingsSponsorshipFiat subModel ) ->
            CommunitySettingsSponsorshipFiat.update subMsg subModel
                >> updateLoggedInUResult CommunitySettingsSponsorshipFiat GotCommunitySettingsSponsorshipFiatMsg model
                |> withLoggedIn

        ( GotCommunitySettingsSponsorshipThankYouMessageMsg subMsg, CommunitySettingsSponsorshipThankYouMessage subModel ) ->
            CommunitySettingsSponsorshipThankYouMessage.update subMsg subModel
                >> updateLoggedInUResult CommunitySettingsSponsorshipThankYouMessage GotCommunitySettingsSponsorshipThankYouMessageMsg model
                |> withLoggedIn

        ( GotCommunitySponsorMsg subMsg, CommunitySponsor subModel ) ->
            CommunitySponsor.update subMsg subModel
                >> updateLoggedInUResult CommunitySponsor GotCommunitySponsorMsg model
                |> withLoggedIn

        ( GotCommunitySupportersMsg subMsg, CommunitySupporters subModel ) ->
            CommunitySupporters.update subMsg subModel
                >> updateLoggedInUResult CommunitySupporters GotCommunitySupportersMsg model
                |> withLoggedIn

        ( GotShopMsg subMsg, Shop maybeFilter subModel ) ->
            Shop.update subMsg subModel
                >> updateLoggedInUResult (Shop maybeFilter) GotShopMsg model
                |> withLoggedIn

        ( GotShopEditorMsg subMsg, ShopEditor id subModel ) ->
            ShopEditor.update subMsg subModel
                >> updateLoggedInUResult (ShopEditor id) GotShopEditorMsg model
                |> withLoggedIn

        ( GotShopViewerMsg subMsg, ShopViewer saleId subModel ) ->
            ShopViewer.update subMsg subModel
                >> updatePageUResult (ShopViewer saleId) GotShopViewerMsg model
                |> withSession

        ( GotCommunitySettingsActionEditorMsg subMsg, CommunitySettingsActionEditor subModel ) ->
            CommunitySettingsActionEditor.update subMsg subModel
                >> updateLoggedInUResult CommunitySettingsActionEditor GotCommunitySettingsActionEditorMsg model
                |> withLoggedIn

        ( GotCommunitySettingsContactsMsg subMsg, CommunitySettingsContacts subModel ) ->
            CommunitySettingsContacts.update subMsg subModel
                >> updateLoggedInUResult CommunitySettingsContacts GotCommunitySettingsContactsMsg model
                |> withLoggedIn

        ( GotVerifyClaimMsg subMsg, Claim objectiveId actionId subModel ) ->
            Claim.update subMsg subModel
                >> updateLoggedInUResult (Claim objectiveId actionId) GotVerifyClaimMsg model
                |> withLoggedIn

        ( GotViewTransferScreenMsg subMsg, ViewTransfer transferId subModel ) ->
            ViewTransfer.update subMsg subModel
                >> updateLoggedInUResult (ViewTransfer transferId) GotViewTransferScreenMsg model
                |> withLoggedIn

        ( GotInviteMsg subMsg, Invite subModel ) ->
            Invite.update model.session subMsg subModel
                |> updateLoggedInUResult Invite GotInviteMsg model

        ( GotJoinMsg subMsg, Join subModel ) ->
            Join.update model.session subMsg subModel
                |> updateLoggedInUResult Join GotJoinMsg model

        ( GotTransferMsg subMsg, Transfer subModel ) ->
            Transfer.update subMsg subModel
                >> updateLoggedInUResult Transfer GotTransferMsg model
                |> withLoggedIn

        ( GotAnalysisMsg subMsg, Analysis subModel ) ->
            Analysis.update subMsg subModel
                >> updateLoggedInUResult Analysis GotAnalysisMsg model
                |> withLoggedIn

        ( _, _ ) ->
            ( model
            , { type_ = Log.InfoBreadcrumb
              , category = msg
              , message = "Msg does not correspond with Model"
              , data = Dict.empty
              , level = Log.Info
              }
                |> Log.addBreadcrumb msgToString
            )


broadcastGuest : Guest.BroadcastMsg -> Status -> Cmd Msg
broadcastGuest broadcastMessage status =
    let
        maybeMsg =
            case status of
                Register _ _ _ ->
                    Register.receiveBroadcast broadcastMessage
                        |> Maybe.map GotRegisterMsg

                _ ->
                    Nothing
    in
    case maybeMsg of
        Just msg ->
            Utils.spawnMessage msg

        Nothing ->
            Cmd.none


broadcast : LoggedIn.Model -> LoggedIn.BroadcastMsg -> Status -> Cmd Msg
broadcast loggedIn broadcastMessage status =
    let
        maybeMsg =
            case status of
                Dashboard _ ->
                    Dashboard.receiveBroadcast broadcastMessage
                        |> Maybe.map GotDashboardMsg

                Transfer _ ->
                    Transfer.receiveBroadcast broadcastMessage
                        |> Maybe.map GotTransferMsg

                ProfileClaims _ ->
                    ProfileClaims.receiveBroadcast broadcastMessage
                        |> Maybe.map GotProfileClaimsMsg

                CommunitySettingsActionEditor _ ->
                    CommunitySettingsActionEditor.receiveBroadcast broadcastMessage
                        |> Maybe.map GotCommunitySettingsActionEditorMsg

                CommunitySettingsObjectives _ ->
                    CommunitySettingsObjectives.receiveBroadcast broadcastMessage
                        |> Maybe.map GotCommunitySettingsObjectivesMsg

                CommunityAbout _ ->
                    CommunityAbout.receiveBroadcast broadcastMessage
                        |> Maybe.map GotCommunityAboutMsg

                CommunityObjectives _ ->
                    CommunityObjectives.receiveBroadcast broadcastMessage
                        |> Maybe.map GotCommunityObjectivesMsg

                CommunitySettingsFeatures _ ->
                    CommunitySettingsFeatures.receiveBroadcast broadcastMessage
                        |> Maybe.map GotCommunitySettingsFeaturesMsg

                CommunitySettingsInfo _ ->
                    CommunitySettingsInfo.receiveBroadcast broadcastMessage
                        |> Maybe.map GotCommunitySettingsInfoMsg

                CommunitySettingsNews _ ->
                    CommunitySettingsNews.receiveBroadcast broadcastMessage
                        |> Maybe.map GotCommunitySettingsNewsMsg

                CommunitySettingsNewsEditor _ ->
                    CommunitySettingsNewsEditor.receiveBroadcast broadcastMessage
                        |> Maybe.map GotCommunitySettingsNewsEditorMsg

                CommunitySettingsCurrency _ ->
                    CommunitySettingsCurrency.receiveBroadcast broadcastMessage
                        |> Maybe.map GotCommunitySettingsCurrencyMsg

                CommunitySettingsSponsorship _ ->
                    CommunitySettingsSponsorship.receiveBroadcast broadcastMessage
                        |> Maybe.map GotCommunitySettingsSponsorshipMsg

                CommunitySettingsSponsorshipFiat _ ->
                    CommunitySettingsSponsorshipFiat.receiveBroadcast broadcastMessage
                        |> Maybe.map GotCommunitySettingsSponsorshipFiatMsg

                CommunitySettingsSponsorshipThankYouMessage _ ->
                    CommunitySettingsSponsorshipThankYouMessage.receiveBroadcast broadcastMessage
                        |> Maybe.map GotCommunitySettingsSponsorshipThankYouMessageMsg

                CommunitySettings _ ->
                    CommunitySettings.receiveBroadcast broadcastMessage
                        |> Maybe.map GotCommunitySettingsMsg

                CommunitySponsor _ ->
                    CommunitySponsor.receiveBroadcast broadcastMessage
                        |> Maybe.map GotCommunitySponsorMsg

                CommunitySupporters _ ->
                    CommunitySupporters.receiveBroadcast broadcastMessage
                        |> Maybe.map GotCommunitySupportersMsg

                CommunitySettingsObjectiveEditor _ ->
                    CommunitySettingsObjectiveEditor.receiveBroadcast broadcastMessage
                        |> Maybe.map GotCommunitySettingsObjectiveEditorMsg

                CommunitySettingsContacts _ ->
                    CommunitySettingsContacts.receiveBroadcast broadcastMessage
                        |> Maybe.map GotCommunitySettingsContactsMsg

                ProfileAddContact _ ->
                    ProfileAddContact.receiveBroadcast broadcastMessage
                        |> Maybe.map GotProfileAddContactMsg

                ProfileEditor _ ->
                    ProfileEditor.receiveBroadcast broadcastMessage
                        |> Maybe.map GotProfileEditorMsg

                Profile _ ->
                    Profile.receiveBroadcast broadcastMessage
                        |> Maybe.map GotProfileMsg

                ProfileContributions _ ->
                    ProfileContributions.receiveBroadcast broadcastMessage
                        |> Maybe.map GotProfileContributionsMsg

<<<<<<< HEAD
                Shop _ _ ->
                    Shop.receiveBroadcast broadcastMessage
                        |> Maybe.map GotShopMsg
=======
                ShopEditor _ subModel ->
                    ShopEditor.receiveBroadcast loggedIn.shared.translators broadcastMessage subModel
                        |> Maybe.map GotShopEditorMsg
>>>>>>> 52f870c3

                Invite _ ->
                    Invite.receiveBroadcast broadcastMessage
                        |> Maybe.map GotInviteMsg

                Join _ ->
                    Join.receiveBroadcast broadcastMessage
                        |> Maybe.map GotJoinMsg

                News _ ->
                    News.receiveBroadcast broadcastMessage
                        |> Maybe.map GotNewsMsg

                PaymentHistory _ ->
                    PaymentHistory.receiveBroadcast broadcastMessage
                        |> Maybe.map GotPaymentHistoryMsg

                _ ->
                    Nothing
    in
    case maybeMsg of
        Just msg ->
            Utils.spawnMessage msg

        Nothing ->
            Cmd.none


updateStatusWith : (subModel -> Status) -> (subMsg -> Msg) -> Model -> ( subModel, Cmd subMsg ) -> ( Model, Cmd Msg )
updateStatusWith toStatus toMsg model ( subModel, subCmd ) =
    ( { model | status = toStatus subModel }
    , Cmd.map toMsg subCmd
    )


updateSessionWith : (subMsg -> Msg) -> Model -> ( Session, Cmd subMsg ) -> ( Model, Cmd Msg )
updateSessionWith toMsg model ( session, subCmd ) =
    ( { model | session = session }
    , Cmd.map toMsg subCmd
    )


updatePageUResult : (subModel -> Status) -> (subMsg -> Msg) -> Model -> UpdateResult subModel subMsg (Page.External subMsg) -> ( Model, Cmd Msg )
updatePageUResult toStatus toMsg model uResult =
    case model.session of
        Page.Guest _ ->
            uResult
                |> UR.map identity
                    identity
                    (\extMsg currUResult ->
                        case extMsg of
                            Page.GuestExternal guestMsg ->
                                UR.addExt guestMsg currUResult

                            Page.LoggedInExternal _ ->
                                currUResult
                    )
                |> updateGuestUResult toStatus toMsg model

        Page.LoggedIn _ ->
            uResult
                |> UR.map identity
                    identity
                    (\extMsg currUResult ->
                        case extMsg of
                            Page.GuestExternal _ ->
                                currUResult

                            Page.LoggedInExternal loggedInMsg ->
                                UR.addExt loggedInMsg currUResult
                    )
                |> updateLoggedInUResult toStatus toMsg model


updateGuestUResult : (subModel -> Status) -> (subMsg -> Msg) -> Model -> UpdateResult subModel subMsg Guest.External -> ( Model, Cmd Msg )
updateGuestUResult toStatus toMsg model uResult =
    List.foldl
        (\commExtMsg ( m, cmds_ ) ->
            case m.session of
                Page.LoggedIn _ ->
                    ( m, cmds_ )

                Page.Guest guest ->
                    case commExtMsg of
                        Guest.LoggedIn { pin, privateKey, signInResponse } ->
                            let
                                { profile, token } =
                                    signInResponse

                                shared =
                                    guest.shared

                                userWithCommunity =
                                    { profile
                                        | communities =
                                            case guest.community of
                                                RemoteData.Success community ->
                                                    if List.any (\c -> c.symbol == community.symbol) profile.communities then
                                                        profile.communities

                                                    else
                                                        { symbol = community.symbol
                                                        , name = community.name
                                                        , logo = community.logo
                                                        , subdomain = community.subdomain
                                                        , hasShop = community.hasShop
                                                        , hasActions = community.hasObjectives
                                                        , hasKyc = community.hasKyc
                                                        }
                                                            :: profile.communities

                                                _ ->
                                                    profile.communities
                                    }

                                ( session, cmd ) =
                                    LoggedIn.initLogin shared pin (Just privateKey) userWithCommunity token

                                redirectRoute =
                                    case guest.afterLoginRedirect of
                                        Just (Route.Invite _) ->
                                            Route.Dashboard

                                        Just route ->
                                            route

                                        Nothing ->
                                            Route.Dashboard
                            in
                            ( { m
                                | session =
                                    Page.LoggedIn session
                              }
                            , Cmd.map (Page.GotLoggedInMsg >> GotPageMsg) cmd
                                :: Api.Graphql.createAbsintheSocket token
                                :: Route.pushUrl guest.shared.navKey redirectRoute
                                :: Log.addBreadcrumb msgToString
                                    { type_ = Log.InfoBreadcrumb
                                    , category = Ignored
                                    , message = "Guest logged in"
                                    , data = Dict.fromList [ ( "username", Eos.Account.encodeName profile.account ) ]
                                    , level = Log.Info
                                    }
                                :: cmds_
                            )

                        Guest.SetFeedback feedback ->
                            ( { m | session = Page.Guest { guest | feedback = feedback } }
                            , cmds_
                            )

                        Guest.UpdatedShared newShared ->
                            ( { m | session = Page.Guest { guest | shared = newShared } }
                            , cmds_
                            )
        )
        ( { model | status = toStatus uResult.model }
        , []
        )
        uResult.exts
        |> (\( model_, cmds_ ) ->
                ( model_
                , Cmd.batch
                    (Cmd.map toMsg (Cmd.batch uResult.cmds)
                        :: List.map (Ports.mapAddress toMsg >> Ports.javascriptOutCmd msgToString) uResult.ports
                        ++ List.map (Log.map toMsg >> Log.send msgToString) uResult.events
                        ++ cmds_
                    )
                )
           )


updateExternal : Page.ExternalMsg Msg -> Model -> ( Model, Cmd Msg )
updateExternal extMsg model =
    case extMsg of
        Page.LoggedInExternalMsg LoggedIn.AuthenticationSucceed ->
            case model.afterAuthMsg of
                Nothing ->
                    ( model, Cmd.none )

                Just aMsg ->
                    update aMsg.successMsg { model | afterAuthMsg = Nothing }

        Page.LoggedInExternalMsg LoggedIn.AuthenticationFailed ->
            case model.afterAuthMsg of
                Nothing ->
                    ( model, Cmd.none )

                Just aMsg ->
                    update aMsg.errorMsg { model | afterAuthMsg = Nothing }

        Page.LoggedInExternalMsg (LoggedIn.AddAfterAuthTokenCallback callback) ->
            ( { model | afterAuthTokenCallbacks = callback :: model.afterAuthTokenCallbacks }, Cmd.none )

        Page.LoggedInExternalMsg (LoggedIn.AddAfterAuthTokenCallbackInternal callback) ->
            ( { model
                | afterAuthTokenCallbacks =
                    (\token ->
                        callback token
                            |> Cmd.map (Page.GotLoggedInMsg >> GotPageMsg)
                    )
                        :: model.afterAuthTokenCallbacks
              }
            , Cmd.none
            )

        Page.LoggedInExternalMsg (LoggedIn.RunAfterAuthTokenCallbacks authToken) ->
            ( { model | afterAuthTokenCallbacks = [] }
            , model.afterAuthTokenCallbacks
                |> List.map (\callback -> callback authToken)
                |> Cmd.batch
            )

        Page.LoggedInExternalMsg (LoggedIn.AddAfterPrivateKeyCallback callbackMsg) ->
            ( { model
                | afterPrivateKeyCallbacks =
                    (callbackMsg
                        |> Page.GotLoggedInMsg
                        |> GotPageMsg
                    )
                        :: model.afterPrivateKeyCallbacks
              }
            , Cmd.none
            )

        Page.LoggedInExternalMsg LoggedIn.RunAfterPrivateKeyCallbacks ->
            ( { model | afterPrivateKeyCallbacks = [] }
            , model.afterPrivateKeyCallbacks
                |> List.map Utils.spawnMessage
                |> Cmd.batch
            )

        Page.LoggedInExternalMsg (LoggedIn.Broadcast broadcastMsg) ->
            case model.session of
                Page.LoggedIn loggedIn ->
                    ( model, broadcast loggedIn broadcastMsg model.status )

                _ ->
                    ( model, Cmd.none )

        Page.LoggedInExternalMsg (LoggedIn.RunExternalMsg subExternalMsg) ->
            ( model, Utils.spawnMessage subExternalMsg )

        Page.GuestBroadcastMsg broadcastMsg ->
            ( model, broadcastGuest broadcastMsg model.status )


updateLoggedInUResult : (subModel -> Status) -> (subMsg -> Msg) -> Model -> UpdateResult subModel subMsg (LoggedIn.External subMsg) -> ( Model, Cmd Msg )
updateLoggedInUResult toStatus toMsg model uResult =
    List.foldl
        (\commExtMsg ( m, cmds_ ) ->
            case ( commExtMsg, m.session ) of
                ( LoggedIn.UpdatedLoggedIn loggedIn, Page.Guest _ ) ->
                    ( { m | session = Page.LoggedIn loggedIn }, cmds_ )

                ( _, Page.LoggedIn loggedIn ) ->
                    let
                        updateResult =
                            LoggedIn.updateExternal commExtMsg loggedIn

                        broadcastCmd =
                            case updateResult.broadcastMsg of
                                Nothing ->
                                    Cmd.none

                                Just broadcastMsg ->
                                    broadcast loggedIn broadcastMsg m.status
                    in
                    ( { m
                        | session = Page.LoggedIn updateResult.model
                        , afterAuthMsg =
                            Maybe.map
                                (\{ successMsg, errorMsg } ->
                                    { successMsg = toMsg successMsg, errorMsg = toMsg errorMsg }
                                )
                                updateResult.afterAuthMsg
                      }
                    , Cmd.map (LoggedIn.mapMsg toMsg >> Page.GotLoggedInMsg >> GotPageMsg) updateResult.cmd
                        :: broadcastCmd
                        :: cmds_
                    )

                ( _, Page.Guest _ ) ->
                    ( m, cmds_ )
        )
        ( { model | status = toStatus uResult.model }
        , []
        )
        uResult.exts
        |> (\( model_, cmds_ ) ->
                ( model_
                , Cmd.batch
                    (Cmd.map toMsg (Cmd.batch uResult.cmds)
                        :: List.map (Ports.mapAddress toMsg >> Ports.javascriptOutCmd msgToString) uResult.ports
                        ++ List.map (Log.map toMsg >> Log.send msgToString) uResult.events
                        ++ cmds_
                    )
                )
           )


hideFeedback : Model -> Model
hideFeedback model =
    case model.session of
        Page.LoggedIn loggedIn ->
            { model
                | session =
                    Page.LoggedIn { loggedIn | feedback = Feedback.Hidden }
            }

        Page.Guest guest ->
            { model | session = Page.Guest { guest | feedback = Feedback.Hidden } }


statusToRoute : Status -> Session -> Maybe Route
statusToRoute status session =
    case status of
        Redirect ->
            Nothing

        NotFound ->
            Nothing

        ComingSoon ->
            Nothing

        PaymentHistory subModel ->
            subModel.recipientProfile.account
                |> Route.PaymentHistory
                |> Just

        CommunityAbout _ ->
            Just Route.CommunityAbout

        CommunityObjectives _ ->
            Just (Route.CommunityObjectives Route.WithNoObjectiveSelected)

        CommunityEditor _ ->
            Just Route.NewCommunity

        CommunitySettings _ ->
            Just Route.CommunitySettings

        CommunitySettingsShopCategories _ ->
            Just Route.CommunitySettingsShopCategories

        CommunitySettingsFeatures _ ->
            Just Route.CommunitySettingsFeatures

        CommunitySettingsInfo _ ->
            Just Route.CommunitySettingsInfo

        CommunitySettingsNews _ ->
            Just Route.CommunitySettingsNews

        CommunitySettingsNewsEditor _ ->
            Just (Route.CommunitySettingsNewsEditor Route.CreateNews)

        CommunitySettingsCurrency _ ->
            Just Route.CommunitySettingsCurrency

        CommunitySettingsSponsorship _ ->
            Just Route.CommunitySettingsSponsorship

        CommunitySettingsSponsorshipFiat _ ->
            Just Route.CommunitySettingsSponsorshipFiat

        CommunitySettingsSponsorshipThankYouMessage _ ->
            Just Route.CommunitySettingsSponsorshipThankYouMessage

        CommunitySelector subModel ->
            Just (Route.CommunitySelector subModel.maybeRedirect)

        CommunityThankYou ->
            Just Route.CommunityThankYou

        CommunitySponsor _ ->
            Just Route.CommunitySponsor

        CommunitySupporters _ ->
            Just Route.CommunitySupporters

        CommunitySettingsObjectives _ ->
            Just Route.CommunitySettingsObjectives

        CommunitySettingsObjectiveEditor subModel ->
            case subModel.objectiveId of
                Nothing ->
                    Just Route.CommunitySettingsNewObjective

                Just objectiveId ->
                    Just (Route.CommunitySettingsEditObjective (Action.objectiveIdToInt objectiveId))

        CommunitySettingsActionEditor subModel ->
            case subModel.actionId of
                Nothing ->
                    Just (Route.CommunitySettingsNewAction (Action.objectiveIdToInt subModel.objectiveId))

                Just actionId ->
                    Just
                        (Route.CommunitySettingsEditAction
                            (Action.objectiveIdToInt subModel.objectiveId)
                            (Action.idToInt actionId)
                        )

        CommunitySettingsContacts _ ->
            Just Route.CommunitySettingsContacts

        Claim objectiveId actionId subModel ->
            Just (Route.Claim objectiveId actionId subModel.claimId)

        Notification _ ->
            Just Route.Notification

        Dashboard _ ->
            Just Route.Dashboard

        Login maybeRedirect _ ->
            let
                maybeInvitation =
                    case session of
                        Page.LoggedIn _ ->
                            Nothing

                        Page.Guest guest ->
                            guest.maybeInvitation
            in
            Just (Route.Login maybeInvitation maybeRedirect)

        News subModel ->
            Just (Route.News { selectedNews = subModel.newsId, showOthers = subModel.showOtherNews })

        Profile subModel ->
            Just (Route.Profile subModel.profileName)

        ProfileContributions subModel ->
            Just (Route.ProfileContributions subModel.profileName)

        ProfileEditor _ ->
            Just Route.ProfileEditor

        ProfileAddKyc _ ->
            Just Route.ProfileAddKyc

        ProfileClaims subModel ->
            Just (Route.ProfileClaims subModel.accountString)

        ProfileAddContact _ ->
            Just Route.ProfileAddContact

        Register inviteId maybeRedirect _ ->
            Just (Route.Register inviteId maybeRedirect)

        Shop filter _ ->
            Just (Route.Shop filter)

        ShopEditor maybeSaleId subModel ->
            case maybeSaleId of
                Nothing ->
                    Just (Route.NewSale (ShopEditor.getCurrentStep subModel))

                Just saleId ->
                    Just (Route.EditSale saleId (ShopEditor.getCurrentStep subModel))

        ShopViewer saleId _ ->
            Just (Route.ViewSale saleId)

        ViewTransfer transferId _ ->
            Just (Route.ViewTransfer transferId)

        Invite subModel ->
            Just (Route.Invite subModel.invitationId)

        Join subModel ->
            Just (Route.Join subModel.maybeRedirect)

        Transfer subModel ->
            Just (Route.Transfer subModel.maybeTo)

        Analysis _ ->
            Just Route.Analysis


changeRouteTo : Maybe Route -> Model -> ( Model, Cmd Msg )
changeRouteTo maybeRoute model =
    let
        session =
            model.session

        shared =
            case session of
                Page.Guest guest ->
                    guest.shared

                Page.LoggedIn loggedIn ->
                    loggedIn.shared

        updateStatus model_ newStatus =
            { model_ | status = newStatus }

        noCmd model_ =
            ( model_, Cmd.none )

        addAfterLoginRedirect : Maybe Route -> Model -> Model
        addAfterLoginRedirect maybeRedirect model_ =
            case model_.session of
                Page.LoggedIn _ ->
                    model_

                Page.Guest guest ->
                    case maybeRedirect of
                        Nothing ->
                            model_

                        Just redirect ->
                            { model_
                                | session =
                                    Guest.addAfterLoginRedirect redirect guest
                                        |> Page.Guest
                            }

        addMaybeInvitation : Maybe String -> Model -> Model
        addMaybeInvitation maybeInvitation model_ =
            case model_.session of
                Page.LoggedIn _ ->
                    model_

                Page.Guest guest ->
                    { model_
                        | session =
                            { guest | maybeInvitation = maybeInvitation }
                                |> Page.Guest
                    }

        withGuest : Maybe String -> Maybe Route -> (Guest.Model -> ( Model, Cmd Msg )) -> ( Model, Cmd Msg )
        withGuest maybeInvitation maybeRedirect fn =
            case session of
                Page.LoggedIn _ ->
                    ( model
                    , maybeRedirect
                        |> Maybe.withDefault Route.Dashboard
                        |> Route.replaceUrl shared.navKey
                    )

                Page.Guest guest ->
                    let
                        ( newModel, newCmd ) =
                            fn guest
                    in
                    ( newModel
                        |> addAfterLoginRedirect maybeRedirect
                        |> addMaybeInvitation maybeInvitation
                    , newCmd
                    )

        addRouteToHistory status loggedIn =
            case statusToRoute status (Page.LoggedIn loggedIn) of
                Nothing ->
                    loggedIn

                Just newRoute ->
                    case loggedIn.routeHistory of
                        (_ :: second :: rest) as routeHistory ->
                            if newRoute == second then
                                { loggedIn
                                    | routeHistory = newRoute :: rest
                                    , hasSeenDashboard = loggedIn.hasSeenDashboard || second == Route.Dashboard
                                }

                            else
                                { loggedIn
                                    | routeHistory = newRoute :: routeHistory
                                    , hasSeenDashboard = loggedIn.hasSeenDashboard || second == Route.Dashboard
                                }

                        routeHistory ->
                            { loggedIn | routeHistory = newRoute :: routeHistory }

        withLoggedIn : Route -> (LoggedIn.Model -> ( Model, Cmd Msg )) -> ( Model, Cmd Msg )
        withLoggedIn route fn =
            case session of
                Page.LoggedIn loggedIn ->
                    let
                        ( newModel, newCmd ) =
                            fn loggedIn

                        newSession =
                            case newModel.session of
                                Page.LoggedIn newLoggedIn ->
                                    addRouteToHistory newModel.status newLoggedIn
                                        |> Page.LoggedIn

                                Page.Guest guest ->
                                    Page.Guest guest
                    in
                    ( { newModel | session = newSession }
                    , Cmd.batch
                        [ newCmd

                        -- Reload time on every page change
                        , Task.perform
                            (LoggedIn.GotTimeInternal
                                >> Page.GotLoggedInMsg
                                >> GotPageMsg
                            )
                            Time.now
                        ]
                    )

                Page.Guest guest ->
                    ( { model
                        | session =
                            Guest.addAfterLoginRedirect route guest
                                |> Page.Guest
                        , status = Redirect
                      }
                    , Route.replaceUrl shared.navKey (Route.Join (Just route))
                    )

        withSession : Route -> (Session -> ( Model, Cmd Msg )) -> ( Model, Cmd Msg )
        withSession route fn =
            let
                ( newModel, newCmd ) =
                    fn session
            in
            case newModel.session of
                Page.LoggedIn loggedIn ->
                    let
                        newSession =
                            addRouteToHistory newModel.status loggedIn
                                |> Page.LoggedIn
                    in
                    ( { newModel | session = newSession }
                    , Cmd.batch
                        [ newCmd
                        , Task.perform
                            (LoggedIn.GotTimeInternal
                                >> Page.GotLoggedInMsg
                                >> GotPageMsg
                            )
                            Time.now
                        ]
                    )

                Page.Guest _ ->
                    ( newModel
                        |> addAfterLoginRedirect (Just route)
                    , newCmd
                    )
    in
    case maybeRoute of
        Nothing ->
            NotFound
                |> updateStatus model
                |> noCmd

        Just Route.Root ->
            ( model
            , Route.replaceUrl shared.navKey Route.Dashboard
            )

        Just Route.ComingSoon ->
            ComingSoon
                |> updateStatus model
                |> noCmd

        Just (Route.Register invitation maybeRedirect) ->
            Register.init invitation
                >> updateStatusWith (Register invitation maybeRedirect) GotRegisterMsg model
                |> withGuest invitation maybeRedirect

        Just (Route.Login maybeInvitation maybeRedirect) ->
            Login.init
                >> updateStatusWith (Login maybeRedirect) GotLoginMsg model
                |> withGuest maybeInvitation maybeRedirect

        Just (Route.News config) ->
            News.init config
                >> updateLoggedInUResult News GotNewsMsg model
                |> withLoggedIn (Route.News config)

        Just (Route.PaymentHistory accountName) ->
            PaymentHistory.init accountName
                >> updateStatusWith PaymentHistory GotPaymentHistoryMsg model
                |> withLoggedIn (Route.PaymentHistory accountName)

        Just Route.Logout ->
            Page.logout
                >> updateSessionWith GotPageMsg model
                |> withLoggedIn Route.Dashboard

        Just Route.Notification ->
            Notification.init
                >> updateLoggedInUResult Notification GotNotificationMsg model
                |> withLoggedIn Route.Notification

        Just (Route.Profile profileName) ->
            (\loggedIn -> Profile.init loggedIn profileName)
                >> updateLoggedInUResult Profile GotProfileMsg model
                |> withLoggedIn (Route.Profile profileName)

        Just (Route.ProfileContributions profileName) ->
            (\l -> ProfileContributions.init l profileName)
                >> updateStatusWith ProfileContributions GotProfileContributionsMsg model
                |> withLoggedIn (Route.ProfileContributions profileName)

        Just Route.ProfileEditor ->
            ProfileEditor.init
                >> updateStatusWith ProfileEditor GotProfileEditorMsg model
                |> withLoggedIn Route.ProfileEditor

        Just Route.ProfileAddKyc ->
            ProfileAddKyc.init
                >> updateStatusWith ProfileAddKyc GotProfileAddKycMsg model
                |> withLoggedIn Route.ProfileAddKyc

        Just (Route.ProfileClaims account) ->
            (\l -> ProfileClaims.init l account)
                >> updateStatusWith ProfileClaims GotProfileClaimsMsg model
                |> withLoggedIn (Route.ProfileClaims account)

        Just Route.ProfileAddContact ->
            ProfileAddContact.init
                >> updateStatusWith ProfileAddContact GotProfileAddContactMsg model
                |> withLoggedIn Route.ProfileAddContact

        Just Route.Dashboard ->
            Dashboard.init
                >> updateStatusWith Dashboard GotDashboardMsg model
                |> withLoggedIn Route.Dashboard

        Just Route.CommunityAbout ->
            CommunityAbout.init
                >> updateLoggedInUResult CommunityAbout GotCommunityAboutMsg model
                |> withLoggedIn Route.CommunityAbout

        Just (Route.CommunityObjectives selectedObjective) ->
            CommunityObjectives.init selectedObjective
                >> updateLoggedInUResult CommunityObjectives GotCommunityObjectivesMsg model
                |> withLoggedIn (Route.CommunityObjectives selectedObjective)

        Just Route.CommunitySettings ->
            CommunitySettings.init
                >> updateStatusWith CommunitySettings GotCommunitySettingsMsg model
                |> withLoggedIn Route.CommunitySettings

        Just Route.CommunitySettingsShopCategories ->
            CommunitySettingsShopCategories.init
                >> updateLoggedInUResult CommunitySettingsShopCategories GotCommunitySettingsShopCategoriesMsg model
                |> withLoggedIn Route.CommunitySettingsShopCategories

        Just Route.CommunitySettingsFeatures ->
            CommunitySettingsFeatures.init
                >> updateStatusWith CommunitySettingsFeatures GotCommunitySettingsFeaturesMsg model
                |> withLoggedIn Route.CommunitySettingsFeatures

        Just Route.CommunitySettingsInfo ->
            CommunitySettingsInfo.init
                >> updateStatusWith CommunitySettingsInfo GotCommunitySettingsInfoMsg model
                |> withLoggedIn Route.CommunitySettingsInfo

        Just Route.CommunitySettingsNews ->
            CommunitySettingsNews.init
                >> updateLoggedInUResult CommunitySettingsNews GotCommunitySettingsNewsMsg model
                |> withLoggedIn Route.CommunitySettingsNews

        Just (Route.CommunitySettingsNewsEditor editorKind) ->
            CommunitySettingsNewsEditor.init editorKind
                >> updateLoggedInUResult CommunitySettingsNewsEditor GotCommunitySettingsNewsEditorMsg model
                |> withLoggedIn (Route.CommunitySettingsNewsEditor editorKind)

        Just Route.CommunitySettingsCurrency ->
            CommunitySettingsCurrency.init
                >> updateStatusWith CommunitySettingsCurrency GotCommunitySettingsCurrencyMsg model
                |> withLoggedIn Route.CommunitySettingsCurrency

        Just Route.CommunitySettingsSponsorship ->
            CommunitySettingsSponsorship.init
                >> updateStatusWith CommunitySettingsSponsorship GotCommunitySettingsSponsorshipMsg model
                |> withLoggedIn Route.CommunitySettingsSponsorship

        Just Route.CommunitySettingsSponsorshipFiat ->
            CommunitySettingsSponsorshipFiat.init
                >> updateStatusWith CommunitySettingsSponsorshipFiat GotCommunitySettingsSponsorshipFiatMsg model
                |> withLoggedIn Route.CommunitySettingsSponsorshipFiat

        Just Route.CommunitySettingsSponsorshipThankYouMessage ->
            CommunitySettingsSponsorshipThankYouMessage.init
                >> updateStatusWith CommunitySettingsSponsorshipThankYouMessage GotCommunitySettingsSponsorshipThankYouMessageMsg model
                |> withLoggedIn Route.CommunitySettingsSponsorshipThankYouMessage

        Just (Route.CommunitySelector maybeRedirect) ->
            CommunitySelector.init maybeRedirect
                >> updateStatusWith CommunitySelector (\_ -> Ignored) model
                |> withLoggedIn (Route.CommunitySelector maybeRedirect)

        Just Route.CommunityThankYou ->
            CommunityThankYou
                |> updateStatus model
                |> noCmd

        Just Route.CommunitySponsor ->
            CommunitySponsor.init
                >> updateStatusWith CommunitySponsor GotCommunitySponsorMsg model
                |> withLoggedIn Route.CommunitySponsor

        Just Route.CommunitySupporters ->
            CommunitySupporters.init
                >> updateLoggedInUResult CommunitySupporters GotCommunitySupportersMsg model
                |> withLoggedIn Route.CommunitySupporters

        Just Route.NewCommunity ->
            CommunityEditor.init
                >> updateStatusWith CommunityEditor GotCommunityEditorMsg model
                |> withLoggedIn Route.NewCommunity

        Just Route.CommunitySettingsObjectives ->
            CommunitySettingsObjectives.init
                >> updateStatusWith CommunitySettingsObjectives GotCommunitySettingsObjectivesMsg model
                |> withLoggedIn Route.CommunitySettingsObjectives

        Just Route.CommunitySettingsNewObjective ->
            CommunitySettingsObjectiveEditor.initNew
                >> updateStatusWith CommunitySettingsObjectiveEditor GotCommunitySettingsObjectiveEditorMsg model
                |> withLoggedIn Route.CommunitySettingsNewObjective

        Just (Route.CommunitySettingsEditObjective objectiveId) ->
            (\l -> CommunitySettingsObjectiveEditor.initEdit l (Action.objectiveIdFromInt objectiveId))
                >> updateStatusWith CommunitySettingsObjectiveEditor GotCommunitySettingsObjectiveEditorMsg model
                |> withLoggedIn (Route.CommunitySettingsEditObjective objectiveId)

        Just (Route.CommunitySettingsNewAction objectiveId) ->
            (\l -> CommunitySettingsActionEditor.init l (Action.objectiveIdFromInt objectiveId) Nothing)
                >> updateLoggedInUResult CommunitySettingsActionEditor GotCommunitySettingsActionEditorMsg model
                |> withLoggedIn (Route.CommunitySettingsNewAction objectiveId)

        Just (Route.CommunitySettingsEditAction objectiveId actionId) ->
            (\l ->
                CommunitySettingsActionEditor.init l
                    (Action.objectiveIdFromInt objectiveId)
                    (Just <| Action.idFromInt actionId)
            )
                >> updateLoggedInUResult CommunitySettingsActionEditor GotCommunitySettingsActionEditorMsg model
                |> withLoggedIn (Route.CommunitySettingsEditAction objectiveId actionId)

        Just Route.CommunitySettingsContacts ->
            (\l -> CommunitySettingsContacts.init l)
                >> updateStatusWith CommunitySettingsContacts GotCommunitySettingsContactsMsg model
                |> withLoggedIn Route.CommunitySettingsContacts

        Just (Route.Claim objectiveId actionId claimId) ->
            (\l -> Claim.init l claimId)
                >> updateLoggedInUResult (Claim objectiveId actionId) GotVerifyClaimMsg model
                |> withLoggedIn (Route.Claim objectiveId actionId claimId)

        Just (Route.Shop maybeFilter) ->
            (\l -> Shop.init l maybeFilter)
                >> updateLoggedInUResult (Shop maybeFilter) GotShopMsg model
                |> withLoggedIn (Route.Shop maybeFilter)

        Just (Route.NewSale step) ->
            let
                newModelCmd l =
                    case model.status of
                        ShopEditor _ shopEditorModel ->
                            ShopEditor.maybeSetStep l
                                step
                                shopEditorModel

                        _ ->
                            ShopEditor.initCreate l
            in
            newModelCmd
                >> updateLoggedInUResult (ShopEditor Nothing) GotShopEditorMsg model
                |> withLoggedIn (Route.NewSale step)

        Just (Route.EditSale saleId saleStep) ->
            let
                newUpdateResult l =
                    case model.status of
                        ShopEditor _ shopEditorModel ->
                            ShopEditor.maybeSetStep l
                                saleStep
                                shopEditorModel

                        _ ->
                            ShopEditor.initUpdate saleId saleStep l
            in
            newUpdateResult
                >> updateLoggedInUResult (ShopEditor (Just saleId)) GotShopEditorMsg model
                |> withLoggedIn (Route.EditSale saleId saleStep)

        Just (Route.ViewSale saleId) ->
            (\s -> ShopViewer.init s saleId)
                >> updatePageUResult (ShopViewer saleId) GotShopViewerMsg model
                |> withSession (Route.ViewSale saleId)

        Just (Route.ViewTransfer transferId) ->
            (\l -> ViewTransfer.init l transferId)
                >> updateLoggedInUResult (ViewTransfer transferId) GotViewTransferScreenMsg model
                |> withLoggedIn (Route.ViewTransfer transferId)

        Just (Route.Invite invitationId) ->
            (\s -> Invite.init s invitationId)
                >> updateStatusWith Invite GotInviteMsg model
                |> withSession (Route.Invite invitationId)

        Just (Route.Join maybeRedirect) ->
            (\s -> Join.init s maybeRedirect)
                >> updateStatusWith Join GotJoinMsg model
                |> withSession (Route.Join maybeRedirect)

        Just (Route.Transfer maybeTo) ->
            (\l -> Transfer.init l maybeTo)
                >> updateLoggedInUResult Transfer GotTransferMsg model
                |> withLoggedIn (Route.Transfer maybeTo)

        Just Route.Analysis ->
            (\l -> Analysis.init l)
                >> updateLoggedInUResult Analysis GotAnalysisMsg model
                |> withLoggedIn Route.Analysis


jsAddressToMsg : List String -> Value -> Maybe Msg
jsAddressToMsg address val =
    case address of
        "GotPageMsg" :: rAddress ->
            Maybe.map GotPageMsg
                (Page.jsAddressToMsg rAddress val)

        "GotLoginMsg" :: rAddress ->
            Maybe.map GotLoginMsg
                (Login.jsAddressToMsg rAddress val)

        "GotDashboardMsg" :: rAddress ->
            Maybe.map GotDashboardMsg
                (Dashboard.jsAddressToMsg rAddress val)

        "GotCommunityAboutMsg" :: rAddress ->
            Maybe.map GotCommunityAboutMsg
                (CommunityAbout.jsAddressToMsg rAddress val)

        "GotCommunityEditorMsg" :: rAddress ->
            Maybe.map GotCommunityEditorMsg
                (CommunityEditor.jsAddressToMsg rAddress val)

        "GotCommunitySettingsObjectiveEditorMsg" :: rAddress ->
            Maybe.map GotCommunitySettingsObjectiveEditorMsg
                (CommunitySettingsObjectiveEditor.jsAddressToMsg rAddress val)

        "GotShopViewerMsg" :: rAddress ->
            Maybe.map GotShopViewerMsg
                (ShopViewer.jsAddressToMsg rAddress val)

        "GotRegisterMsg" :: rAddress ->
            Maybe.map GotRegisterMsg
                (Register.jsAddressToMsg rAddress val)

        "GotProfileMsg" :: rAddress ->
            Maybe.map GotProfileMsg
                (Profile.jsAddressToMsg rAddress val)

        "GotCommunitySettingsFeaturesMsg" :: rAddress ->
            Maybe.map GotCommunitySettingsFeaturesMsg
                (CommunitySettingsFeatures.jsAddressToMsg rAddress val)

        "GotCommunitySettingsInfoMsg" :: rAddress ->
            Maybe.map GotCommunitySettingsInfoMsg
                (CommunitySettingsInfo.jsAddressToMsg rAddress val)

        "GotCommunitySettingsCurrencyMsg" :: rAddress ->
            Maybe.map GotCommunitySettingsCurrencyMsg
                (CommunitySettingsCurrency.jsAddressToMsg rAddress val)

        "GotCommunitySettingsActionEditorMsg" :: rAddress ->
            Maybe.map GotCommunitySettingsActionEditorMsg
                (CommunitySettingsActionEditor.jsAddressToMsg rAddress val)

        "GotVerifyClaimMsg" :: rAddress ->
            Maybe.map GotVerifyClaimMsg
                (Claim.jsAddressToMsg rAddress val)

        "GotTransferMsg" :: rAddress ->
            Maybe.map GotTransferMsg
                (Transfer.jsAddressToMsg rAddress val)

        "GotAnalysisMsg" :: rAddress ->
            Maybe.map GotAnalysisMsg
                (Analysis.jsAddressToMsg rAddress val)

        "GotProfileClaimsMsg" :: rAddress ->
            Maybe.map GotProfileClaimsMsg
                (ProfileClaims.jsAddressToMsg rAddress val)

        _ ->
            Nothing


msgToString : Msg -> List String
msgToString msg =
    case msg of
        Ignored ->
            [ "Ignored" ]

        ChangedUrl _ ->
            [ "ChangedUrl" ]

        ClickedLink _ ->
            [ "ClickedLink" ]

        GotJavascriptData _ ->
            [ "GotJavascriptData" ]

        GotPageMsg subMsg ->
            "GotPageMsg" :: Page.msgToString subMsg

        GotCommunityAboutMsg subMsg ->
            "GotCommunityAboutMsg" :: CommunityAbout.msgToString subMsg

        GotCommunityObjectivesMsg subMsg ->
            "GotCommunityObjectivesMsg" :: CommunityObjectives.msgToString subMsg

        GotCommunityEditorMsg subMsg ->
            "GotCommunityEditorMsg" :: CommunityEditor.msgToString subMsg

        GotCommunitySettingsMsg subMsg ->
            "GotCommunitySettingsMsg" :: CommunitySettings.msgToString subMsg

        GotCommunitySettingsShopCategoriesMsg subMsg ->
            "GotCommunitySettingsShopCategoriesMsg" :: CommunitySettingsShopCategories.msgToString subMsg

        GotCommunitySettingsFeaturesMsg subMsg ->
            "GotCommunitySettingsFeaturesMsg" :: CommunitySettingsFeatures.msgToString subMsg

        GotCommunitySettingsInfoMsg subMsg ->
            "GotCommunitySettingsInfoMsg" :: CommunitySettingsInfo.msgToString subMsg

        GotCommunitySettingsNewsMsg subMsg ->
            "GotCommunitySettingsNewsMsg" :: CommunitySettingsNews.msgToString subMsg

        GotCommunitySettingsNewsEditorMsg subMsg ->
            "GotCommunitySettingsNewsEditorMsg" :: CommunitySettingsNewsEditor.msgToString subMsg

        GotCommunitySettingsCurrencyMsg subMsg ->
            "GotCommunitySettingsCurrencyMsg" :: CommunitySettingsCurrency.msgToString subMsg

        GotCommunitySettingsSponsorshipMsg subMsg ->
            "GotCommunitySettingsSponsorshipMsg" :: CommunitySettingsSponsorship.msgToString subMsg

        GotCommunitySettingsSponsorshipFiatMsg subMsg ->
            "GotCommunitySettingsSponsorshipFiatMsg" :: CommunitySettingsSponsorshipFiat.msgToString subMsg

        GotCommunitySettingsSponsorshipThankYouMessageMsg subMsg ->
            "GotCommunitySettingsSponsorshipThankYouMessageMsg" :: CommunitySettingsSponsorshipThankYouMessage.msgToString subMsg

        GotCommunitySponsorMsg subMsg ->
            "GotCommunitySponsorMsg" :: CommunitySponsor.msgToString subMsg

        GotCommunitySupportersMsg subMsg ->
            "GotCommunitySupportersMsg" :: CommunitySupporters.msgToString subMsg

        GotCommunitySettingsObjectivesMsg subMsg ->
            "GotCommunitySettingsObjectivesMsg" :: CommunitySettingsObjectives.msgToString subMsg

        GotCommunitySettingsObjectiveEditorMsg subMsg ->
            "GotCommunitySettingsObjectiveEditorMsg" :: CommunitySettingsObjectiveEditor.msgToString subMsg

        GotCommunitySettingsActionEditorMsg subMsg ->
            "GotCommunitySettingsActionEditorMsg" :: CommunitySettingsActionEditor.msgToString subMsg

        GotCommunitySettingsContactsMsg subMsg ->
            "GotCommunitySettingsContactsMsg" :: CommunitySettingsContacts.msgToString subMsg

        GotVerifyClaimMsg subMsg ->
            "GotVerifyClaimMsg" :: Claim.msgToString subMsg

        GotNotificationMsg subMsg ->
            "GotNotificationMsg" :: Notification.msgToString subMsg

        GotDashboardMsg subMsg ->
            "GotDashboardMsg" :: Dashboard.msgToString subMsg

        GotLoginMsg subMsg ->
            "GotLoginMsg" :: Login.msgToString subMsg

        GotNewsMsg subMsg ->
            "GotNewsMsg" :: News.msgToString subMsg

        GotPaymentHistoryMsg subMsg ->
            "GotPaymentHistoryMsg" :: PaymentHistory.msgToString subMsg

        GotProfileMsg subMsg ->
            "GotProfileMsg" :: Profile.msgToString subMsg

        GotProfileContributionsMsg subMsg ->
            "GotProfileContributionsMsg" :: ProfileContributions.msgToString subMsg

        GotProfileEditorMsg subMsg ->
            "GotProfileEditorMsg" :: ProfileEditor.msgToString subMsg

        GotProfileAddKycMsg subMsg ->
            "GotProfileAddKycMsg" :: ProfileAddKyc.msgToString subMsg

        GotProfileClaimsMsg subMsg ->
            "GotProfileClaimsMsg" :: ProfileClaims.msgToString subMsg

        GotProfileAddContactMsg subMsg ->
            "GotProfileAddContactMsg" :: ProfileAddContact.msgToString subMsg

        GotRegisterMsg subMsg ->
            "GotRegisterMsg" :: Register.msgToString subMsg

        GotShopMsg subMsg ->
            "GotShopMsg" :: Shop.msgToString subMsg

        GotShopEditorMsg subMsg ->
            "GotShopEditorMsg" :: ShopEditor.msgToString subMsg

        GotShopViewerMsg subMsg ->
            "GotShopViewerMsg" :: ShopViewer.msgToString subMsg

        GotViewTransferScreenMsg subMsg ->
            "GotViewTransferScreenMsg" :: ViewTransfer.msgToString subMsg

        GotInviteMsg subMsg ->
            "GotInviteMsg" :: Invite.msgToString subMsg

        GotJoinMsg subMsg ->
            "GotJoinMsg" :: Join.msgToString subMsg

        GotTransferMsg subMsg ->
            "GotTransferMsg" :: Transfer.msgToString subMsg

        GotAnalysisMsg subMsg ->
            "GotAnalysisMsg" :: Analysis.msgToString subMsg



-- VIEW


view : Model -> Document Msg
view model =
    let
        baseTitle =
            "Cambiatus"

        fullPageTitle : String -> String
        fullPageTitle subTitle =
            if subTitle == "" then
                baseTitle

            else
                subTitle ++ " | " ++ baseTitle

        viewGuest :
            subModel
            -> Guest.Page
            -> (subMsg -> Msg)
            -> (Guest.Model -> subModel -> { title : String, content : Html subMsg })
            -> Document Msg
        viewGuest subModel page toMsg subView =
            case model.session of
                Page.Guest guest ->
                    let
                        { title, content } =
                            subView guest subModel
                    in
                    Document
                        (fullPageTitle title)
                        [ Html.map toMsg content
                            |> Page.viewGuest GotPageMsg page guest
                        ]

                Page.LoggedIn _ ->
                    Document (fullPageTitle "") [ text "" ]

        viewLoggedIn :
            subModel
            -> LoggedIn.Page
            -> (subMsg -> Msg)
            -> (LoggedIn.Model -> subModel -> { title : String, content : Html subMsg })
            -> Document Msg
        viewLoggedIn subModel page toMsg subView =
            case model.session of
                Page.Guest _ ->
                    Document (fullPageTitle "") [ text "" ]

                Page.LoggedIn loggedIn ->
                    let
                        { title, content } =
                            subView loggedIn subModel
                    in
                    Document
                        (fullPageTitle title)
                        [ Html.map toMsg content
                            |> Page.viewLoggedIn GotPageMsg page loggedIn
                        ]

        viewPage :
            Guest.Page
            -> LoggedIn.Page
            -> (subMsg -> Msg)
            -> { title : String, content : Html subMsg }
            -> Document Msg
        viewPage guestPage loggedInPage toMsg { title, content } =
            case model.session of
                Page.Guest guest ->
                    Document
                        (fullPageTitle title)
                        [ Html.map toMsg content
                            |> Page.viewGuest GotPageMsg guestPage guest
                        ]

                Page.LoggedIn loggedIn ->
                    Document
                        (fullPageTitle title)
                        [ Html.map toMsg content
                            |> Page.viewLoggedIn GotPageMsg loggedInPage loggedIn
                        ]
    in
    case model.status of
        Redirect ->
            viewPage Guest.Redirect LoggedIn.Redirect (\_ -> Ignored) { title = "", content = text "" }

        NotFound ->
            viewPage Guest.NotFound LoggedIn.NotFound (\_ -> Ignored) (NotFound.view model.session)

        ComingSoon ->
            viewPage Guest.ComingSoon LoggedIn.ComingSoon (\_ -> Ignored) (ComingSoon.view model.session)

        Invite subModel ->
            viewPage Guest.Invite LoggedIn.Invite GotInviteMsg (Invite.view model.session subModel)

        Join subModel ->
            viewPage Guest.Join LoggedIn.Join GotJoinMsg (Join.view model.session subModel)

        PaymentHistory subModel ->
            viewLoggedIn subModel LoggedIn.PaymentHistory GotPaymentHistoryMsg PaymentHistory.view

        Register _ _ subModel ->
            viewGuest subModel Guest.Register GotRegisterMsg Register.view

        Login _ subModel ->
            viewGuest subModel Guest.Login GotLoginMsg Login.view

        News subModel ->
            viewLoggedIn subModel (LoggedIn.News subModel.newsId) GotNewsMsg News.view

        Notification subModel ->
            viewLoggedIn subModel LoggedIn.Notification GotNotificationMsg Notification.view

        CommunityAbout subModel ->
            viewLoggedIn subModel LoggedIn.CommunityAbout GotCommunityAboutMsg CommunityAbout.view

        CommunityObjectives subModel ->
            viewLoggedIn subModel LoggedIn.CommunityObjectives GotCommunityObjectivesMsg CommunityObjectives.view

        CommunitySettings subModel ->
            viewLoggedIn subModel LoggedIn.CommunitySettings GotCommunitySettingsMsg CommunitySettings.view

        CommunitySettingsShopCategories subModel ->
            viewLoggedIn subModel LoggedIn.CommunitySettingsShopCategories GotCommunitySettingsShopCategoriesMsg CommunitySettingsShopCategories.view

        CommunitySettingsFeatures subModel ->
            viewLoggedIn subModel LoggedIn.CommunitySettingsFeatures GotCommunitySettingsFeaturesMsg CommunitySettingsFeatures.view

        CommunitySettingsInfo subModel ->
            viewLoggedIn subModel LoggedIn.CommunitySettingsInfo GotCommunitySettingsInfoMsg CommunitySettingsInfo.view

        CommunitySettingsNews subModel ->
            viewLoggedIn subModel LoggedIn.CommunitySettingsNews GotCommunitySettingsNewsMsg CommunitySettingsNews.view

        CommunitySettingsNewsEditor subModel ->
            viewLoggedIn subModel LoggedIn.CommunitySettingsNewsEditor GotCommunitySettingsNewsEditorMsg CommunitySettingsNewsEditor.view

        CommunitySettingsCurrency subModel ->
            viewLoggedIn subModel LoggedIn.CommunitySettingsCurrency GotCommunitySettingsCurrencyMsg CommunitySettingsCurrency.view

        CommunitySettingsSponsorship subModel ->
            viewLoggedIn subModel LoggedIn.CommunitySettingsSponsorship GotCommunitySettingsSponsorshipMsg CommunitySettingsSponsorship.view

        CommunitySettingsSponsorshipFiat subModel ->
            viewLoggedIn subModel LoggedIn.CommunitySettingsSponsorshipFiat GotCommunitySettingsSponsorshipFiatMsg CommunitySettingsSponsorshipFiat.view

        CommunitySettingsSponsorshipThankYouMessage subModel ->
            viewLoggedIn subModel LoggedIn.CommunitySettingsSponsorshipThankYouMessage GotCommunitySettingsSponsorshipThankYouMessageMsg CommunitySettingsSponsorshipThankYouMessage.view

        CommunitySelector subModel ->
            viewLoggedIn subModel LoggedIn.CommunitySelector (\_ -> Ignored) CommunitySelector.view

        CommunityThankYou ->
            viewLoggedIn () LoggedIn.CommunityThankYou (\_ -> Ignored) (\l () -> CommunityThankYou.view l)

        CommunitySponsor subModel ->
            viewLoggedIn subModel LoggedIn.CommunitySponsor GotCommunitySponsorMsg CommunitySponsor.view

        CommunitySupporters subModel ->
            viewLoggedIn subModel LoggedIn.CommunitySupporters GotCommunitySupportersMsg CommunitySupporters.view

        CommunityEditor subModel ->
            viewLoggedIn subModel LoggedIn.CommunityEditor GotCommunityEditorMsg CommunityEditor.view

        CommunitySettingsObjectives subModel ->
            viewLoggedIn subModel LoggedIn.CommunitySettingsObjectives GotCommunitySettingsObjectivesMsg CommunitySettingsObjectives.view

        CommunitySettingsObjectiveEditor subModel ->
            viewLoggedIn subModel LoggedIn.CommunitySettingsObjectiveEditor GotCommunitySettingsObjectiveEditorMsg CommunitySettingsObjectiveEditor.view

        CommunitySettingsActionEditor subModel ->
            viewLoggedIn subModel LoggedIn.CommunitySettingsActionEditor GotCommunitySettingsActionEditorMsg CommunitySettingsActionEditor.view

        CommunitySettingsContacts subModel ->
            viewLoggedIn subModel LoggedIn.CommunitySettingsContacts GotCommunitySettingsContactsMsg CommunitySettingsContacts.view

        Claim _ _ subModel ->
            viewLoggedIn subModel LoggedIn.Claim GotVerifyClaimMsg Claim.view

        Dashboard subModel ->
            viewLoggedIn subModel LoggedIn.Dashboard GotDashboardMsg Dashboard.view

        Profile subModel ->
            viewLoggedIn subModel LoggedIn.Profile GotProfileMsg Profile.view

        ProfileContributions subModel ->
            viewLoggedIn subModel LoggedIn.ProfileContributions GotProfileContributionsMsg ProfileContributions.view

        ProfileEditor subModel ->
            viewLoggedIn subModel LoggedIn.ProfileEditor GotProfileEditorMsg ProfileEditor.view

        ProfileAddKyc subModel ->
            viewLoggedIn subModel LoggedIn.ProfileAddKyc GotProfileAddKycMsg ProfileAddKyc.view

        ProfileClaims subModel ->
            viewLoggedIn subModel LoggedIn.ProfileClaims GotProfileClaimsMsg ProfileClaims.view

        ProfileAddContact subModel ->
            viewLoggedIn subModel LoggedIn.ProfileAddContact GotProfileAddContactMsg ProfileAddContact.view

        Shop _ subModel ->
            viewLoggedIn subModel LoggedIn.Shop GotShopMsg Shop.view

        ShopEditor _ subModel ->
            viewLoggedIn subModel LoggedIn.ShopEditor GotShopEditorMsg ShopEditor.view

        ShopViewer _ subModel ->
            viewPage Guest.ShopViewer LoggedIn.ShopViewer GotShopViewerMsg (ShopViewer.view model.session subModel)

        ViewTransfer _ subModel ->
            viewLoggedIn subModel LoggedIn.ViewTransfer GotViewTransferScreenMsg ViewTransfer.view

        Transfer subModel ->
            viewLoggedIn subModel LoggedIn.Transfer GotTransferMsg Transfer.view

        Analysis subModel ->
            viewLoggedIn subModel LoggedIn.Analysis GotAnalysisMsg Analysis.view<|MERGE_RESOLUTION|>--- conflicted
+++ resolved
@@ -717,15 +717,13 @@
                     ProfileContributions.receiveBroadcast broadcastMessage
                         |> Maybe.map GotProfileContributionsMsg
 
-<<<<<<< HEAD
-                Shop _ _ ->
-                    Shop.receiveBroadcast broadcastMessage
-                        |> Maybe.map GotShopMsg
-=======
                 ShopEditor _ subModel ->
                     ShopEditor.receiveBroadcast loggedIn.shared.translators broadcastMessage subModel
                         |> Maybe.map GotShopEditorMsg
->>>>>>> 52f870c3
+
+                Shop _ subModel ->
+                    Shop.receiveBroadcast broadcastMessage
+                        |> Maybe.map GotShopMsg
 
                 Invite _ ->
                     Invite.receiveBroadcast broadcastMessage
