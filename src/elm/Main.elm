--- conflicted
+++ resolved
@@ -1513,14 +1513,9 @@
                 |> withLoggedIn (Route.EditSale saleId)
 
         Just (Route.ViewSale saleId) ->
-<<<<<<< HEAD
             (\s -> ShopViewer.init s saleId)
-                >> updateStatusWith (ShopViewer saleId) GotShopViewerMsg model
+                >> updatePageUResult (ShopViewer saleId) GotShopViewerMsg model
                 |> withSession (Route.ViewSale saleId)
-=======
-            ShopViewer.init session saleId
-                |> updatePageUResult (ShopViewer saleId) GotShopViewerMsg model
->>>>>>> c0d17268
 
         Just (Route.ViewTransfer transferId) ->
             (\l -> ViewTransfer.init l transferId)
