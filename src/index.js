--- conflicted
+++ resolved
@@ -39,7 +39,6 @@
 // =========================================
 /* global HTMLElement, CustomEvent */
 
-<<<<<<< HEAD
 window.customElements.define('paypal-buttons',
   class PaypalButtons extends HTMLElement {
     connectedCallback () {
@@ -85,7 +84,10 @@
           // TODO - Log error
           console.error(err)
         })
-=======
+    }
+  }
+)
+
 window.customElements.define('infinite-list',
   class InfiniteList extends HTMLElement {
     static get observedAttributes () { return [ 'elm-distance-to-request', 'elm-element-to-track' ] }
@@ -161,7 +163,6 @@
       const translationString = this.getAttribute('elm-translation') === null ? '{{date}}' : this.getAttribute('elm-translation')
       const translatedString = translationString.replace(/{{date}}/, `${dayString} ${monthString} ${yearString}`)
       this._textContainer.textContent = translatedString
->>>>>>> 83f8150f
     }
   }
 )
@@ -389,20 +390,6 @@
 // App startup
 // =========================================
 
-<<<<<<< HEAD
-=======
-let eos = null
-const USER_KEY = 'bespiral.user'
-const LANGUAGE_KEY = 'bespiral.language'
-const PUSH_PREF = 'bespiral.push.pref'
-const AUTH_TOKEN = 'bespiral.auth_token'
-const RECENT_SEARCHES = 'bespiral.recent_search'
-const SELECTED_COMMUNITY_KEY = 'bespiral.selected_community'
-const env = process.env.NODE_ENV || 'development'
-const graphqlSecret = process.env.GRAPHQL_SECRET || ''
-const useSubdomain = process.env.USE_SUBDOMAIN === undefined ? true : process.env.USE_SUBDOMAIN !== 'false'
-const config = configuration[env]
-
 // Init Sentry as soon as possible so it starts recording events and breadcrumbs
 // automatically
 Sentry.init({
@@ -508,7 +495,6 @@
   })
 }
 
->>>>>>> 83f8150f
 const hostnameInfo = () => {
   const environments = ['staging', 'demo']
   let hostnameParts = window.location.hostname.split('.')
