import * as AbsintheSocket from '@absinthe/socket'
import * as Sentry from '@sentry/browser'
import Eos from 'eosjs'
import ecc from 'eosjs-ecc'
import * as pdfjsLib from 'pdfjs-dist/es5/build/pdf'
import pdfMake from 'pdfmake/build/pdfmake'
import Quill from 'quill'
import QuillDelta from 'quill-delta'
import sjcl from 'sjcl'
import { Elm } from './elm/Main.elm'
import configuration from './scripts/config.js'
import mnemonic from './scripts/mnemonic.js'
// import registerServiceWorker from './scripts/registerServiceWorker'
import pdfDefinition from './scripts/pdfDefinition'
import './styles/main.css'
import pdfFonts from './vfs_fonts'
<<<<<<< HEAD
import * as pdfjsLib from 'pdfjs-dist/es5/build/pdf'
import * as paypalJs from '@paypal/paypal-js'

// =========================================
// Initial constants
// =========================================

let eos = null
const USER_KEY = 'bespiral.user'
const LANGUAGE_KEY = 'bespiral.language'
const PUSH_PREF = 'bespiral.push.pref'
const AUTH_TOKEN = 'bespiral.auth_token'
const RECENT_SEARCHES = 'bespiral.recent_search'
const SELECTED_COMMUNITY_KEY = 'bespiral.selected_community'
const env = process.env.NODE_ENV || 'development'
const graphqlSecret = process.env.GRAPHQL_SECRET || ''
const useSubdomain = process.env.USE_SUBDOMAIN === undefined ? true : process.env.USE_SUBDOMAIN !== 'false'
const config = configuration[env]
=======
>>>>>>> 5b537670

// If you're updating `pdfjs-dist`, make sure to
// `cp ./node_modules/pdfjs-dist/es5/build/pdf.worker.min.js ./public`
pdfjsLib.GlobalWorkerOptions.workerSrc = '/pdf.worker.min.js'

// =========================================
// Custom elements
// =========================================
/* global HTMLElement, CustomEvent */

<<<<<<< HEAD
window.customElements.define('paypal-buttons',
  class PaypalButtons extends HTMLElement {
    connectedCallback () {
      const communityName = this.getAttribute('elm-community-name')

      paypalJs.loadScript({ 'client-id': config.paypal.clientId, currency: 'USD' })
        .then((paypal) => {
          paypal.Buttons({
            style: {
              shape: 'pill'
            },
            createOrder: (data, actions) => {
              return actions.order.create({
                purchase_units: [{
                  amount: {
                    value: this.getAttribute('elm-value'),
                    currency_code: 'USD'
                  }
                }],
                application_context: {
                  brand_name: communityName,
                  shipping_preference: 'NO_SHIPPING'
                }
              })
            },

            onApprove: (data, actions) => {
              this.dispatchEvent(new CustomEvent('paypal-approve', {}))
            },

            onCancel: () => {
              this.dispatchEvent(new CustomEvent('paypal-cancel', {}))
            },

            onError: () => {
              this.dispatchEvent(new CustomEvent('paypal-error', {}))
            }
          }).render(`#${this.id}`)
        })
        .catch((err) => {
          logEvent({
            user: null,
            message: 'Error when loading PayPal buttons',
            tags: { 'cambiatus.kind': 'paypal' },
            contexts: [{ name: 'Error details', extras: { error: err } }],
            transaction: 'paypal-buttons.load',
            level: 'error'
          })
          this.dispatchEvent(new CustomEvent('paypal-load-error', {}))
        })
=======
window.customElements.define('focus-trap',
  class FocusTrap extends HTMLElement {
    constructor () {
      super()

      this._previouslyFocusedElement = document.activeElement

      this._keydownListener = (e) => {
        const isTab = e.key === 'Tab' || e.keyCode === 9

        if (!isTab) {
          return
        }

        const focusables = this.focusables(this)
        const firstFocusable = focusables[0]
        const lastFocusable = focusables[focusables.length - 1]

        if (e.shiftKey && document.activeElement === firstFocusable) {
          e.preventDefault()
          lastFocusable.focus()
        } else if (!e.shiftKey && document.activeElement === lastFocusable) {
          e.preventDefault()
          firstFocusable.focus()
        }
      }
    }

    connectedCallback () {
      let elementToFocus = this.focusables(this)[0]
      const firstFocusableContainers = this.querySelectorAll(this.getAttribute('first-focus-container'))
      for (const container of firstFocusableContainers) {
        const focusables = this.focusables(container)
        if (focusables.length > 0) {
          elementToFocus = focusables[0]
          break
        }
      }

      if (elementToFocus) {
        elementToFocus.focus()
      }

      document.addEventListener('keydown', this._keydownListener)
    }

    disconnectedCallback () {
      this._previouslyFocusedElement.focus()
      document.removeEventListener('keydown', this._keydownListener)
    }

    focusables (parent) {
      const tabbableElements = [
        'a[href]',
        'button',
        'textarea',
        'input[type="text"]',
        'input[type="radio"]',
        'input[type="checkbox"]',
        'select',
        '[contenteditable="true"]'
      ].map((selector) => `${selector}:not([disabled]):not([tabindex="-1"])`)

      return parent.querySelectorAll(tabbableElements.join(', '))
    }
  }
)

window.customElements.define('key-listener',
  class KeyListener extends HTMLElement {
    static get observedAttributes () { return ['keydown-stop-propagation'] }

    constructor () {
      super()

      this._keydownListener = (e) => {
        if (this._keydownStopPropagation) {
          e.stopPropagation()
        }
        this.dispatchEvent(new CustomEvent('listener-keydown', { detail: { key: e.key } }))
      }
    }

    attributeChangedCallback (name, oldValue, newValue) {
      if (name === 'keydown-stop-propagation') {
        this._keydownStopPropagation = newValue === 'true'
      }
    }

    connectedCallback () {
      document.addEventListener('keydown', this._keydownListener)
    }

    disconnectedCallback () {
      document.removeEventListener('keydown', this._keydownListener)
    }
  }
)

window.customElements.define('markdown-editor',
  class MarkdownEditor extends HTMLElement {
    static get observedAttributes () { return [ 'elm-edit-text', 'elm-remove-text', 'elm-disabled' ] }

    constructor () {
      super()

      this._quillContainer = document.createElement('div')
      this._parentContainer = document.createElement('div')
      this._parentContainer.className = 'border border-gray-500 rounded-md focus-within:ring focus-within:ring-offset-0 focus-within:ring-blue-600 focus-within:ring-opacity-50 focus-within:border-blue-600'

      this._parentContainer.appendChild(this._quillContainer)
      this._quill = new Quill(this._quillContainer,
        {
          modules: {
            toolbar: [
              [{ 'header': 1 }, { 'header': 2 }],
              [ 'bold', 'italic', 'strike' ],
              [ 'link' ],
              [{ 'list': 'ordered' }, { 'list': 'bullet' }]
            ]
          },
          formats: ['header', 'bold', 'code', 'italic', 'link', 'strike', 'list'],
          placeholder: this.getAttribute('elm-placeholder'),
          theme: 'snow'
        }
      )

      app.ports.setMarkdown.subscribe((data) => { this.setMarkdownListener(data) })

      this._quill.on('text-change', (delta, oldDelta, source) => {
        const contents = this._quill.getContents()
        this.dispatchEvent(new CustomEvent('text-change', { detail: contents }))
      })

      const toolbar = this._quill.getModule('toolbar')
      toolbar.addHandler('link', () => { this.linkHandler() })
    }

    connectedCallback () {
      // If we dont include the timeout, we get some annoying bugs in
      // development where the text is cleared, and hot reloading bugs out and
      // crashes the app
      window.setTimeout(() => {
        this.dispatchEvent(new CustomEvent('component-loaded', {}))
      }, 0)
      this.appendChild(this._parentContainer)

      // Remove default click handler and add our custom one
      const oldEditButton = this.querySelector('.ql-tooltip a.ql-action')
      const editButton = oldEditButton.cloneNode(true)
      oldEditButton.parentNode.replaceChild(editButton, oldEditButton)
      editButton.addEventListener('click', (e) => {
        this.querySelector('.ql-tooltip').classList.add('ql-hidden')
        this.linkHandler()
      })

      const editor = this.querySelector('.ql-editor')
      if (editor) {
        editor.addEventListener('focus', () => { this.dispatchEvent(new CustomEvent('focus', {})) })
        editor.addEventListener('blur', () => { this.dispatchEvent(new CustomEvent('blur', {})) })
      }

      this.setTooltipTexts()
      this.setDisabled()
    }

    attributeChangedCallback (name) {
      if (name === 'elm-disabled') {
        this.setDisabled()
      } else {
        this.setTooltipTexts()
      }
    }

    setTooltipTexts () {
      const actionButton = this.querySelector('.ql-tooltip a.ql-action')
      if (actionButton) {
        actionButton.setAttribute('data-edit-text', this.getAttribute('elm-edit-text'))
      }

      const removeButton = this.querySelector('.ql-tooltip a.ql-remove')
      if (removeButton) {
        removeButton.setAttribute('data-remove-text', this.getAttribute('elm-remove-text'))
      }
    }

    setDisabled () {
      const isDisabled = this.getAttribute('elm-disabled') === 'true'

      if (isDisabled) {
        this._quill.disable()
      } else {
        this._quill.enable()
      }
    }

    linkHandler () {
      let range = this._quill.getSelection(true)
      const isLink = this._quill.getFormat(range).link !== undefined
      if (range.length === 0 && isLink) {
        range = this.getFormattedRange(range.index)
      }
      const text = this._quill.getText(range)
      const currentFormat = this._quill.getFormat(range)
      this.dispatchEvent(new CustomEvent('clicked-include-link',
        {
          detail: {
            label: text,
            url: currentFormat.link || ''
          }
        }
      ))

      const markdownLinkPortHandler = (link) => {
        if (link.id === this.id) {
          this._quill.updateContents(new QuillDelta()
            .retain(range.index)
            .delete(range.length)
            .insert(link.label, { ...currentFormat, link: link.url })
          )
          app.ports.markdownLink.unsubscribe(markdownLinkPortHandler)
        }
      }
      app.ports.markdownLink.subscribe(markdownLinkPortHandler)
    }

    /** Gets the range from the formatting that the `index` position is affected
    by. Useful when the user has their caret in the middle of a link, but isn't
    actually selecting it (selection length is 0)
    */
    getFormattedRange (index) {
      let currentIndex = 0
      for (const content of this._quill.getContents().ops) {
        const initialIndex = currentIndex
        const finalIndex = initialIndex + content.insert.length - 1
        currentIndex = finalIndex + 1
        if (initialIndex <= index && index <= finalIndex) {
          return { index: initialIndex, length: finalIndex - initialIndex + 1 }
        }
      }
      return { index: 0, length: 0 }
    }

    setMarkdownListener (data) {
      if (data.id === this.id) {
        this._quill.setContents(data.content)
      }
>>>>>>> 5b537670
    }
  }
)

window.customElements.define('infinite-list',
  class InfiniteList extends HTMLElement {
    static get observedAttributes () { return [ 'elm-distance-to-request', 'elm-element-to-track' ] }

    connectedCallback () {
      this.listenToScroll()

      window.addEventListener('resize', () => { this.listenToScroll() })
    }

    attributeChangedCallback () {
      this.listenToScroll()
    }

    listenToScroll () {
      if (this._scrollInterval) {
        clearInterval(this._scrollInterval)
      }

      let scrolling = false
      const isHidden = this.getBoundingClientRect().width === 0 && this.getBoundingClientRect().height === 0
      if (isHidden) {
        return
      }

      const whatToTrack = this.getAttribute('elm-element-to-track')
      if (!whatToTrack) {
        return
      }

      let elementToTrack
      let elementToListen
      if (whatToTrack === 'track-window') {
        elementToTrack = this
        elementToListen = window
      } else if (whatToTrack === 'track-self') {
        elementToTrack = this
        elementToListen = this
      } else {
        elementToTrack = document.querySelector(whatToTrack)
        elementToListen = elementToTrack
      }

      if (!elementToTrack) {
        return
      }

      elementToListen.addEventListener('scroll', () => { scrolling = true })
      const distanceToRequest = this.getAttribute('elm-distance-to-request') || 0
      this._scrollInterval = setInterval(() => {
        if (scrolling) {
          scrolling = false
          if (elementToTrack.scrollTop >= elementToTrack.scrollHeight - distanceToRequest - elementToTrack.getBoundingClientRect().height) {
            this.dispatchEvent(new CustomEvent('requested-items', {}))
          }
        }
      }, 300)
    }
  }
)

window.customElements.define('date-formatter',
  class DateFormatter extends HTMLElement {
    static get observedAttributes () { return [ 'elm-locale', 'elm-date' ] }

    constructor () {
      super()

      const shadow = this.attachShadow({ mode: 'open' })
      const textContainer = document.createElement('span')
      this._textContainer = textContainer
      shadow.appendChild(textContainer)
    }

    connectedCallback () {
      this.setDateText()
    }

    attributeChangedCallback () {
      this.setDateText()
    }

    setDateText () {
      const locale = this.getAttribute('elm-locale')
      const date = new Date(parseInt(this.getAttribute('elm-date')))
      const dayString = date.toLocaleDateString(locale, { day: 'numeric' })
      const monthString = date.toLocaleDateString(locale, { month: 'short' })
        .replace(/[.]/g, '')
      const yearString = date.toLocaleDateString(locale, { year: 'numeric' })

      const translationString = this.getAttribute('elm-translation') === null ? '{{date}}' : this.getAttribute('elm-translation')
      const translatedString = translationString.replace(/{{date}}/, `${dayString} ${monthString} ${yearString}`)
      this._textContainer.textContent = translatedString
    }
  }
)

window.customElements.define('pdf-viewer',
  class PdfViewer extends HTMLElement {
    connectedCallback () {
      if (this.hasChildNodes()) return

      const url = this.getAttribute('elm-url')
      const childClass = this.getAttribute('elm-child-class')

      const loadingImg = document.createElement('img')
      loadingImg.src = '/images/loading.svg'
      this.appendChild(loadingImg)

      let setContent = (node) => {
        this.removeChild(loadingImg)
        this.appendChild(node)
      }

      if (this.getAttribute('elm-loading-title') && this.getAttribute('elm-loading-subtitle')) {
        loadingImg.className = 'h-16 mt-8'

        const loadingTitle = document.createElement('p')
        loadingTitle.className = 'font-bold text-2xl'
        loadingTitle.textContent = this.getAttribute('elm-loading-title')
        this.appendChild(loadingTitle)

        const loadingSubtitle = document.createElement('p')
        loadingSubtitle.className = 'text-sm'
        loadingSubtitle.textContent = this.getAttribute('elm-loading-subtitle')
        this.appendChild(loadingSubtitle)

        setContent = (node) => {
          this.removeChild(loadingImg)
          this.removeChild(loadingTitle)
          this.removeChild(loadingSubtitle)
          this.appendChild(node)
        }
      } else {
        loadingImg.className = 'p-4'
      }

      const notFoundTimeout = window.setTimeout(() => {
        const notFoundImg = document.createElement('img')
        notFoundImg.src = '/icons/pdf.svg'
        setContent(notFoundImg)
        const bgColor = 'bg-purple-500'
        this.classList.add(bgColor)

        setContent = (node) => {
          this.removeChild(notFoundImg)
          if (this.classList.contains(bgColor)) {
            this.classList.remove(bgColor)
          }
          this.appendChild(node)
        }
      }, 1000 * 3)

      pdfjsLib.getDocument(url).promise.then((pdf) => {
        pdf.getPage(1).then((page) => {
          const canvas = document.createElement('canvas')
          canvas.className = childClass

          const width = this.clientWidth
          const height = this.clientHeight
          const unscaledViewport = page.getViewport({ scale: 1 })
          const scale = Math.min((height / unscaledViewport.height), (width / unscaledViewport.width))

          const viewport = page.getViewport({ scale })
          const canvasContext = canvas.getContext('2d')
          canvas.width = viewport.width
          canvas.height = viewport.height

          const renderContext = { canvasContext, viewport }

          const renderTask = page.render(renderContext)
          renderTask.promise.then(() => {
            window.clearTimeout(notFoundTimeout)
            setContent(canvas)
          })
        })
      }).catch((e) => {
        const invalidPDFError = 'Invalid PDF structure.'
        if (e.message === invalidPDFError) {
          const img = document.createElement('img')
          img.src = url
          img.className = childClass
          window.clearTimeout(notFoundTimeout)
          setContent(img)
        } else {
          addBreadcrumb({
            type: 'error',
            category: 'pdf-viewer',
            message: 'Got an error when trying to display a PDF',
            data: { error: e },
            localData: {},
            level: 'warning'
          })
        }
      })
    }
  }
)

window.customElements.define('dialog-bubble',
  class DialogBubble extends HTMLElement {
    constructor () {
      super()

      this._defaultClasses = 'absolute transform cursor-auto z-50 p-6 bg-white flex rounded shadow-2xl'
      this._defaultPointClasses = 'absolute transform -z-10'

      window.addEventListener('resize', () => { this.setPosition() }, { passive: true })
    }

    connectedCallback () {
      this.className = `${this.getAttribute('elm-class')} ${this._defaultClasses}`
      const point = document.createElement('div')
      const pointElement = document.createElement('div')
      pointElement.className = 'w-8 h-8 bg-white transform -rotate-45 rounded-sm'

      const relativeSelector = this.getAttribute('elm-relative-selector')
      this._relativeElement = relativeSelector ? document.querySelector(relativeSelector) : null

      const scrollSelector = this.getAttribute('elm-scroll-selector')
      this._scrollSelector = scrollSelector ? document.querySelector(scrollSelector) : null

      if (this._scrollSelector !== null) {
        this._scrollSelector.addEventListener('scroll', () => { this.setPosition() }, { passive: true })
      } else {
        window.addEventListener('scroll', () => { this.setPosition() })
      }

      point.appendChild(pointElement)

      point.className = this._defaultPointClasses
      this.appendChild(point)

      this._point = point

      this._sibling = this.previousSibling || this.nextSibling

      this.setPosition()
    }

    setPosition () {
      if (!this._sibling) return

      const relativeTop = this._relativeElement ? this._relativeElement.getBoundingClientRect().top : -window.scrollY
      const relativeLeft = this._relativeElement ? this._relativeElement.getBoundingClientRect().left : -window.scrollX

      const siblingRect = this._sibling.getBoundingClientRect()
      const siblingTop = siblingRect.top
      const siblingLeft = siblingRect.left
      const targetTop = siblingRect.top - relativeTop
      const targetLeft = siblingRect.left - relativeLeft
      const thisRect = this.getBoundingClientRect()

      let pointPositionClasses = ''
      let top = siblingTop
      let left = siblingLeft
      if (siblingLeft <= thisRect.width / 2) {
        // Go to the right
        top = targetTop - thisRect.height / 2 + siblingRect.height / 2
        left = targetLeft + siblingRect.width
        pointPositionClasses = '-left-1 top-1/2 -translate-y-1/2'
      } else if (siblingLeft + siblingRect.width + thisRect.width / 2 >= window.innerWidth) {
        // Go to the left
        top = targetTop - thisRect.height / 2 + siblingRect.height / 2
        left = targetLeft - thisRect.width
        pointPositionClasses = '-right-1 top-1/2 -translate-y-1/2'
      } else if (siblingTop <= thisRect.height) {
        // Go down
        top = targetTop + siblingRect.height
        left = targetLeft + siblingRect.width / 2 - thisRect.width / 2
        pointPositionClasses = '-top-1 right-1/2 translate-x-1/2'
      } else {
        // Go up
        top = targetTop - thisRect.height
        left = targetLeft + siblingRect.width / 2 - thisRect.width / 2
        pointPositionClasses = '-bottom-1 right-1/2 translate-x-1/2'
      }

      this.style.top = `${top}px`
      this.style.left = `${left}px`

      this._point.className = `${this._defaultPointClasses} ${pointPositionClasses}`
    }
  }
)

window.customElements.define('bg-no-scroll',
  class BgNoScroll extends HTMLElement {
    constructor () {
      super()
      this._classesHandledByOthers = []
    }
    connectedCallback () {
      this._preventScrollingClasses = this.getAttribute('elm-prevent-scroll-class').split(' ')
      this._preventScrollingClasses.forEach((class_) => {
        if (document.body.classList.contains(class_)) {
          this._classesHandledByOthers.push(class_)
          return
        }

        document.body.classList.add(class_)
      })
    }

    disconnectedCallback () {
      this._preventScrollingClasses.forEach((class_) => {
        if (this._classesHandledByOthers.includes(class_) || !document.body.classList.contains(class_)) {
          return
        }

        document.body.classList.remove(class_)
      })
    }
  }
)

// =========================================
// App startup
// =========================================

<<<<<<< HEAD
=======
let eos = null
const USER_KEY = 'bespiral.user'
const LANGUAGE_KEY = 'bespiral.language'
const PUSH_PREF = 'bespiral.push.pref'
const AUTH_TOKEN = 'bespiral.auth_token'
const RECENT_SEARCHES = 'bespiral.recent_search'
const SELECTED_COMMUNITY_KEY = 'bespiral.selected_community'
const PIN_VISIBILITY_KEY = 'bespiral.pin_visibility'
const env = process.env.NODE_ENV || 'development'
const graphqlSecret = process.env.GRAPHQL_SECRET || ''
const useSubdomain = process.env.USE_SUBDOMAIN === undefined ? true : process.env.USE_SUBDOMAIN !== 'false'
const config = configuration[env]

>>>>>>> 5b537670
// Init Sentry as soon as possible so it starts recording events and breadcrumbs
// automatically
Sentry.init({
  dsn: 'https://535b151f7b8c48f8a7307b9bc83ebeba@sentry.io/1480468',
  environment: env,
  beforeBreadcrumb (breadcrumb, hint) {
    // We have a limited amount of breadcrumbs, and these aren't super useful
    // to us, so we just don't include them
    const unusedCategories = ['ui.click', 'ui.input']

    return unusedCategories.includes(breadcrumb.category) ? null : breadcrumb
  }
})

/** On production, adds a breadcrumb to sentry. Needs an object like this:
  { type: 'default' | 'debug' | 'error' | 'info' | 'query',
    category: portName,
    message: 'Something went wrong',
    data: { transactionId },
    localData: { transactionId, passphrase }
    level: 'fatal' | 'error' | 'warning' | 'info' | 'debug'
  }

  Where the localData field is only displayed on development

  On development, just logs that information to the console
*/
const addBreadcrumb = (breadcrumb) => {
  if (env === 'development') {
    const { message, ...rest } = breadcrumb
    console.log('[==== BREADCRUMB]: ', message, rest)
    return
  }

  // We don't want to send localData to sentry, as it might contain sensitive
  // information
  const { localData, ...rest } = breadcrumb

  Sentry.addBreadcrumb(rest)
}

/** On production, sends an event to Sentry. Needs an object like this:
  { user: eosUsername | null,
    message: 'Something went wrong',
    tags: { 'cambiatus.type': 'eos-transaction' },
    contexts: [{ name: 'Eos transaction', extras: { transactionId: transactionId } }],
    localData: { privateKey },
    transaction: portName,
    level: 'fatal' | 'error' | 'warning' | 'info' | 'debug'
  }

  Where the localData field is only displayed on development

  On development, just logs that information to the console
*/
const logEvent = (event) => {
  addBreadcrumb({
    type: 'debug',
    category: 'logEvent.start',
    message: 'Begin logEvent',
    data: { transaction: event.transaction, eventMessage: event.message },
    localData: event.localData,
    level: 'debug'
  })

  if (env === 'development') {
    const { message, ...rest } = event
    console.log('[==== EVENT]: ', message, rest)
  } else {
    const { user, message, tags, contexts, transaction, level } = event

    Sentry.withScope((scope) => {
      if (user !== null) {
        scope.setUser({ username: user })
      } else {
        const user = JSON.parse(getItem(USER_KEY))
        const accountName = (user && user.accountName) || null

        if (accountName !== null) {
          scope.setUser({ username: accountName })
        }
      }
      // If the error comes from Elm, this key will be overwritten
      scope.setTag('cambiatus.language', 'javascript')
      scope.setTags(tags)
      scope.setTransaction(transaction)
      contexts.forEach((context) => {
        scope.setContext(context.name, context.extras)
      })
      scope.setLevel(level)

      Sentry.captureMessage(message)
    })
  }

  addBreadcrumb({
    type: 'debug',
    category: 'logEvent.end',
    message: 'Ended logEvent',
    data: { transaction: event.transaction, eventMessage: event.message },
    localData: event.localData,
    level: 'debug'
  })
}

const hostnameInfo = () => {
  const environments = ['staging', 'demo']
  let hostnameParts = window.location.hostname.split('.')

  // `true` when on `staging.cambiatus.io`, `demo.cambiatus.io` or `cambiatus.io`
  const isFirstPartEnv = environments.includes(hostnameParts[0]) || window.location.hostname === 'cambiatus.io'

  if (!isFirstPartEnv) {
    hostnameParts.shift()
  }

  const hostnameEnv = hostnameParts[0] === 'cambiatus' ? 'prod' : hostnameParts[0]
  const subdomain = `.${hostnameParts.join('.')}`

  return { subdomain, hostnameEnv }
}

const cookieDomain = () => {
  const { subdomain } = hostnameInfo()
  return `domain=${subdomain}`
}

const cookieKey = (key) => {
  const { hostnameEnv } = hostnameInfo()
  return hostnameEnv === 'prod' ? key : `${key}.${hostnameEnv}`
}

const getItem = (key) => {
  if (useSubdomain) {
    const result = document.cookie.match('(^|[^;]+)\\s*' + cookieKey(key) + '\\s*=\\s*([^;]+)')
    return result ? result.pop() : null
  }

  return window.localStorage.getItem(cookieKey(key)) || null
}

const removeItem = (key) => {
  document.cookie = `${cookieKey(key)}=; expires=Thu, 01 Jan 1970 00:00:00 UTC; ${cookieDomain()}; path=/; SameSite=Strict; Secure`
  window.localStorage.removeItem(cookieKey(key))
}

const setItem = (key, value) => {
  if (useSubdomain) {
    // This is the maximum possible expiration date for some browsers, because
    // they use 32 bits to represent this field (maxExpirationDate === 2^31 - 1).
    // This is equivalent to the date 2038-01-19 04:14:07
    const maxExpirationDate = 2147483647
    document.cookie = `${cookieKey(key)}=${value}; expires=${new Date(maxExpirationDate * 1000).toUTCString()}; ${cookieDomain()}; path=/; SameSite=Strict; Secure`
  } else {
    window.localStorage.setItem(cookieKey(key), value)
  }
}

const storedKeys = [USER_KEY, LANGUAGE_KEY, PUSH_PREF, AUTH_TOKEN, RECENT_SEARCHES, SELECTED_COMMUNITY_KEY]

if (useSubdomain) {
  storedKeys.forEach((key) => {
    const localStorageValue = window.localStorage.getItem(key)
    if (localStorageValue !== null) {
      setItem(key, localStorageValue)
      window.localStorage.removeItem(key)
    }
  })
}

pdfMake.vfs = pdfFonts.pdfMake.vfs
pdfMake.fonts = {
  Nunito: {
    normal: 'nunito-regular.ttf',
    bold: 'opensans-bold-no-ligatures.ttf'
  }
}
const { Socket: PhoenixSocket } = require('phoenix')

if (process.env.NODE_ENV === 'development') {
  window.mnemonic = mnemonic
  window.ecc = ecc
  window.bip39 = require('bip39')
  // Transform `Debug.log` output into nice log object with custom formatter
  // (snippet is taken from https://github.com/MattCheely/elm-app-gen/blob/master/generators/app/templates/parcel/app.js)
  const ElmDebugger = require('elm-debug-transformer')

  const hasFormatterSupport = () => {
    const originalFormatters = window.devtoolsFormatters
    let supported = false

    window.devtoolsFormatters = [
      {
        header: function (obj, config) {
          supported = true
          return null
        },
        hasBody: function (obj) {},
        body: function (obj, config) {}
      }
    ]
    console.log('elm-debug-transformer: checking for formatter support.', {})
    window.devtoolsFormatters = originalFormatters
    return supported
  }

  if (hasFormatterSupport()) {
    ElmDebugger.register()
  } else {
    ElmDebugger.register({ simple_mode: true })
  }
}

function getUserLanguage () {
  const urlParams = new URLSearchParams(window.location.search)

  return (
    urlParams.get('lang') ||
    getItem(LANGUAGE_KEY) ||
    navigator.language ||
    navigator.userLanguage ||
    'en-US'
  )
}

function canReadClipboard () {
  return !!navigator.clipboard && !!navigator.clipboard.readText
}

/** Assumes we already have clipboard permissions */
async function readClipboardWithPermission () {
  try {
    const clipboardContent = await navigator.clipboard.readText()
    return { clipboardContent }
  } catch (err) {
    logEvent({
      user: null,
      message: 'Error when reading clipboard',
      tags: { 'cambiatus.kind': 'clipboard' },
      contexts: [{ name: 'Error details', extras: { error: err } }],
      transaction: 'readClipboardWithPermission',
      level: 'error'
    })

    return { error: err.message }
  }
}

function flags () {
  const user = JSON.parse(getItem(USER_KEY))
  const accountName = (user && user.accountName) || null

  if (accountName !== null) {
    Sentry.configureScope((scope) => { scope.setUser({ username: accountName }) })
  }

  return {
    graphqlSecret: graphqlSecret,
    endpoints: config.endpoints,
    language: getUserLanguage(),
    accountName: accountName,
    isPinAvailable: !!(user && user.encryptedKey),
    authToken: getItem(AUTH_TOKEN),
    logo: config.logo,
    logoMobile: config.logoMobile,
    now: Date.now(),
    allowCommunityCreation: config.allowCommunityCreation,
    tokenContract: config.tokenContract,
    communityContract: config.communityContract,
    canReadClipboard: canReadClipboard(),
    useSubdomain: useSubdomain,
    selectedCommunity: getItem(SELECTED_COMMUNITY_KEY),
    pinVisibility: JSON.parse(getItem(PIN_VISIBILITY_KEY)) || false
  }
}

// Start elm app with flags
const app = Elm.Main.init({
  flags: flags()
})

addBreadcrumb({
  type: 'debug',
  category: 'elm.start',
  message: 'Started Elm app',
  data: { flags: flags() },
  localData: {},
  level: 'info'
})

// Register Service Worker After App
// registerServiceWorker()

// Ports error Reporter
app.ports.addBreadcrumbPort.subscribe(addBreadcrumb)

app.ports.logEvent.subscribe(logEvent)

// =========================================
// EOS / Identity functions
// =========================================

eos = Eos(config.eosOptions)

// STORE LANGUAGE

app.ports.storeLanguage.subscribe(storeLanguage)

function storeLanguage (lang) {
  setItem(LANGUAGE_KEY, lang)
  addBreadcrumb({
    type: 'info',
    category: 'storeLanguage',
    message: 'Stored language',
    data: { language: lang },
    localData: {},
    level: 'debug'
  })
}

// STORE RECENT SEARCHES
app.ports.storeRecentSearches.subscribe(query => {
  setItem(RECENT_SEARCHES, query)
  addBreadcrumb({
    type: 'info',
    category: 'storeRecentSearches',
    message: 'Stored recent searches',
    data: { recentSearches: query },
    localData: {},
    level: 'debug'
  })
})

// RETRIEVE RECENT SEARCHES
app.ports.getRecentSearches.subscribe(() => {
  const recentSearches = getItem(RECENT_SEARCHES) || '[]'
  app.ports.gotRecentSearches.send(recentSearches)
  addBreadcrumb({
    type: 'info',
    category: 'getRecentSearches',
    message: 'Got recent searches',
    data: { recentSearches: recentSearches },
    localData: {},
    level: 'debug'
  })
})

app.ports.storeAuthToken.subscribe(token => {
  setItem(AUTH_TOKEN, token)
  addBreadcrumb({
    type: 'info',
    category: 'storeAuthToken',
    message: 'Stored auth token',
    data: {},
    localData: {},
    level: 'debug'
  })
})

app.ports.storeSelectedCommunitySymbol.subscribe(symbol => {
  setItem(SELECTED_COMMUNITY_KEY, symbol)
  addBreadcrumb({
    type: 'info',
    category: 'storeSelectedCommunitySymbol',
    message: 'Stored selected community\'s symbol',
    data: { symbol },
    localData: {},
    level: 'debug'
  })
})

app.ports.storePinVisibility.subscribe(pinVisibility => {
  setItem(PIN_VISIBILITY_KEY, pinVisibility)
  addBreadcrumb({
    type: 'info',
    category: 'storePinVisibility',
    message: 'Stored pin visibility',
    data: { pinVisibility },
    localData: {},
    level: 'debug'
  })
})

app.ports.addPlausibleScriptPort.subscribe(({ domain, src }) => {
  const plausibleScript = document.createElement('script')
  plausibleScript.setAttribute('src', src)
  plausibleScript.dataset.domain = domain

  document.head.appendChild(plausibleScript)
})

// STORE PIN

function storePin (data, pin) {
  // encrypt key using PIN
  const hashedKey = ecc.sha256(data.privateKey)
  const encryptedKey = sjcl.encrypt(pin, data.privateKey)

  const storeData = {
    accountName: data.accountName,
    encryptedKey: encryptedKey,
    encryptedKeyIntegrityCheck: hashedKey
  }

  if (data.passphrase) {
    storeData.encryptedPassphrase = sjcl.encrypt(pin, data.passphrase)
  }

  removeItem(USER_KEY)
  setItem(USER_KEY, JSON.stringify(storeData))
  addBreadcrumb({
    type: 'info',
    category: 'storePin',
    message: 'Stored PIN',
    data: {},
    localData: { storeData },
    level: 'debug'
  })
}

function logout () {
  removeItem(USER_KEY)
  removeItem(AUTH_TOKEN)

  addBreadcrumb({
    type: 'info',
    category: 'logout',
    message: 'User logged out',
    data: {},
    localData: {},
    level: 'info'
  })
  Sentry.configureScope((scope) => { scope.setUser(null) })
}

function downloadPdf (accountName, passphrase) {
  addBreadcrumb({
    type: 'info',
    category: 'downloadPdf',
    message: 'Started downloading pdf',
    data: { accountName },
    localData: {},
    level: 'debug'
  })

  const definition = pdfDefinition(passphrase)
  const pdf = pdfMake.createPdf(definition)

  pdf.download(accountName + '_cambiatus.pdf')

  addBreadcrumb({
    type: 'info',
    category: 'downloadPdf',
    message: 'Finished downloading pdf',
    data: { accountName },
    localData: {},
    level: 'debug'
  })

  return { isDownloaded: true }
}

app.ports.javascriptOutPort.subscribe(async (arg) => {
  addBreadcrumb({
    type: 'info',
    category: arg.data.name,
    message: 'Port handler started',
    data: {},
    localData: arg,
    level: 'debug'
  })

  const defaultResponse = {
    address: arg.responseAddress,
    addressData: arg.responseData
  }

  const portResponse = await handleJavascriptPort(arg)
  addBreadcrumb({
    type: 'info',
    category: arg.data.name,
    message: 'Got port handler response',
    data: {},
    localData: portResponse,
    level: 'debug'
  })

  const response = { ...defaultResponse, ...portResponse }

  if (response.error) {
    addBreadcrumb({
      type: 'info',
      category: arg.data.name,
      message: 'Port handler failed',
      data: { error: response.error },
      localData: { response },
      level: 'error'
    })
  } else {
    addBreadcrumb({
      type: 'info',
      category: arg.data.name,
      message: 'Port handler finished without errors',
      data: {},
      localData: { response },
      level: 'info'
    })
  }

  // Only send data through port if there is a portResponse, and the port is not a subscription
  if (Object.keys(portResponse).length !== 0 && !response.isSubscription) {
    app.ports.javascriptInPort.send(response)
  }
})

async function handleJavascriptPort (arg) {
  switch (arg.data.name) {
    case 'checkAccountAvailability': {
      return eos.getAccount(arg.data.account)
        .then(_ => ({ isAvailable: false, error: 'account not available' }))
        .catch(e => {
          // Invalid name exception
          if (JSON.parse(e.message).error.code === 3010001) {
            return { isAvailable: false, error: e.message }
          } else {
            return { isAvailable: true }
          }
        })
    }
    case 'generateKeys': {
      const userLang = getUserLanguage()
      const [randomWords, hexRandomWords] = mnemonic.generateRandom(userLang)
      const privateKey = ecc.seedPrivate(hexRandomWords)
      const publicKey = ecc.privateToPublic(privateKey)

      return {
        data: {
          ownerKey: publicKey,
          activeKey: publicKey,
          accountName: arg.data.account,
          words: randomWords,
          privateKey: privateKey
        }
      }
    }
    case 'login': {
      const passphrase = arg.data.passphrase
      const privateKey = ecc.seedPrivate(mnemonic.toSeedHex(passphrase))

      if (!ecc.isValidPrivate(privateKey)) {
        return { error: 'error.invalidKey' }
      } else {
        try {
          const publicKey = ecc.privateToPublic(privateKey)
          const accounts = await eos.getKeyAccounts(publicKey)
          addBreadcrumb({
            type: 'debug',
            category: 'login',
            message: 'Got accounts from public key',
            data: { numberOfAccounts: accounts.account_names.length },
            localData: { accounts },
            level: 'debug'
          })

          if (!accounts || !accounts.account_names || accounts.account_names.length === 0) {
            return { error: 'error.accountNotFound' }
          } else {
            const accountName = accounts.account_names[0]

            logout()

            storePin(
              {
                accountName,
                privateKey,
                passphrase
              },
              arg.data.pin
            )

            // Save credentials to EOS
            eos = Eos(Object.assign(config.eosOptions, { keyProvider: privateKey }))
            Sentry.configureScope((scope) => { scope.setUser({ username: accountName }) })
            addBreadcrumb({
              type: 'debug',
              category: 'login',
              message: 'Saved credentials to EOS',
              data: {},
              localData: { accountName },
              level: 'debug'
            })

            return { accountName, privateKey }
          }
        } catch (err) {
          logEvent({
            user: null,
            message: 'Login port error',
            tags: { 'cambiatus.kind': 'auth' },
            contexts: [{ name: 'Error details', extras: { error: err } }],
            transaction: 'login',
            level: 'error'
          })

          return { error: 'error.unknown' }
        }
      }
    }
    case 'changePin': {
      const userStorage = JSON.parse(getItem(USER_KEY))
      const currentPin = arg.data.currentPin
      const newPin = arg.data.newPin
      const decryptedKey = sjcl.decrypt(currentPin, userStorage.encryptedKey)

      const data = {
        accountName: userStorage.accountName,
        privateKey: decryptedKey
      }

      // `.encryptedPassphrase` property was added in https://github.com/cambiatus/frontend/pull/270 while redesigning
      // the Profile page. For the users who were already logged-in before these changes were introduced,
      // this property may not exist.
      if (userStorage.encryptedPassphrase) {
        data.passphrase = sjcl.decrypt(
          currentPin,
          userStorage.encryptedPassphrase
        )
      }

      storePin(data, newPin)

      return { accountName: arg.data.accountName, privateKey: decryptedKey }
    }
    case 'getPrivateKey': {
      const user = JSON.parse(getItem(USER_KEY))
      const pin = arg.data.pin
      // If private key and accountName are stored in localStorage
      const isUserLoggedIn = user && user.encryptedKey && user.accountName
      if (!isUserLoggedIn) {
        return { error: 'error.unavailablePin' }
      } else {
        try {
          const decryptedKey = sjcl.decrypt(pin, user.encryptedKey)

          eos = Eos(Object.assign(config.eosOptions, { keyProvider: decryptedKey }))
          addBreadcrumb({
            type: 'debug',
            category: 'getPrivateKey',
            message: 'Saved credentials to EOS',
            data: {},
            localData: {},
            level: 'debug'
          })

          // Configure Sentry logged user
          addBreadcrumb({
            type: 'info',
            category: 'getPrivateKey',
            message: 'Logged user with PIN',
            data: { accountName: user.accountName },
            localData: {},
            level: 'info'
          })

          return { accountName: user.accountName, privateKey: decryptedKey }
        } catch (e) {
          return { error: 'error.invalidPin' }
        }
      }
    }
    case 'eosTransaction': {
      addBreadcrumb({
        type: 'debug',
        category: 'eosTransaction',
        message: 'Started pushing transaction to EOS',
        data: {},
        localData: { actions: arg.data.actions },
        level: 'info'
      })

      return eos.transaction({ actions: arg.data.actions })
        .then(res => {
          addBreadcrumb({
            type: 'debug',
            category: 'eosTransaction',
            message: 'Finished pushing transaction to EOS without errors',
            data: { transactionId: res.transaction_id },
            localData: {},
            level: 'info'
          })

          return { transactionId: res.transaction_id }
        })
        .catch(errorString => {
          let error
          let errorMessage
          try {
            error = JSON.parse(errorString)
            try {
              errorMessage = `[EOS] ${error.error.details[0].message}`
            } catch {
              errorMessage = `[EOS] ${error.message}`
            }
          } catch {
            error = errorString
            errorMessage = 'Got an error when pushing transaction to EOS'
          }

          const response = { error }

          logEvent({
            user: null,
            message: errorMessage,
            tags: { 'cambiatus.type': 'eos-transaction' },
            contexts: [{
              name: 'Eos transaction',
              extras: {
                sent: arg.data,
                response,
                error
              }
            }],
            localData: {},
            transaction: 'eosTransaction',
            level: 'error'
          })

          return response
        })
    }
    case 'logout': {
      logout()

      return {}
    }
    case 'downloadAuthPdfFromRegistration': {
      const { accountName, passphrase } = arg.data
      return downloadPdf(accountName, passphrase)
    }
    case 'downloadAuthPdfFromProfile': {
      const store = JSON.parse(getItem(USER_KEY))
      const pin = arg.data.pin

      // `.encryptedPassphrase` property was added in https://github.com/cambiatus/frontend/pull/270 while redesigning
      // the Profile page. For the users who were already logged-in before these changes were introduced,
      // this property may not exist. This case is handled by passing `isDownloaded: false` to Elm
      // for further processing.
      if (store.encryptedPassphrase) {
        const decryptedPassphrase = sjcl.decrypt(pin, store.encryptedPassphrase)
        return downloadPdf(store.accountName, decryptedPassphrase)
      } else {
        // The case when there's not passphrase stored in user's browser, only the Private Key
        return { isDownloaded: false }
      }
    }
    case 'accountNameToUint64': {
      return { uint64name: eos.modules.format.encodeName(arg.data.accountName, false) }
    }
    case 'scrollIntoView': {
      document.getElementById(arg.data.id).scrollIntoView(true)

      return {}
    }
    case 'validateDeadline': {
      const parsedDate = new Date(arg.data.deadline)
      const now = new Date()

      if (parsedDate.toString() === 'Invalid Date' || parsedDate < now) {
        return { error: parsedDate }
      } else {
        const isoDate = parsedDate.toISOString()
        return { date: isoDate }
      }
    }
    case 'subscribeToNewCommunity': {
      let notifiers = []

      // Open a socket connection
      const socketConn = new PhoenixSocket(config.endpoints.socket)

      // Build a graphql Socket
      const abSocket = AbsintheSocket.create(socketConn)

      // Remove existing notifiers if any
      notifiers.map(notifier => AbsintheSocket.cancel(abSocket, notifier))

      // Create new notifiers
      notifiers = [arg.data.subscription].map(operation =>
        AbsintheSocket.send(abSocket, {
          operation,
          variables: {}
        })
      )

      const onStart = data => {
        addBreadcrumb({
          type: 'info',
          category: 'subscribeToNewCommunity',
          message: 'Started listening to new communities',
          data: {},
          localData: { data },
          level: 'info'
        })

        const response = {
          address: arg.responseAddress,
          addressData: arg.responseData,
          state: 'starting'
        }
        app.ports.javascriptInPort.send(response)
      }

      const onAbort = data => {
        addBreadcrumb({
          type: 'info',
          category: 'subscribeToNewCommunity',
          message: 'Aborted listening to new communities',
          data: {},
          localData: { data },
          level: 'info'
        })
      }

      const onCancel = data => {
        addBreadcrumb({
          type: 'info',
          category: 'subscribeToNewCommunity',
          message: 'Cancelled listening to new communities',
          data: {},
          localData: { data },
          level: 'info'
        })
      }

      const onError = data => {
        addBreadcrumb({
          type: 'error',
          category: 'subscribeToNewCommunity',
          message: 'Error when listening to new communities',
          data: {},
          localData: { data },
          level: 'error'
        })
      }

      let onResult = data => {
        addBreadcrumb({
          type: 'info',
          category: 'subscribeToNewCommunity',
          message: 'Got a new community result',
          data: {},
          localData: { data },
          level: 'info'
        })

        const response = {
          address: arg.responseAddress,
          addressData: arg.responseData,
          state: 'responded'
        }
        app.ports.javascriptInPort.send(response)
      }

      notifiers.map(notifier => {
        AbsintheSocket.observe(abSocket, notifier, {
          onAbort,
          onError,
          onCancel,
          onStart,
          onResult
        })
      })

      return { isSubscription: true }
    }
    case 'subscribeToTransfer': {
      let notifiers = []

      // Open a socket connection
      const socketConn = new PhoenixSocket(config.endpoints.socket)

      // Build a graphql Socket
      const abSocket = AbsintheSocket.create(socketConn)

      // Remove existing notifiers if any
      notifiers.map(notifier => AbsintheSocket.cancel(abSocket, notifier))

      // Create new notifiers
      notifiers = [arg.data.subscription].map(operation =>
        AbsintheSocket.send(abSocket, {
          operation,
          variables: {}
        })
      )

      let onStart = data => {
        addBreadcrumb({
          type: 'info',
          category: 'subscribeToTransfer',
          message: 'Started listening for transfer',
          data: {},
          localData: { data },
          level: 'info'
        })

        const response = {
          address: arg.responseAddress,
          addressData: arg.responseData,
          state: 'starting'
        }
        app.ports.javascriptInPort.send(response)
      }

      const onAbort = data => {
        addBreadcrumb({
          type: 'info',
          category: 'subscribeToTransfer',
          message: 'Aborted listening for transfer',
          data: {},
          localData: { data },
          level: 'info'
        })
      }

      const onCancel = data => {
        addBreadcrumb({
          type: 'info',
          category: 'subscribeToTransfer',
          message: 'Cancelled listening for transfer',
          data: {},
          localData: { data },
          level: 'info'
        })
      }

      const onError = data => {
        addBreadcrumb({
          type: 'error',
          category: 'subscribeToTransfer',
          message: 'Error when listening for transfer',
          data: {},
          localData: { data },
          level: 'error'
        })
      }

      const onResult = data => {
        addBreadcrumb({
          type: 'info',
          category: 'subscribeToTransfer',
          message: 'Got transfer result',
          data: {},
          localData: { data },
          level: 'info'
        })

        const response = {
          address: arg.responseAddress,
          addressData: arg.responseData,
          state: 'responded',
          data: data
        }
        app.ports.javascriptInPort.send(response)
      }

      notifiers.map(notifier => {
        AbsintheSocket.observe(abSocket, notifier, {
          onAbort,
          onError,
          onCancel,
          onStart,
          onResult
        })
      })

      return { isSubscription: true }
    }
    case 'subscribeToUnreadCount': {
      let notifiers = []

      // Open a socket connection
      const socketConn = new PhoenixSocket(config.endpoints.socket)

      // Build a graphql Socket
      const abSocket = AbsintheSocket.create(socketConn)

      // Remove existing notifiers if any
      notifiers.map(notifier => AbsintheSocket.cancel(abSocket, notifier))

      // Create new notifiers
      notifiers = [arg.data.subscription].map(operation =>
        AbsintheSocket.send(abSocket, {
          operation,
          variables: {}
        })
      )

      const onStart = data => {
        addBreadcrumb({
          type: 'info',
          category: 'subscribeToUnreadCount',
          message: 'Started listening for unread notifications',
          data: {},
          localData: { data },
          level: 'info'
        })
      }

      const onAbort = data => {
        addBreadcrumb({
          type: 'info',
          category: 'subscribeToUnreadCount',
          message: 'Aborted listening for unread notifications',
          data: {},
          localData: { data },
          level: 'info'
        })
      }

      const onCancel = data => {
        addBreadcrumb({
          type: 'info',
          category: 'subscribeToUnreadCount',
          message: 'Cancelled listening for unread notifications',
          data: {},
          localData: { data },
          level: 'info'
        })
      }

      const onError = data => {
        addBreadcrumb({
          type: 'error',
          category: 'subscribeToUnreadCount',
          message: 'Error when listening for unread notifications',
          data: {},
          localData: { data },
          level: 'error'
        })
      }

      const onResult = data => {
        addBreadcrumb({
          type: 'info',
          category: 'subscribeToUnreadCount',
          message: 'Got a result when listening for unread notifications',
          data: {},
          localData: { data },
          level: 'info'
        })

        const response = {
          address: arg.responseAddress,
          addressData: arg.responseData,
          meta: data
        }
        app.ports.javascriptInPort.send(response)
      }

      notifiers.map(notifier => {
        AbsintheSocket.observe(abSocket, notifier, {
          onAbort,
          onError,
          onCancel,
          onStart,
          onResult
        })
      })

      return { isSubscription: true }
    }
    case 'copyToClipboard': {
      document.querySelector('#' + arg.data.id).select()
      document.execCommand('copy')

      return {}
    }
    case 'readClipboard': {
      if (canReadClipboard()) {
        try {
          const permissionStatus = await navigator.permissions.query({
            name: 'clipboard-read',
            allowWithoutGesture: true
          })

          switch (permissionStatus.state) {
            case 'denied': {
              addBreadcrumb({
                type: 'info',
                category: 'readClipboard',
                message: 'Checked for clipboard access, and it\'s denied',
                data: {},
                localData: {},
                level: 'info'
              })

              // We can't request for permission, the user needs to do it manually
              return { isDenied: true }
            }
            case 'granted': {
              addBreadcrumb({
                type: 'info',
                category: 'readClipboard',
                message: 'Checked for clipboard access, and it\'s granted',
                data: {},
                localData: {},
                level: 'info'
              })

              return readClipboardWithPermission()
            }
            case 'prompt': {
              addBreadcrumb({
                type: 'debug',
                category: 'readClipboard',
                message: 'Prompting user for clipboard access',
                data: {},
                localData: {},
                level: 'debug'
              })

              try {
                const clipboardContent = await navigator.clipboard.readText()
                addBreadcrumb({
                  type: 'info',
                  category: 'readClipboard',
                  message: 'User granted access to clipboard',
                  data: {},
                  localData: { clipboardContent },
                  level: 'info'
                })

                return { clipboardContent }
              } catch (err) {
                addBreadcrumb({
                  type: 'info',
                  category: 'readClipboard',
                  message: 'User denied access to clipboard',
                  data: {},
                  localData: { error: err },
                  level: 'info'
                })

                return { isDenied: true }
              }
            }
            default: {
              return { error: 'permissionStatus state unkown' }
            }
          }
        } catch (permissionError) {
          addBreadcrumb({
            type: 'info',
            category: 'readClipboard',
            message: 'The permissions API is not supported by the user\'s browser',
            data: { permissionError },
            localData: {},
            level: 'info'
          })

          return readClipboardWithPermission()
        }
      } else {
        addBreadcrumb({
          type: 'info',
          category: 'readClipboard',
          message: 'clipboard.readText() is not supported by the user\'s browser',
          data: {},
          localData: {},
          level: 'info'
        })

        return { notSupported: true }
      }
    }
    default: {
      return { error: `No treatment found for Elm port ${arg.data.name}` }
    }
  }
}<|MERGE_RESOLUTION|>--- conflicted
+++ resolved
@@ -14,8 +14,6 @@
 import pdfDefinition from './scripts/pdfDefinition'
 import './styles/main.css'
 import pdfFonts from './vfs_fonts'
-<<<<<<< HEAD
-import * as pdfjsLib from 'pdfjs-dist/es5/build/pdf'
 import * as paypalJs from '@paypal/paypal-js'
 
 // =========================================
@@ -29,12 +27,11 @@
 const AUTH_TOKEN = 'bespiral.auth_token'
 const RECENT_SEARCHES = 'bespiral.recent_search'
 const SELECTED_COMMUNITY_KEY = 'bespiral.selected_community'
+const PIN_VISIBILITY_KEY = 'bespiral.pin_visibility'
 const env = process.env.NODE_ENV || 'development'
 const graphqlSecret = process.env.GRAPHQL_SECRET || ''
 const useSubdomain = process.env.USE_SUBDOMAIN === undefined ? true : process.env.USE_SUBDOMAIN !== 'false'
 const config = configuration[env]
-=======
->>>>>>> 5b537670
 
 // If you're updating `pdfjs-dist`, make sure to
 // `cp ./node_modules/pdfjs-dist/es5/build/pdf.worker.min.js ./public`
@@ -45,7 +42,6 @@
 // =========================================
 /* global HTMLElement, CustomEvent */
 
-<<<<<<< HEAD
 window.customElements.define('paypal-buttons',
   class PaypalButtons extends HTMLElement {
     connectedCallback () {
@@ -96,7 +92,10 @@
           })
           this.dispatchEvent(new CustomEvent('paypal-load-error', {}))
         })
-=======
+    }
+  }
+)
+
 window.customElements.define('focus-trap',
   class FocusTrap extends HTMLElement {
     constructor () {
@@ -344,7 +343,6 @@
       if (data.id === this.id) {
         this._quill.setContents(data.content)
       }
->>>>>>> 5b537670
     }
   }
 )
@@ -669,22 +667,6 @@
 // App startup
 // =========================================
 
-<<<<<<< HEAD
-=======
-let eos = null
-const USER_KEY = 'bespiral.user'
-const LANGUAGE_KEY = 'bespiral.language'
-const PUSH_PREF = 'bespiral.push.pref'
-const AUTH_TOKEN = 'bespiral.auth_token'
-const RECENT_SEARCHES = 'bespiral.recent_search'
-const SELECTED_COMMUNITY_KEY = 'bespiral.selected_community'
-const PIN_VISIBILITY_KEY = 'bespiral.pin_visibility'
-const env = process.env.NODE_ENV || 'development'
-const graphqlSecret = process.env.GRAPHQL_SECRET || ''
-const useSubdomain = process.env.USE_SUBDOMAIN === undefined ? true : process.env.USE_SUBDOMAIN !== 'false'
-const config = configuration[env]
-
->>>>>>> 5b537670
 // Init Sentry as soon as possible so it starts recording events and breadcrumbs
 // automatically
 Sentry.init({
