--- conflicted
+++ resolved
@@ -880,7 +880,6 @@
   })
 })
 
-<<<<<<< HEAD
 app.ports.storePinVisibility.subscribe(pinVisibility => {
   setItem(PIN_VISIBILITY_KEY, pinVisibility)
   addBreadcrumb({
@@ -891,14 +890,14 @@
     localData: {},
     level: 'debug'
   })
-=======
+})
+
 app.ports.addPlausibleScriptPort.subscribe(({ domain, src }) => {
   const plausibleScript = document.createElement('script')
   plausibleScript.setAttribute('src', src)
   plausibleScript.dataset.domain = domain
 
   document.head.appendChild(plausibleScript)
->>>>>>> 37b3e373
 })
 
 // STORE PIN
