import * as AbsintheSocket from '@absinthe/socket'
import * as Sentry from '@sentry/browser'
import Eos from 'eosjs'
import ecc from 'eosjs-ecc'
import * as pdfjsLib from 'pdfjs-dist/es5/build/pdf'
import pdfMake from 'pdfmake/build/pdfmake'
import Quill from 'quill'
import QuillDelta from 'quill-delta'
import sjcl from 'sjcl'
import { Elm } from './elm/Main.elm'
import configuration from './scripts/config.js'
import mnemonic from './scripts/mnemonic.js'
// import registerServiceWorker from './scripts/registerServiceWorker'
import pdfDefinition from './scripts/pdfDefinition'
import './styles/main.css'
import pdfFonts from './vfs_fonts'

// If you're updating `pdfjs-dist`, make sure to
// `cp ./node_modules/pdfjs-dist/es5/build/pdf.worker.min.js ./public`
pdfjsLib.GlobalWorkerOptions.workerSrc = '/pdf.worker.min.js'

// =========================================
// Custom elements
// =========================================
/* global HTMLElement, CustomEvent */

<<<<<<< HEAD
window.customElements.define('masked-input-helper',
  class MaskedInputHelper extends HTMLElement {
    connectedCallback () {
      this.className = 'hidden'

      const targetElement = document.getElementById(this.getAttribute('target-id'))
      if (!targetElement) throw new Error('Couldn\'t find target element for masked-input-helper')

      const maskType = this.getAttribute('mask-type')
      let previousSelectionStart = targetElement.selectionStart || 0
      let previousValue = targetElement.value || ''

      this.inputListener = (e) => {
        if (maskType === 'number' && e.data === '.') {
          if (targetElement.value.indexOf('.') === -1) return

          const newSelectionStart = targetElement.value.indexOf('.') + 1
          previousSelectionStart = newSelectionStart
          previousValue = targetElement.value
          targetElement.setSelectionRange(newSelectionStart, newSelectionStart)
          return
        }

        const newSelectionStart = targetElement.selectionStart || 0
        const isAtEnd = maskType === 'string' ? previousSelectionStart === previousValue.length : false
        const isDeletingNumber = e.data === null && maskType === 'number'
        const isChangingMask = Math.abs(previousSelectionStart - newSelectionStart) > 1

        if ((isDeletingNumber || isChangingMask) && !isAtEnd) {
          const sumFactor = e.data !== null && targetElement.value.length >= previousValue.length
            ? +1
            : -1
          const newIndex = this.firstIndexAfter(targetElement.value, previousSelectionStart, e.data) + sumFactor
          targetElement.setSelectionRange(newIndex, newIndex)
        }

        previousSelectionStart = newSelectionStart
        previousValue = targetElement.value
      }

      this.selectionListener = () => {
        previousSelectionStart = targetElement.selectionStart
      }

      targetElement.addEventListener('input', this.inputListener)
      targetElement.addEventListener('keydown', this.selectionListener)
      targetElement.addEventListener('click', this.selectionListener)
    }

    disconnectedCallback () {
      const targetElement = document.getElementById(this.getAttribute('target-id'))

      if (!targetElement) return

      targetElement.removeEventListener('input', this.inputListener)
      targetElement.removeEventListener('keydown', this.selectionListener)
      targetElement.removeEventListener('click', this.selectionListener)
    }

    firstIndexAfter (stringValue, baseIndex, element) {
      for (let index = 0; index < stringValue.length; index++) {
        if (stringValue[index] === element && index >= baseIndex) {
          return index
        }
      }

      return baseIndex
=======
window.customElements.define('focus-trap',
  class FocusTrap extends HTMLElement {
    constructor () {
      super()

      this._previouslyFocusedElement = document.activeElement

      this._keydownListener = (e) => {
        const isTab = e.key === 'Tab' || e.keyCode === 9

        if (!isTab) {
          return
        }

        const focusables = this.focusables(this)
        const firstFocusable = focusables[0]
        const lastFocusable = focusables[focusables.length - 1]

        if (e.shiftKey && document.activeElement === firstFocusable) {
          e.preventDefault()
          lastFocusable.focus()
        } else if (!e.shiftKey && document.activeElement === lastFocusable) {
          e.preventDefault()
          firstFocusable.focus()
        }
      }
    }

    connectedCallback () {
      let elementToFocus = this.focusables(this)[0]
      const firstFocusableContainers = this.querySelectorAll(this.getAttribute('first-focus-container'))
      for (const container of firstFocusableContainers) {
        const focusables = this.focusables(container)
        if (focusables.length > 0) {
          elementToFocus = focusables[0]
          break
        }
      }

      if (elementToFocus) {
        elementToFocus.focus()
      }

      document.addEventListener('keydown', this._keydownListener)
    }

    disconnectedCallback () {
      this._previouslyFocusedElement.focus()
      document.removeEventListener('keydown', this._keydownListener)
    }

    focusables (parent) {
      const tabbableElements = [
        'a[href]',
        'button',
        'textarea',
        'input[type="text"]',
        'input[type="radio"]',
        'input[type="checkbox"]',
        'select',
        '[contenteditable="true"]'
      ].map((selector) => `${selector}:not([disabled]):not([tabindex="-1"])`)

      return parent.querySelectorAll(tabbableElements.join(', '))
    }
  }
)

window.customElements.define('key-listener',
  class KeyListener extends HTMLElement {
    static get observedAttributes () { return ['keydown-stop-propagation'] }

    constructor () {
      super()

      this._keydownListener = (e) => {
        if (this._keydownStopPropagation) {
          e.stopPropagation()
        }
        this.dispatchEvent(new CustomEvent('listener-keydown', { detail: { key: e.key } }))
      }
    }

    attributeChangedCallback (name, oldValue, newValue) {
      if (name === 'keydown-stop-propagation') {
        this._keydownStopPropagation = newValue === 'true'
      }
    }

    connectedCallback () {
      document.addEventListener('keydown', this._keydownListener)
    }

    disconnectedCallback () {
      document.removeEventListener('keydown', this._keydownListener)
>>>>>>> 10205d42
    }
  }
)

window.customElements.define('markdown-editor',
  class MarkdownEditor extends HTMLElement {
    static get observedAttributes () { return [ 'elm-edit-text', 'elm-remove-text', 'elm-disabled' ] }

    constructor () {
      super()

      this._quillContainer = document.createElement('div')
      this._parentContainer = document.createElement('div')
      this._parentContainer.className = 'border border-gray-500 rounded-md focus-within:ring focus-within:ring-offset-0 focus-within:ring-blue-600 focus-within:ring-opacity-50 focus-within:border-blue-600'

      this._parentContainer.appendChild(this._quillContainer)
      this._quill = new Quill(this._quillContainer,
        {
          modules: {
            toolbar: [
              [{ 'header': 1 }, { 'header': 2 }],
              [ 'bold', 'italic', 'strike' ],
              [ 'link' ],
              [{ 'list': 'ordered' }, { 'list': 'bullet' }]
            ]
          },
          formats: ['header', 'bold', 'code', 'italic', 'link', 'strike', 'list'],
          placeholder: this.getAttribute('elm-placeholder'),
          theme: 'snow'
        }
      )

      app.ports.setMarkdown.subscribe((data) => { this.setMarkdownListener(data) })

      this._quill.on('text-change', (delta, oldDelta, source) => {
        const contents = this._quill.getContents()
        this.dispatchEvent(new CustomEvent('text-change', { detail: contents }))
      })

      const toolbar = this._quill.getModule('toolbar')
      toolbar.addHandler('link', () => { this.linkHandler() })
    }

    connectedCallback () {
      // If we dont include the timeout, we get some annoying bugs in
      // development where the text is cleared, and hot reloading bugs out and
      // crashes the app
      window.setTimeout(() => {
        this.dispatchEvent(new CustomEvent('component-loaded', {}))
      }, 0)
      this.appendChild(this._parentContainer)

      // Remove default click handler and add our custom one
      const oldEditButton = this.querySelector('.ql-tooltip a.ql-action')
      const editButton = oldEditButton.cloneNode(true)
      oldEditButton.parentNode.replaceChild(editButton, oldEditButton)
      editButton.addEventListener('click', (e) => {
        this.querySelector('.ql-tooltip').classList.add('ql-hidden')
        this.linkHandler()
      })

      const editor = this.querySelector('.ql-editor')
      if (editor) {
        editor.addEventListener('focus', () => { this.dispatchEvent(new CustomEvent('focus', {})) })
        editor.addEventListener('blur', () => { this.dispatchEvent(new CustomEvent('blur', {})) })
      }

      this.setTooltipTexts()
      this.setDisabled()
    }

    attributeChangedCallback (name) {
      if (name === 'elm-disabled') {
        this.setDisabled()
      } else {
        this.setTooltipTexts()
      }
    }

    setTooltipTexts () {
      const actionButton = this.querySelector('.ql-tooltip a.ql-action')
      if (actionButton) {
        actionButton.setAttribute('data-edit-text', this.getAttribute('elm-edit-text'))
      }

      const removeButton = this.querySelector('.ql-tooltip a.ql-remove')
      if (removeButton) {
        removeButton.setAttribute('data-remove-text', this.getAttribute('elm-remove-text'))
      }
    }

    setDisabled () {
      const isDisabled = this.getAttribute('elm-disabled') === 'true'

      if (isDisabled) {
        this._quill.disable()
      } else {
        this._quill.enable()
      }
    }

    linkHandler () {
      let range = this._quill.getSelection(true)
      const isLink = this._quill.getFormat(range).link !== undefined
      if (range.length === 0 && isLink) {
        range = this.getFormattedRange(range.index)
      }
      const text = this._quill.getText(range)
      const currentFormat = this._quill.getFormat(range)
      this.dispatchEvent(new CustomEvent('clicked-include-link',
        {
          detail: {
            label: text,
            url: currentFormat.link || ''
          }
        }
      ))

      const markdownLinkPortHandler = (link) => {
        if (link.id === this.id) {
          this._quill.updateContents(new QuillDelta()
            .retain(range.index)
            .delete(range.length)
            .insert(link.label, { ...currentFormat, link: link.url })
          )
          app.ports.markdownLink.unsubscribe(markdownLinkPortHandler)
        }
      }
      app.ports.markdownLink.subscribe(markdownLinkPortHandler)
    }

    /** Gets the range from the formatting that the `index` position is affected
    by. Useful when the user has their caret in the middle of a link, but isn't
    actually selecting it (selection length is 0)
    */
    getFormattedRange (index) {
      let currentIndex = 0
      for (const content of this._quill.getContents().ops) {
        const initialIndex = currentIndex
        const finalIndex = initialIndex + content.insert.length - 1
        currentIndex = finalIndex + 1
        if (initialIndex <= index && index <= finalIndex) {
          return { index: initialIndex, length: finalIndex - initialIndex + 1 }
        }
      }
      return { index: 0, length: 0 }
    }

    setMarkdownListener (data) {
      if (data.id === this.id) {
        this._quill.setContents(data.content)
      }
    }
  }
)

window.customElements.define('infinite-list',
  class InfiniteList extends HTMLElement {
    static get observedAttributes () { return [ 'elm-distance-to-request', 'elm-element-to-track' ] }

    connectedCallback () {
      this.listenToScroll()

      window.addEventListener('resize', () => { this.listenToScroll() })
    }

    attributeChangedCallback () {
      this.listenToScroll()
    }

    listenToScroll () {
      if (this._scrollInterval) {
        clearInterval(this._scrollInterval)
      }

      let scrolling = false
      const isHidden = this.getBoundingClientRect().width === 0 && this.getBoundingClientRect().height === 0
      if (isHidden) {
        return
      }

      const whatToTrack = this.getAttribute('elm-element-to-track')
      if (!whatToTrack) {
        return
      }

      let elementToTrack
      let elementToListen
      if (whatToTrack === 'track-window') {
        elementToTrack = this
        elementToListen = window
      } else if (whatToTrack === 'track-self') {
        elementToTrack = this
        elementToListen = this
      } else {
        elementToTrack = document.querySelector(whatToTrack)
        elementToListen = elementToTrack
      }

      if (!elementToTrack) {
        return
      }

      elementToListen.addEventListener('scroll', () => { scrolling = true })
      const distanceToRequest = this.getAttribute('elm-distance-to-request') || 0
      this._scrollInterval = setInterval(() => {
        if (scrolling) {
          scrolling = false
          if (elementToTrack.scrollTop >= elementToTrack.scrollHeight - distanceToRequest - elementToTrack.getBoundingClientRect().height) {
            this.dispatchEvent(new CustomEvent('requested-items', {}))
          }
        }
      }, 300)
    }
  }
)

window.customElements.define('date-formatter',
  class DateFormatter extends HTMLElement {
    static get observedAttributes () { return [ 'elm-locale', 'elm-date' ] }

    constructor () {
      super()

      const shadow = this.attachShadow({ mode: 'open' })
      const textContainer = document.createElement('span')
      this._textContainer = textContainer
      shadow.appendChild(textContainer)
    }

    connectedCallback () {
      this.setDateText()
    }

    attributeChangedCallback () {
      this.setDateText()
    }

    setDateText () {
      const locale = this.getAttribute('elm-locale')
      const date = new Date(parseInt(this.getAttribute('elm-date')))
      const dayString = date.toLocaleDateString(locale, { day: 'numeric' })
      const monthString = date.toLocaleDateString(locale, { month: 'short' })
        .replace(/[.]/g, '')
      const yearString = date.toLocaleDateString(locale, { year: 'numeric' })

      const translationString = this.getAttribute('elm-translation') === null ? '{{date}}' : this.getAttribute('elm-translation')
      const translatedString = translationString.replace(/{{date}}/, `${dayString} ${monthString} ${yearString}`)
      this._textContainer.textContent = translatedString
    }
  }
)

window.customElements.define('pdf-viewer',
  class PdfViewer extends HTMLElement {
    connectedCallback () {
      if (this.hasChildNodes()) return

      const url = this.getAttribute('elm-url')
      const childClass = this.getAttribute('elm-child-class')

      const loadingImg = document.createElement('img')
      loadingImg.src = '/images/loading.svg'
      this.appendChild(loadingImg)

      let setContent = (node) => {
        this.removeChild(loadingImg)
        this.appendChild(node)
      }

      if (this.getAttribute('elm-loading-title') && this.getAttribute('elm-loading-subtitle')) {
        loadingImg.className = 'h-16 mt-8'

        const loadingTitle = document.createElement('p')
        loadingTitle.className = 'font-bold text-2xl'
        loadingTitle.textContent = this.getAttribute('elm-loading-title')
        this.appendChild(loadingTitle)

        const loadingSubtitle = document.createElement('p')
        loadingSubtitle.className = 'text-sm'
        loadingSubtitle.textContent = this.getAttribute('elm-loading-subtitle')
        this.appendChild(loadingSubtitle)

        setContent = (node) => {
          this.removeChild(loadingImg)
          this.removeChild(loadingTitle)
          this.removeChild(loadingSubtitle)
          this.appendChild(node)
        }
      } else {
        loadingImg.className = 'p-4'
      }

      const notFoundTimeout = window.setTimeout(() => {
        const notFoundImg = document.createElement('img')
        notFoundImg.src = '/icons/pdf.svg'
        setContent(notFoundImg)
        const bgColor = 'bg-purple-500'
        this.classList.add(bgColor)

        setContent = (node) => {
          this.removeChild(notFoundImg)
          if (this.classList.contains(bgColor)) {
            this.classList.remove(bgColor)
          }
          this.appendChild(node)
        }
      }, 1000 * 3)

      pdfjsLib.getDocument(url).promise.then((pdf) => {
        pdf.getPage(1).then((page) => {
          const canvas = document.createElement('canvas')
          canvas.className = childClass

          const width = this.clientWidth
          const height = this.clientHeight
          const unscaledViewport = page.getViewport({ scale: 1 })
          const scale = Math.min((height / unscaledViewport.height), (width / unscaledViewport.width))

          const viewport = page.getViewport({ scale })
          const canvasContext = canvas.getContext('2d')
          canvas.width = viewport.width
          canvas.height = viewport.height

          const renderContext = { canvasContext, viewport }

          const renderTask = page.render(renderContext)
          renderTask.promise.then(() => {
            window.clearTimeout(notFoundTimeout)
            setContent(canvas)
          })
        })
      }).catch((e) => {
        const invalidPDFError = 'Invalid PDF structure.'
        if (e.message === invalidPDFError) {
          const img = document.createElement('img')
          img.src = url
          img.className = childClass
          window.clearTimeout(notFoundTimeout)
          setContent(img)
        } else {
          addBreadcrumb({
            type: 'error',
            category: 'pdf-viewer',
            message: 'Got an error when trying to display a PDF',
            data: { error: e },
            localData: {},
            level: 'warning'
          })
        }
      })
    }
  }
)

window.customElements.define('dialog-bubble',
  class DialogBubble extends HTMLElement {
    constructor () {
      super()

      this._defaultClasses = 'absolute transform cursor-auto z-50 p-6 bg-white flex rounded shadow-2xl'
      this._defaultPointClasses = 'absolute transform -z-10'

      window.addEventListener('resize', () => { this.setPosition() }, { passive: true })
    }

    connectedCallback () {
      this.className = `${this.getAttribute('elm-class')} ${this._defaultClasses}`
      const point = document.createElement('div')
      const pointElement = document.createElement('div')
      pointElement.className = 'w-8 h-8 bg-white transform -rotate-45 rounded-sm'

      const relativeSelector = this.getAttribute('elm-relative-selector')
      this._relativeElement = relativeSelector ? document.querySelector(relativeSelector) : null

      const scrollSelector = this.getAttribute('elm-scroll-selector')
      this._scrollSelector = scrollSelector ? document.querySelector(scrollSelector) : null

      if (this._scrollSelector !== null) {
        this._scrollSelector.addEventListener('scroll', () => { this.setPosition() }, { passive: true })
      } else {
        window.addEventListener('scroll', () => { this.setPosition() })
      }

      point.appendChild(pointElement)

      point.className = this._defaultPointClasses
      this.appendChild(point)

      this._point = point

      this._sibling = this.previousSibling || this.nextSibling

      this.setPosition()
    }

    setPosition () {
      if (!this._sibling) return

      const relativeTop = this._relativeElement ? this._relativeElement.getBoundingClientRect().top : -window.scrollY
      const relativeLeft = this._relativeElement ? this._relativeElement.getBoundingClientRect().left : -window.scrollX

      const siblingRect = this._sibling.getBoundingClientRect()
      const siblingTop = siblingRect.top
      const siblingLeft = siblingRect.left
      const targetTop = siblingRect.top - relativeTop
      const targetLeft = siblingRect.left - relativeLeft
      const thisRect = this.getBoundingClientRect()

      let pointPositionClasses = ''
      let top = siblingTop
      let left = siblingLeft
      if (siblingLeft <= thisRect.width / 2) {
        // Go to the right
        top = targetTop - thisRect.height / 2 + siblingRect.height / 2
        left = targetLeft + siblingRect.width
        pointPositionClasses = '-left-1 top-1/2 -translate-y-1/2'
      } else if (siblingLeft + siblingRect.width + thisRect.width / 2 >= window.innerWidth) {
        // Go to the left
        top = targetTop - thisRect.height / 2 + siblingRect.height / 2
        left = targetLeft - thisRect.width
        pointPositionClasses = '-right-1 top-1/2 -translate-y-1/2'
      } else if (siblingTop <= thisRect.height) {
        // Go down
        top = targetTop + siblingRect.height
        left = targetLeft + siblingRect.width / 2 - thisRect.width / 2
        pointPositionClasses = '-top-1 right-1/2 translate-x-1/2'
      } else {
        // Go up
        top = targetTop - thisRect.height
        left = targetLeft + siblingRect.width / 2 - thisRect.width / 2
        pointPositionClasses = '-bottom-1 right-1/2 translate-x-1/2'
      }

      this.style.top = `${top}px`
      this.style.left = `${left}px`

      this._point.className = `${this._defaultPointClasses} ${pointPositionClasses}`
    }
  }
)

window.customElements.define('bg-no-scroll',
  class BgNoScroll extends HTMLElement {
    constructor () {
      super()
      this._classesHandledByOthers = []
    }
    connectedCallback () {
      this._preventScrollingClasses = this.getAttribute('elm-prevent-scroll-class').split(' ')
      this._preventScrollingClasses.forEach((class_) => {
        if (document.body.classList.contains(class_)) {
          this._classesHandledByOthers.push(class_)
          return
        }

        document.body.classList.add(class_)
      })
    }

    disconnectedCallback () {
      this._preventScrollingClasses.forEach((class_) => {
        if (this._classesHandledByOthers.includes(class_) || !document.body.classList.contains(class_)) {
          return
        }

        document.body.classList.remove(class_)
      })
    }
  }
)

// =========================================
// App startup
// =========================================

let eos = null
const USER_KEY = 'bespiral.user'
const LANGUAGE_KEY = 'bespiral.language'
const PUSH_PREF = 'bespiral.push.pref'
const AUTH_TOKEN = 'bespiral.auth_token'
const RECENT_SEARCHES = 'bespiral.recent_search'
const SELECTED_COMMUNITY_KEY = 'bespiral.selected_community'
const PIN_VISIBILITY_KEY = 'bespiral.pin_visibility'
const env = process.env.NODE_ENV || 'development'
const graphqlSecret = process.env.GRAPHQL_SECRET || ''
const useSubdomain = process.env.USE_SUBDOMAIN === undefined ? true : process.env.USE_SUBDOMAIN !== 'false'
const config = configuration[env]

// Init Sentry as soon as possible so it starts recording events and breadcrumbs
// automatically
Sentry.init({
  dsn: 'https://535b151f7b8c48f8a7307b9bc83ebeba@sentry.io/1480468',
  environment: env,
  beforeBreadcrumb (breadcrumb, hint) {
    // We have a limited amount of breadcrumbs, and these aren't super useful
    // to us, so we just don't include them
    const unusedCategories = ['ui.click', 'ui.input']

    return unusedCategories.includes(breadcrumb.category) ? null : breadcrumb
  }
})

/** On production, adds a breadcrumb to sentry. Needs an object like this:
  { type: 'default' | 'debug' | 'error' | 'info' | 'query',
    category: portName,
    message: 'Something went wrong',
    data: { transactionId },
    localData: { transactionId, passphrase }
    level: 'fatal' | 'error' | 'warning' | 'info' | 'debug'
  }

  Where the localData field is only displayed on development

  On development, just logs that information to the console
*/
const addBreadcrumb = (breadcrumb) => {
  if (env === 'development') {
    const { message, ...rest } = breadcrumb
    console.log('[==== BREADCRUMB]: ', message, rest)
    return
  }

  // We don't want to send localData to sentry, as it might contain sensitive
  // information
  const { localData, ...rest } = breadcrumb

  Sentry.addBreadcrumb(rest)
}

/** On production, sends an event to Sentry. Needs an object like this:
  { user: eosUsername | null,
    message: 'Something went wrong',
    tags: { 'cambiatus.type': 'eos-transaction' },
    contexts: [{ name: 'Eos transaction', extras: { transactionId: transactionId } }],
    localData: { privateKey },
    transaction: portName,
    level: 'fatal' | 'error' | 'warning' | 'info' | 'debug'
  }

  Where the localData field is only displayed on development

  On development, just logs that information to the console
*/
const logEvent = (event) => {
  addBreadcrumb({
    type: 'debug',
    category: 'logEvent.start',
    message: 'Begin logEvent',
    data: { transaction: event.transaction, eventMessage: event.message },
    localData: event.localData,
    level: 'debug'
  })

  if (env === 'development') {
    const { message, ...rest } = event
    console.log('[==== EVENT]: ', message, rest)
  } else {
    const { user, message, tags, contexts, transaction, level } = event

    Sentry.withScope((scope) => {
      if (user !== null) {
        scope.setUser({ username: user })
      } else {
        const user = JSON.parse(getItem(USER_KEY))
        const accountName = (user && user.accountName) || null

        if (accountName !== null) {
          scope.setUser({ username: accountName })
        }
      }
      // If the error comes from Elm, this key will be overwritten
      scope.setTag('cambiatus.language', 'javascript')
      scope.setTags(tags)
      scope.setTransaction(transaction)
      contexts.forEach((context) => {
        scope.setContext(context.name, context.extras)
      })
      scope.setLevel(level)

      Sentry.captureMessage(message)
    })
  }

  addBreadcrumb({
    type: 'debug',
    category: 'logEvent.end',
    message: 'Ended logEvent',
    data: { transaction: event.transaction, eventMessage: event.message },
    localData: event.localData,
    level: 'debug'
  })
}

const hostnameInfo = () => {
  const environments = ['staging', 'demo']
  let hostnameParts = window.location.hostname.split('.')

  // `true` when on `staging.cambiatus.io`, `demo.cambiatus.io` or `cambiatus.io`
  const isFirstPartEnv = environments.includes(hostnameParts[0]) || window.location.hostname === 'cambiatus.io'

  if (!isFirstPartEnv) {
    hostnameParts.shift()
  }

  const hostnameEnv = hostnameParts[0] === 'cambiatus' ? 'prod' : hostnameParts[0]
  const subdomain = `.${hostnameParts.join('.')}`

  return { subdomain, hostnameEnv }
}

const cookieDomain = () => {
  const { subdomain } = hostnameInfo()
  return `domain=${subdomain}`
}

const cookieKey = (key) => {
  const { hostnameEnv } = hostnameInfo()
  return hostnameEnv === 'prod' ? key : `${key}.${hostnameEnv}`
}

const getItem = (key) => {
  if (useSubdomain) {
    const result = document.cookie.match('(^|[^;]+)\\s*' + cookieKey(key) + '\\s*=\\s*([^;]+)')
    return result ? result.pop() : null
  }

  return window.localStorage.getItem(cookieKey(key)) || null
}

const removeItem = (key) => {
  document.cookie = `${cookieKey(key)}=; expires=Thu, 01 Jan 1970 00:00:00 UTC; ${cookieDomain()}; path=/; SameSite=Strict; Secure`
  window.localStorage.removeItem(cookieKey(key))
}

const setItem = (key, value) => {
  if (useSubdomain) {
    // This is the maximum possible expiration date for some browsers, because
    // they use 32 bits to represent this field (maxExpirationDate === 2^31 - 1).
    // This is equivalent to the date 2038-01-19 04:14:07
    const maxExpirationDate = 2147483647
    document.cookie = `${cookieKey(key)}=${value}; expires=${new Date(maxExpirationDate * 1000).toUTCString()}; ${cookieDomain()}; path=/; SameSite=Strict; Secure`
  } else {
    window.localStorage.setItem(cookieKey(key), value)
  }
}

const storedKeys = [USER_KEY, LANGUAGE_KEY, PUSH_PREF, AUTH_TOKEN, RECENT_SEARCHES, SELECTED_COMMUNITY_KEY]

if (useSubdomain) {
  storedKeys.forEach((key) => {
    const localStorageValue = window.localStorage.getItem(key)
    if (localStorageValue !== null) {
      setItem(key, localStorageValue)
      window.localStorage.removeItem(key)
    }
  })
}

pdfMake.vfs = pdfFonts.pdfMake.vfs
pdfMake.fonts = {
  Nunito: {
    normal: 'nunito-regular.ttf',
    bold: 'opensans-bold-no-ligatures.ttf'
  }
}
const { Socket: PhoenixSocket } = require('phoenix')

if (process.env.NODE_ENV === 'development') {
  window.mnemonic = mnemonic
  window.ecc = ecc
  window.bip39 = require('bip39')
  // Transform `Debug.log` output into nice log object with custom formatter
  // (snippet is taken from https://github.com/MattCheely/elm-app-gen/blob/master/generators/app/templates/parcel/app.js)
  const ElmDebugger = require('elm-debug-transformer')

  const hasFormatterSupport = () => {
    const originalFormatters = window.devtoolsFormatters
    let supported = false

    window.devtoolsFormatters = [
      {
        header: function (obj, config) {
          supported = true
          return null
        },
        hasBody: function (obj) {},
        body: function (obj, config) {}
      }
    ]
    console.log('elm-debug-transformer: checking for formatter support.', {})
    window.devtoolsFormatters = originalFormatters
    return supported
  }

  if (hasFormatterSupport()) {
    ElmDebugger.register()
  } else {
    ElmDebugger.register({ simple_mode: true })
  }
}

function getUserLanguage () {
  const urlParams = new URLSearchParams(window.location.search)

  return (
    urlParams.get('lang') ||
    getItem(LANGUAGE_KEY) ||
    navigator.language ||
    navigator.userLanguage ||
    'en-US'
  )
}

function canReadClipboard () {
  return !!navigator.clipboard && !!navigator.clipboard.readText
}

/** Assumes we already have clipboard permissions */
async function readClipboardWithPermission () {
  try {
    const clipboardContent = await navigator.clipboard.readText()
    return { clipboardContent }
  } catch (err) {
    logEvent({
      user: null,
      message: 'Error when reading clipboard',
      tags: { 'cambiatus.kind': 'clipboard' },
      contexts: [{ name: 'Error details', extras: { error: err } }],
      transaction: 'readClipboardWithPermission',
      level: 'error'
    })

    return { error: err.message }
  }
}

function flags () {
  const user = JSON.parse(getItem(USER_KEY))
  const accountName = (user && user.accountName) || null

  if (accountName !== null) {
    Sentry.configureScope((scope) => { scope.setUser({ username: accountName }) })
  }

  return {
    graphqlSecret: graphqlSecret,
    endpoints: config.endpoints,
    language: getUserLanguage(),
    accountName: accountName,
    isPinAvailable: !!(user && user.encryptedKey),
    authToken: getItem(AUTH_TOKEN),
    logo: config.logo,
    logoMobile: config.logoMobile,
    now: Date.now(),
    allowCommunityCreation: config.allowCommunityCreation,
    tokenContract: config.tokenContract,
    communityContract: config.communityContract,
    canReadClipboard: canReadClipboard(),
    useSubdomain: useSubdomain,
    selectedCommunity: getItem(SELECTED_COMMUNITY_KEY),
    pinVisibility: JSON.parse(getItem(PIN_VISIBILITY_KEY)) || false
  }
}

// Start elm app with flags
const app = Elm.Main.init({
  flags: flags()
})

addBreadcrumb({
  type: 'debug',
  category: 'elm.start',
  message: 'Started Elm app',
  data: { flags: flags() },
  localData: {},
  level: 'info'
})

// Register Service Worker After App
// registerServiceWorker()

// Ports error Reporter
app.ports.addBreadcrumbPort.subscribe(addBreadcrumb)

app.ports.logEvent.subscribe(logEvent)

// =========================================
// EOS / Identity functions
// =========================================

eos = Eos(config.eosOptions)

// STORE LANGUAGE

app.ports.storeLanguage.subscribe(storeLanguage)

function storeLanguage (lang) {
  setItem(LANGUAGE_KEY, lang)
  addBreadcrumb({
    type: 'info',
    category: 'storeLanguage',
    message: 'Stored language',
    data: { language: lang },
    localData: {},
    level: 'debug'
  })
}

// STORE RECENT SEARCHES
app.ports.storeRecentSearches.subscribe(query => {
  setItem(RECENT_SEARCHES, query)
  addBreadcrumb({
    type: 'info',
    category: 'storeRecentSearches',
    message: 'Stored recent searches',
    data: { recentSearches: query },
    localData: {},
    level: 'debug'
  })
})

// RETRIEVE RECENT SEARCHES
app.ports.getRecentSearches.subscribe(() => {
  const recentSearches = getItem(RECENT_SEARCHES) || '[]'
  app.ports.gotRecentSearches.send(recentSearches)
  addBreadcrumb({
    type: 'info',
    category: 'getRecentSearches',
    message: 'Got recent searches',
    data: { recentSearches: recentSearches },
    localData: {},
    level: 'debug'
  })
})

app.ports.storeAuthToken.subscribe(token => {
  setItem(AUTH_TOKEN, token)
  addBreadcrumb({
    type: 'info',
    category: 'storeAuthToken',
    message: 'Stored auth token',
    data: {},
    localData: {},
    level: 'debug'
  })
})

app.ports.storeSelectedCommunitySymbol.subscribe(symbol => {
  setItem(SELECTED_COMMUNITY_KEY, symbol)
  addBreadcrumb({
    type: 'info',
    category: 'storeSelectedCommunitySymbol',
    message: 'Stored selected community\'s symbol',
    data: { symbol },
    localData: {},
    level: 'debug'
  })
})

app.ports.storePinVisibility.subscribe(pinVisibility => {
  setItem(PIN_VISIBILITY_KEY, pinVisibility)
  addBreadcrumb({
    type: 'info',
    category: 'storePinVisibility',
    message: 'Stored pin visibility',
    data: { pinVisibility },
    localData: {},
    level: 'debug'
  })
})

app.ports.addPlausibleScriptPort.subscribe(({ domain, src }) => {
  const plausibleScript = document.createElement('script')
  plausibleScript.setAttribute('src', src)
  plausibleScript.dataset.domain = domain

  document.head.appendChild(plausibleScript)
})

// STORE PIN

function storePin (data, pin) {
  // encrypt key using PIN
  const hashedKey = ecc.sha256(data.privateKey)
  const encryptedKey = sjcl.encrypt(pin, data.privateKey)

  const storeData = {
    accountName: data.accountName,
    encryptedKey: encryptedKey,
    encryptedKeyIntegrityCheck: hashedKey
  }

  if (data.passphrase) {
    storeData.encryptedPassphrase = sjcl.encrypt(pin, data.passphrase)
  }

  removeItem(USER_KEY)
  setItem(USER_KEY, JSON.stringify(storeData))
  addBreadcrumb({
    type: 'info',
    category: 'storePin',
    message: 'Stored PIN',
    data: {},
    localData: { storeData },
    level: 'debug'
  })
}

function logout () {
  removeItem(USER_KEY)
  removeItem(AUTH_TOKEN)

  addBreadcrumb({
    type: 'info',
    category: 'logout',
    message: 'User logged out',
    data: {},
    localData: {},
    level: 'info'
  })
  Sentry.configureScope((scope) => { scope.setUser(null) })
}

function downloadPdf (accountName, passphrase) {
  addBreadcrumb({
    type: 'info',
    category: 'downloadPdf',
    message: 'Started downloading pdf',
    data: { accountName },
    localData: {},
    level: 'debug'
  })

  const definition = pdfDefinition(passphrase)
  const pdf = pdfMake.createPdf(definition)

  pdf.download(accountName + '_cambiatus.pdf')

  addBreadcrumb({
    type: 'info',
    category: 'downloadPdf',
    message: 'Finished downloading pdf',
    data: { accountName },
    localData: {},
    level: 'debug'
  })

  return { isDownloaded: true }
}

app.ports.javascriptOutPort.subscribe(async (arg) => {
  addBreadcrumb({
    type: 'info',
    category: arg.data.name,
    message: 'Port handler started',
    data: {},
    localData: arg,
    level: 'debug'
  })

  const defaultResponse = {
    address: arg.responseAddress,
    addressData: arg.responseData
  }

  const portResponse = await handleJavascriptPort(arg)
  addBreadcrumb({
    type: 'info',
    category: arg.data.name,
    message: 'Got port handler response',
    data: {},
    localData: portResponse,
    level: 'debug'
  })

  const response = { ...defaultResponse, ...portResponse }

  if (response.error) {
    addBreadcrumb({
      type: 'info',
      category: arg.data.name,
      message: 'Port handler failed',
      data: { error: response.error },
      localData: { response },
      level: 'error'
    })
  } else {
    addBreadcrumb({
      type: 'info',
      category: arg.data.name,
      message: 'Port handler finished without errors',
      data: {},
      localData: { response },
      level: 'info'
    })
  }

  // Only send data through port if there is a portResponse, and the port is not a subscription
  if (Object.keys(portResponse).length !== 0 && !response.isSubscription) {
    app.ports.javascriptInPort.send(response)
  }
})

async function handleJavascriptPort (arg) {
  switch (arg.data.name) {
    case 'checkAccountAvailability': {
      return eos.getAccount(arg.data.account)
        .then(_ => ({ isAvailable: false, error: 'account not available' }))
        .catch(e => {
          // Invalid name exception
          if (JSON.parse(e.message).error.code === 3010001) {
            return { isAvailable: false, error: e.message }
          } else {
            return { isAvailable: true }
          }
        })
    }
    case 'generateKeys': {
      const userLang = getUserLanguage()
      const [randomWords, hexRandomWords] = mnemonic.generateRandom(userLang)
      const privateKey = ecc.seedPrivate(hexRandomWords)
      const publicKey = ecc.privateToPublic(privateKey)

      return {
        data: {
          ownerKey: publicKey,
          activeKey: publicKey,
          accountName: arg.data.account,
          words: randomWords,
          privateKey: privateKey
        }
      }
    }
    case 'login': {
      const passphrase = arg.data.passphrase
      const privateKey = ecc.seedPrivate(mnemonic.toSeedHex(passphrase))

      if (!ecc.isValidPrivate(privateKey)) {
        return { error: 'error.invalidKey' }
      } else {
        try {
          const publicKey = ecc.privateToPublic(privateKey)
          const accounts = await eos.getKeyAccounts(publicKey)
          addBreadcrumb({
            type: 'debug',
            category: 'login',
            message: 'Got accounts from public key',
            data: { numberOfAccounts: accounts.account_names.length },
            localData: { accounts },
            level: 'debug'
          })

          if (!accounts || !accounts.account_names || accounts.account_names.length === 0) {
            return { error: 'error.accountNotFound' }
          } else {
            const accountName = accounts.account_names[0]

            logout()

            storePin(
              {
                accountName,
                privateKey,
                passphrase
              },
              arg.data.pin
            )

            // Save credentials to EOS
            eos = Eos(Object.assign(config.eosOptions, { keyProvider: privateKey }))
            Sentry.configureScope((scope) => { scope.setUser({ username: accountName }) })
            addBreadcrumb({
              type: 'debug',
              category: 'login',
              message: 'Saved credentials to EOS',
              data: {},
              localData: { accountName },
              level: 'debug'
            })

            return { accountName, privateKey }
          }
        } catch (err) {
          logEvent({
            user: null,
            message: 'Login port error',
            tags: { 'cambiatus.kind': 'auth' },
            contexts: [{ name: 'Error details', extras: { error: err } }],
            transaction: 'login',
            level: 'error'
          })

          return { error: 'error.unknown' }
        }
      }
    }
    case 'changePin': {
      const userStorage = JSON.parse(getItem(USER_KEY))
      const currentPin = arg.data.currentPin
      const newPin = arg.data.newPin
      const decryptedKey = sjcl.decrypt(currentPin, userStorage.encryptedKey)

      const data = {
        accountName: userStorage.accountName,
        privateKey: decryptedKey
      }

      // `.encryptedPassphrase` property was added in https://github.com/cambiatus/frontend/pull/270 while redesigning
      // the Profile page. For the users who were already logged-in before these changes were introduced,
      // this property may not exist.
      if (userStorage.encryptedPassphrase) {
        data.passphrase = sjcl.decrypt(
          currentPin,
          userStorage.encryptedPassphrase
        )
      }

      storePin(data, newPin)

      return { accountName: arg.data.accountName, privateKey: decryptedKey }
    }
    case 'getPrivateKey': {
      const user = JSON.parse(getItem(USER_KEY))
      const pin = arg.data.pin
      // If private key and accountName are stored in localStorage
      const isUserLoggedIn = user && user.encryptedKey && user.accountName
      if (!isUserLoggedIn) {
        return { error: 'error.unavailablePin' }
      } else {
        try {
          const decryptedKey = sjcl.decrypt(pin, user.encryptedKey)

          eos = Eos(Object.assign(config.eosOptions, { keyProvider: decryptedKey }))
          addBreadcrumb({
            type: 'debug',
            category: 'getPrivateKey',
            message: 'Saved credentials to EOS',
            data: {},
            localData: {},
            level: 'debug'
          })

          // Configure Sentry logged user
          addBreadcrumb({
            type: 'info',
            category: 'getPrivateKey',
            message: 'Logged user with PIN',
            data: { accountName: user.accountName },
            localData: {},
            level: 'info'
          })

          return { accountName: user.accountName, privateKey: decryptedKey }
        } catch (e) {
          return { error: 'error.invalidPin' }
        }
      }
    }
    case 'eosTransaction': {
      addBreadcrumb({
        type: 'debug',
        category: 'eosTransaction',
        message: 'Started pushing transaction to EOS',
        data: {},
        localData: { actions: arg.data.actions },
        level: 'info'
      })

      return eos.transaction({ actions: arg.data.actions })
        .then(res => {
          addBreadcrumb({
            type: 'debug',
            category: 'eosTransaction',
            message: 'Finished pushing transaction to EOS without errors',
            data: { transactionId: res.transaction_id },
            localData: {},
            level: 'info'
          })

          return { transactionId: res.transaction_id }
        })
        .catch(errorString => {
          let error
          let errorMessage
          try {
            error = JSON.parse(errorString)
            try {
              errorMessage = `[EOS] ${error.error.details[0].message}`
            } catch {
              errorMessage = `[EOS] ${error.message}`
            }
          } catch {
            error = errorString
            errorMessage = 'Got an error when pushing transaction to EOS'
          }

          const response = { error }

          logEvent({
            user: null,
            message: errorMessage,
            tags: { 'cambiatus.type': 'eos-transaction' },
            contexts: [{
              name: 'Eos transaction',
              extras: {
                sent: arg.data,
                response,
                error
              }
            }],
            localData: {},
            transaction: 'eosTransaction',
            level: 'error'
          })

          return response
        })
    }
    case 'logout': {
      logout()

      return {}
    }
    case 'downloadAuthPdfFromRegistration': {
      const { accountName, passphrase } = arg.data
      return downloadPdf(accountName, passphrase)
    }
    case 'downloadAuthPdfFromProfile': {
      const store = JSON.parse(getItem(USER_KEY))
      const pin = arg.data.pin

      // `.encryptedPassphrase` property was added in https://github.com/cambiatus/frontend/pull/270 while redesigning
      // the Profile page. For the users who were already logged-in before these changes were introduced,
      // this property may not exist. This case is handled by passing `isDownloaded: false` to Elm
      // for further processing.
      if (store.encryptedPassphrase) {
        const decryptedPassphrase = sjcl.decrypt(pin, store.encryptedPassphrase)
        return downloadPdf(store.accountName, decryptedPassphrase)
      } else {
        // The case when there's not passphrase stored in user's browser, only the Private Key
        return { isDownloaded: false }
      }
    }
    case 'accountNameToUint64': {
      return { uint64name: eos.modules.format.encodeName(arg.data.accountName, false) }
    }
    case 'scrollIntoView': {
      document.getElementById(arg.data.id).scrollIntoView(true)

      return {}
    }
    case 'validateDeadline': {
      const parsedDate = new Date(arg.data.deadline)
      const now = new Date()

      if (parsedDate.toString() === 'Invalid Date' || parsedDate < now) {
        return { error: parsedDate }
      } else {
        const isoDate = parsedDate.toISOString()
        return { date: isoDate }
      }
    }
    case 'subscribeToNewCommunity': {
      let notifiers = []

      // Open a socket connection
      const socketConn = new PhoenixSocket(config.endpoints.socket)

      // Build a graphql Socket
      const abSocket = AbsintheSocket.create(socketConn)

      // Remove existing notifiers if any
      notifiers.map(notifier => AbsintheSocket.cancel(abSocket, notifier))

      // Create new notifiers
      notifiers = [arg.data.subscription].map(operation =>
        AbsintheSocket.send(abSocket, {
          operation,
          variables: {}
        })
      )

      const onStart = data => {
        addBreadcrumb({
          type: 'info',
          category: 'subscribeToNewCommunity',
          message: 'Started listening to new communities',
          data: {},
          localData: { data },
          level: 'info'
        })

        const response = {
          address: arg.responseAddress,
          addressData: arg.responseData,
          state: 'starting'
        }
        app.ports.javascriptInPort.send(response)
      }

      const onAbort = data => {
        addBreadcrumb({
          type: 'info',
          category: 'subscribeToNewCommunity',
          message: 'Aborted listening to new communities',
          data: {},
          localData: { data },
          level: 'info'
        })
      }

      const onCancel = data => {
        addBreadcrumb({
          type: 'info',
          category: 'subscribeToNewCommunity',
          message: 'Cancelled listening to new communities',
          data: {},
          localData: { data },
          level: 'info'
        })
      }

      const onError = data => {
        addBreadcrumb({
          type: 'error',
          category: 'subscribeToNewCommunity',
          message: 'Error when listening to new communities',
          data: {},
          localData: { data },
          level: 'error'
        })
      }

      let onResult = data => {
        addBreadcrumb({
          type: 'info',
          category: 'subscribeToNewCommunity',
          message: 'Got a new community result',
          data: {},
          localData: { data },
          level: 'info'
        })

        const response = {
          address: arg.responseAddress,
          addressData: arg.responseData,
          state: 'responded'
        }
        app.ports.javascriptInPort.send(response)
      }

      notifiers.map(notifier => {
        AbsintheSocket.observe(abSocket, notifier, {
          onAbort,
          onError,
          onCancel,
          onStart,
          onResult
        })
      })

      return { isSubscription: true }
    }
    case 'subscribeToTransfer': {
      let notifiers = []

      // Open a socket connection
      const socketConn = new PhoenixSocket(config.endpoints.socket)

      // Build a graphql Socket
      const abSocket = AbsintheSocket.create(socketConn)

      // Remove existing notifiers if any
      notifiers.map(notifier => AbsintheSocket.cancel(abSocket, notifier))

      // Create new notifiers
      notifiers = [arg.data.subscription].map(operation =>
        AbsintheSocket.send(abSocket, {
          operation,
          variables: {}
        })
      )

      let onStart = data => {
        addBreadcrumb({
          type: 'info',
          category: 'subscribeToTransfer',
          message: 'Started listening for transfer',
          data: {},
          localData: { data },
          level: 'info'
        })

        const response = {
          address: arg.responseAddress,
          addressData: arg.responseData,
          state: 'starting'
        }
        app.ports.javascriptInPort.send(response)
      }

      const onAbort = data => {
        addBreadcrumb({
          type: 'info',
          category: 'subscribeToTransfer',
          message: 'Aborted listening for transfer',
          data: {},
          localData: { data },
          level: 'info'
        })
      }

      const onCancel = data => {
        addBreadcrumb({
          type: 'info',
          category: 'subscribeToTransfer',
          message: 'Cancelled listening for transfer',
          data: {},
          localData: { data },
          level: 'info'
        })
      }

      const onError = data => {
        addBreadcrumb({
          type: 'error',
          category: 'subscribeToTransfer',
          message: 'Error when listening for transfer',
          data: {},
          localData: { data },
          level: 'error'
        })
      }

      const onResult = data => {
        addBreadcrumb({
          type: 'info',
          category: 'subscribeToTransfer',
          message: 'Got transfer result',
          data: {},
          localData: { data },
          level: 'info'
        })

        const response = {
          address: arg.responseAddress,
          addressData: arg.responseData,
          state: 'responded',
          data: data
        }
        app.ports.javascriptInPort.send(response)
      }

      notifiers.map(notifier => {
        AbsintheSocket.observe(abSocket, notifier, {
          onAbort,
          onError,
          onCancel,
          onStart,
          onResult
        })
      })

      return { isSubscription: true }
    }
    case 'subscribeToUnreadCount': {
      let notifiers = []

      // Open a socket connection
      const socketConn = new PhoenixSocket(config.endpoints.socket)

      // Build a graphql Socket
      const abSocket = AbsintheSocket.create(socketConn)

      // Remove existing notifiers if any
      notifiers.map(notifier => AbsintheSocket.cancel(abSocket, notifier))

      // Create new notifiers
      notifiers = [arg.data.subscription].map(operation =>
        AbsintheSocket.send(abSocket, {
          operation,
          variables: {}
        })
      )

      const onStart = data => {
        addBreadcrumb({
          type: 'info',
          category: 'subscribeToUnreadCount',
          message: 'Started listening for unread notifications',
          data: {},
          localData: { data },
          level: 'info'
        })
      }

      const onAbort = data => {
        addBreadcrumb({
          type: 'info',
          category: 'subscribeToUnreadCount',
          message: 'Aborted listening for unread notifications',
          data: {},
          localData: { data },
          level: 'info'
        })
      }

      const onCancel = data => {
        addBreadcrumb({
          type: 'info',
          category: 'subscribeToUnreadCount',
          message: 'Cancelled listening for unread notifications',
          data: {},
          localData: { data },
          level: 'info'
        })
      }

      const onError = data => {
        addBreadcrumb({
          type: 'error',
          category: 'subscribeToUnreadCount',
          message: 'Error when listening for unread notifications',
          data: {},
          localData: { data },
          level: 'error'
        })
      }

      const onResult = data => {
        addBreadcrumb({
          type: 'info',
          category: 'subscribeToUnreadCount',
          message: 'Got a result when listening for unread notifications',
          data: {},
          localData: { data },
          level: 'info'
        })

        const response = {
          address: arg.responseAddress,
          addressData: arg.responseData,
          meta: data
        }
        app.ports.javascriptInPort.send(response)
      }

      notifiers.map(notifier => {
        AbsintheSocket.observe(abSocket, notifier, {
          onAbort,
          onError,
          onCancel,
          onStart,
          onResult
        })
      })

      return { isSubscription: true }
    }
    case 'copyToClipboard': {
      document.querySelector('#' + arg.data.id).select()
      document.execCommand('copy')

      return {}
    }
    case 'readClipboard': {
      if (canReadClipboard()) {
        try {
          const permissionStatus = await navigator.permissions.query({
            name: 'clipboard-read',
            allowWithoutGesture: true
          })

          switch (permissionStatus.state) {
            case 'denied': {
              addBreadcrumb({
                type: 'info',
                category: 'readClipboard',
                message: 'Checked for clipboard access, and it\'s denied',
                data: {},
                localData: {},
                level: 'info'
              })

              // We can't request for permission, the user needs to do it manually
              return { isDenied: true }
            }
            case 'granted': {
              addBreadcrumb({
                type: 'info',
                category: 'readClipboard',
                message: 'Checked for clipboard access, and it\'s granted',
                data: {},
                localData: {},
                level: 'info'
              })

              return readClipboardWithPermission()
            }
            case 'prompt': {
              addBreadcrumb({
                type: 'debug',
                category: 'readClipboard',
                message: 'Prompting user for clipboard access',
                data: {},
                localData: {},
                level: 'debug'
              })

              try {
                const clipboardContent = await navigator.clipboard.readText()
                addBreadcrumb({
                  type: 'info',
                  category: 'readClipboard',
                  message: 'User granted access to clipboard',
                  data: {},
                  localData: { clipboardContent },
                  level: 'info'
                })

                return { clipboardContent }
              } catch (err) {
                addBreadcrumb({
                  type: 'info',
                  category: 'readClipboard',
                  message: 'User denied access to clipboard',
                  data: {},
                  localData: { error: err },
                  level: 'info'
                })

                return { isDenied: true }
              }
            }
            default: {
              return { error: 'permissionStatus state unkown' }
            }
          }
        } catch (permissionError) {
          addBreadcrumb({
            type: 'info',
            category: 'readClipboard',
            message: 'The permissions API is not supported by the user\'s browser',
            data: { permissionError },
            localData: {},
            level: 'info'
          })

          return readClipboardWithPermission()
        }
      } else {
        addBreadcrumb({
          type: 'info',
          category: 'readClipboard',
          message: 'clipboard.readText() is not supported by the user\'s browser',
          data: {},
          localData: {},
          level: 'info'
        })

        return { notSupported: true }
      }
    }
    default: {
      return { error: `No treatment found for Elm port ${arg.data.name}` }
    }
  }
}<|MERGE_RESOLUTION|>--- conflicted
+++ resolved
@@ -24,7 +24,6 @@
 // =========================================
 /* global HTMLElement, CustomEvent */
 
-<<<<<<< HEAD
 window.customElements.define('masked-input-helper',
   class MaskedInputHelper extends HTMLElement {
     connectedCallback () {
@@ -92,7 +91,10 @@
       }
 
       return baseIndex
-=======
+    }
+  }
+)
+
 window.customElements.define('focus-trap',
   class FocusTrap extends HTMLElement {
     constructor () {
@@ -188,7 +190,6 @@
 
     disconnectedCallback () {
       document.removeEventListener('keydown', this._keydownListener)
->>>>>>> 10205d42
     }
   }
 )
