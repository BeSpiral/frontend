--- conflicted
+++ resolved
@@ -106,11 +106,7 @@
 })
 Sentry.addBreadcrumb({
   message: 'Started Elm app',
-<<<<<<< HEAD
-  level: 'info',
-=======
   level: Sentry.Severity.Info,
->>>>>>> 7ff62f60
   type: 'debug',
   category: 'started',
   data: {
