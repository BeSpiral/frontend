import * as AbsintheSocket from '@absinthe/socket'
import * as paypalJs from '@paypal/paypal-js'
import * as Sentry from '@sentry/browser'
import Eos from 'eosjs'
import ecc from 'eosjs-ecc'
import * as pdfjsLib from 'pdfjs-dist/es5/build/pdf'
import pdfMake from 'pdfmake/build/pdfmake'
import Quill from 'quill'
import QuillDelta from 'quill-delta'
import sjcl from 'sjcl'
import { Elm } from './elm/Main.elm'
import configuration from './scripts/config.js'
import mnemonic from './scripts/mnemonic.js'
// import registerServiceWorker from './scripts/registerServiceWorker'
import pdfDefinition from './scripts/pdfDefinition'
import './styles/main.css'
import pdfFonts from './vfs_fonts'

// =========================================
// Initial constants
// =========================================

let eos = null
const USER_KEY = 'bespiral.user'
const LANGUAGE_KEY = 'bespiral.language'
const AUTH_TOKEN = 'bespiral.auth_token'
const RECENT_SEARCHES = 'bespiral.recent_search'
const SELECTED_COMMUNITY_KEY = 'bespiral.selected_community'
const PIN_VISIBILITY_KEY = 'bespiral.pin_visibility'
const HAS_SEEN_SPONSOR_MODAL_KEY = 'bespiral.has_seen_sponsor_modal'
const env = process.env.NODE_ENV || 'development'
const graphqlSecret = process.env.GRAPHQL_SECRET || ''
const useSubdomain = process.env.USE_SUBDOMAIN === undefined ? true : process.env.USE_SUBDOMAIN !== 'false'
const config = configuration[env]

// If you're updating `pdfjs-dist`, make sure to
// `cp ./node_modules/pdfjs-dist/es5/build/pdf.worker.min.js ./public`
pdfjsLib.GlobalWorkerOptions.workerSrc = '/pdf.worker.min.js'

// =========================================
// Custom elements
// =========================================
/* global HTMLElement, CustomEvent */

<<<<<<< HEAD
window.customElements.define('paypal-buttons',
  class PaypalButtons extends HTMLElement {
    constructor () {
      super()

      const shadow = this.attachShadow({ mode: 'open' })
      this._paypalContainer = document.createElement('div')
      shadow.appendChild(this._paypalContainer)
    }

    connectedCallback () {
      paypalJs.loadScript({
        'client-id': config.paypal.clientId,
        currency: this.getAttribute('elm-currency') || 'USD'
      })
        .then((paypal) => {
          paypal.Buttons({
            style: {
              shape: 'pill'
            },
            createOrder: async (data, actions) => {
              const valueAttribute = this.getAttribute('elm-value')
              if (valueAttribute === '') {
                throw new Error('Amount could not be parsed as a float by Elm')
              }

              app.ports.requestPaypalInfoFromJs.send(this.id)
              const paypalInfo = await usePortAsPromise(app.ports.paypalInfo, (paypalInfo) => {
                if (paypalInfo.targetId !== this.id) {
                  return { unsubscribeFromPort: false }
                }

                return paypalInfo
              })

              if (paypalInfo.error) {
                throw new Error('Elm got an error creating contribution')
              }

              return actions.order.create({
                purchase_units: [{
                  invoice_id: paypalInfo.invoiceId,
                  amount: {
                    value: paypalInfo.amount,
                    currency_code: paypalInfo.currency
                  }
                }],
                application_context: {
                  brand_name: paypalInfo.communityName,
                  shipping_preference: 'NO_SHIPPING'
                }
              })
            },

            onApprove: (data, actions) => {
              return actions.order.capture().then(() => {
                this.dispatchEvent(new CustomEvent('paypal-approve', {}))
              })
            },

            onCancel: () => {
              this.dispatchEvent(new CustomEvent('paypal-cancel', {}))
            },

            onError: (err) => {
              if (err.message !== 'Elm got an error creating contribution') {
                this.dispatchEvent(new CustomEvent('paypal-error', { error: err }))
              }
            }
          }).render(this._paypalContainer)
        })
        .catch((err) => {
          this.dispatchEvent(new CustomEvent('paypal-load-error', { error: err }))
        })
=======
window.customElements.define('masked-input-helper',
  class MaskedInputHelper extends HTMLElement {
    static get observedAttributes () { return ['decimal-separator'] }

    attributeChangedCallback (name, oldValue, newValue) {
      if (name === 'decimal-separator') {
        this._decimalSeparator = newValue
      }
    }

    connectedCallback () {
      this.className = 'hidden'

      const targetElement = document.getElementById(this.getAttribute('target-id'))
      if (!targetElement) throw new Error('Couldn\'t find target element for masked-input-helper')

      const maskType = this.getAttribute('mask-type')
      let previousSelectionStart = targetElement.selectionStart || 0
      let previousSelectionEnd = targetElement.selectionEnd || 0
      let previousValue = targetElement.value || ''

      this.inputListener = (e) => {
        window.setTimeout(() => {
          const newSelectionStart = targetElement.selectionStart || 0
          const isAtEnd = maskType === 'string' ? previousSelectionStart === previousValue.length : false
          const isDeletingNumber = e.data === null && maskType === 'number'
          const isChangingMask = Math.abs(previousSelectionStart - newSelectionStart) > 1

          if (maskType === 'number') {
            if (e.data === this._decimalSeparator) {
              if (targetElement.value.indexOf(this._decimalSeparator) === -1) return

              const newSelectionStart = targetElement.value.indexOf(this._decimalSeparator) + 2
              previousSelectionStart = newSelectionStart
              previousSelectionEnd = newSelectionStart
              previousValue = targetElement.value
              targetElement.setSelectionRange(newSelectionStart, newSelectionStart)
              return
            }

            if (previousSelectionStart === previousValue.indexOf(this._decimalSeparator) + 1 && !isDeletingNumber) {
              previousValue = targetElement.value
              previousSelectionStart = targetElement.value.indexOf(this._decimalSeparator)
              previousSelectionEnd = previousSelectionStart

              targetElement.setSelectionRange(previousSelectionStart, previousSelectionStart)
              return
            }
          }

          if (Math.abs(previousSelectionStart - previousSelectionEnd) > 0) {
            const newSelectionIndex = Math.max(previousSelectionStart, previousSelectionEnd) + 1
            targetElement.setSelectionRange(newSelectionIndex, newSelectionIndex)

            previousValue = targetElement.value
            previousSelectionStart = newSelectionIndex
            previousSelectionEnd = newSelectionIndex
            return
          }

          if ((isDeletingNumber || isChangingMask) && !isAtEnd) {
            const sumFactor = e.data !== null && targetElement.value.length >= previousValue.length
              ? +1
              : maskType === 'number' ? 0 : -1
            const newIndex = this.firstIndexAfter(targetElement.value, previousSelectionStart, e.data) + sumFactor
            targetElement.setSelectionRange(newIndex, newIndex)

            previousValue = targetElement.value
            previousSelectionStart = newIndex
            previousSelectionEnd = newIndex
            return
          }

          previousSelectionStart = newSelectionStart
          previousValue = targetElement.value
        }, 0)
      }

      this.keyDownListener = (e) => {
        let originalSelectionStart = targetElement.selectionStart
        if (Math.abs(targetElement.selectionStart - previousSelectionStart) < 2 || e.ctrlKey) {
          window.setTimeout(() => {
            if (Math.abs(targetElement.selectionStart - originalSelectionStart) < 2 || e.ctrlKey) {
              previousSelectionStart = targetElement.selectionStart
              previousSelectionEnd = targetElement.selectionEnd
            }
          }, 0)
        }
      }

      this.clickListener = () => {
        previousSelectionStart = targetElement.selectionStart
        previousSelectionEnd = targetElement.selectionEnd
      }

      targetElement.addEventListener('input', this.inputListener)
      targetElement.addEventListener('keydown', this.keyDownListener)
      targetElement.addEventListener('click', this.clickListener)
    }

    disconnectedCallback () {
      const targetElement = document.getElementById(this.getAttribute('target-id'))

      if (!targetElement) return

      targetElement.removeEventListener('input', this.inputListener)
      targetElement.removeEventListener('keydown', this.keyDownListener)
      targetElement.removeEventListener('click', this.clickListener)
    }

    firstIndexAfter (stringValue, baseIndex, element) {
      for (let index = 0; index < stringValue.length; index++) {
        if (stringValue[index] === element && index >= baseIndex) {
          return index
        }
      }

      return baseIndex
>>>>>>> 6896f2d3
    }
  }
)

window.customElements.define('focus-trap',
  class FocusTrap extends HTMLElement {
    constructor () {
      super()

      this._previouslyFocusedElement = document.activeElement

      this._keydownListener = (e) => {
        const isTab = e.key === 'Tab' || e.keyCode === 9

        if (!isTab) {
          return
        }

        const focusables = this.focusables(this)
        const firstFocusable = focusables[0]
        const lastFocusable = focusables[focusables.length - 1]

        if (e.shiftKey && document.activeElement === firstFocusable) {
          e.preventDefault()
          lastFocusable.focus()
        } else if (!e.shiftKey && document.activeElement === lastFocusable) {
          e.preventDefault()
          firstFocusable.focus()
        }
      }
    }

    connectedCallback () {
      let elementToFocus = this.focusables(this)[0]
      const firstFocusableContainers = this.querySelectorAll(this.getAttribute('first-focus-container'))
      for (const container of firstFocusableContainers) {
        const focusables = this.focusables(container)
        if (focusables.length > 0) {
          elementToFocus = focusables[0]
          break
        }
      }

      if (elementToFocus) {
        elementToFocus.focus()
      }

      document.addEventListener('keydown', this._keydownListener)
    }

    disconnectedCallback () {
      this._previouslyFocusedElement.focus()
      document.removeEventListener('keydown', this._keydownListener)
    }

    focusables (parent) {
      const tabbableElements = [
        'a[href]',
        'button',
        'textarea',
        'input[type="text"]',
        'input[type="radio"]',
        'input[type="checkbox"]',
        'select',
        '[contenteditable="true"]'
      ].map((selector) => `${selector}:not([disabled]):not([tabindex="-1"])`)

      return parent.querySelectorAll(tabbableElements.join(', '))
    }
  }
)

window.customElements.define('key-listener',
  class KeyListener extends HTMLElement {
    static get observedAttributes () { return ['keydown-stop-propagation'] }

    constructor () {
      super()

      this._keydownListener = (e) => {
        if (this._keydownStopPropagation) {
          e.stopPropagation()
        }
        this.dispatchEvent(new CustomEvent('listener-keydown', { detail: { key: e.key } }))
      }
    }

    attributeChangedCallback (name, oldValue, newValue) {
      if (name === 'keydown-stop-propagation') {
        this._keydownStopPropagation = newValue === 'true'
      }
    }

    connectedCallback () {
      document.addEventListener('keydown', this._keydownListener)
    }

    disconnectedCallback () {
      document.removeEventListener('keydown', this._keydownListener)
    }
  }
)

window.customElements.define('markdown-editor',
  class MarkdownEditor extends HTMLElement {
    static get observedAttributes () { return [ 'elm-edit-text', 'elm-remove-text', 'elm-disabled' ] }

    constructor () {
      super()

      this._quillContainer = document.createElement('div')
      this._parentContainer = document.createElement('div')
      this._parentContainer.className = 'border border-gray-500 rounded-md focus-within:ring focus-within:ring-offset-0 focus-within:ring-blue-600 focus-within:ring-opacity-50 focus-within:border-blue-600'

      this._parentContainer.appendChild(this._quillContainer)
      this._quill = new Quill(this._quillContainer,
        {
          modules: {
            toolbar: [
              [{ 'header': 1 }, { 'header': 2 }],
              [ 'bold', 'italic', 'strike' ],
              [ 'link' ],
              [{ 'list': 'ordered' }, { 'list': 'bullet' }]
            ]
          },
          formats: ['header', 'bold', 'code', 'italic', 'link', 'strike', 'list'],
          placeholder: this.getAttribute('elm-placeholder'),
          theme: 'snow'
        }
      )

      app.ports.setMarkdown.subscribe((data) => { this.setMarkdownListener(data) })

      this._quill.on('text-change', (delta, oldDelta, source) => {
        const contents = this._quill.getContents()
        this.dispatchEvent(new CustomEvent('text-change', { detail: contents }))
      })

      const toolbar = this._quill.getModule('toolbar')
      toolbar.addHandler('link', () => { this.linkHandler() })
    }

    connectedCallback () {
      // If we dont include the timeout, we get some annoying bugs in
      // development where the text is cleared, and hot reloading bugs out and
      // crashes the app
      window.setTimeout(() => {
        this.dispatchEvent(new CustomEvent('component-loaded', {}))
      }, 0)
      this.appendChild(this._parentContainer)

      // Remove default click handler and add our custom one
      const oldEditButton = this.querySelector('.ql-tooltip a.ql-action')
      const editButton = oldEditButton.cloneNode(true)
      oldEditButton.parentNode.replaceChild(editButton, oldEditButton)
      editButton.addEventListener('click', (e) => {
        this.querySelector('.ql-tooltip').classList.add('ql-hidden')
        this.linkHandler()
      })

      const editor = this.querySelector('.ql-editor')
      if (editor) {
        editor.addEventListener('focus', () => { this.dispatchEvent(new CustomEvent('focus', {})) })
        editor.addEventListener('blur', () => { this.dispatchEvent(new CustomEvent('blur', {})) })
      }

      this.setTooltipTexts()
      this.setDisabled()
    }

    attributeChangedCallback (name) {
      if (name === 'elm-disabled') {
        this.setDisabled()
      } else {
        this.setTooltipTexts()
      }
    }

    setTooltipTexts () {
      const actionButton = this.querySelector('.ql-tooltip a.ql-action')
      if (actionButton) {
        actionButton.setAttribute('data-edit-text', this.getAttribute('elm-edit-text'))
      }

      const removeButton = this.querySelector('.ql-tooltip a.ql-remove')
      if (removeButton) {
        removeButton.setAttribute('data-remove-text', this.getAttribute('elm-remove-text'))
      }
    }

    setDisabled () {
      const isDisabled = this.getAttribute('elm-disabled') === 'true'

      if (isDisabled) {
        this._quill.disable()
      } else {
        this._quill.enable()
      }
    }

    linkHandler () {
      let range = this._quill.getSelection(true)
      const isLink = this._quill.getFormat(range).link !== undefined
      if (range.length === 0 && isLink) {
        range = this.getFormattedRange(range.index)
      }
      const text = this._quill.getText(range)
      const currentFormat = this._quill.getFormat(range)
      this.dispatchEvent(new CustomEvent('clicked-include-link',
        {
          detail: {
            label: text,
            url: currentFormat.link || ''
          }
        }
      ))

      usePortAsPromise(app.ports.markdownLink, (link) => {
        if (link.id === this.id) {
          this._quill.updateContents(new QuillDelta()
            .retain(range.index)
            .delete(range.length)
            .insert(link.label, { ...currentFormat, link: link.url })
          )

          this._quill.setSelection(range.index + link.label.length, 0, 'silent')
        } else {
          return { unsubscribeFromPort: false }
        }
      })
    }

    /** Gets the range from the formatting that the `index` position is affected
    by. Useful when the user has their caret in the middle of a link, but isn't
    actually selecting it (selection length is 0)
    */
    getFormattedRange (index) {
      let currentIndex = 0
      for (const content of this._quill.getContents().ops) {
        const initialIndex = currentIndex
        const finalIndex = initialIndex + content.insert.length - 1
        currentIndex = finalIndex + 1
        if (initialIndex <= index && index <= finalIndex) {
          return { index: initialIndex, length: finalIndex - initialIndex + 1 }
        }
      }
      return { index: 0, length: 0 }
    }

    setMarkdownListener (data) {
      if (data.id === this.id) {
        this._quill.setContents(data.content)
      }
    }
  }
)

window.customElements.define('infinite-list',
  class InfiniteList extends HTMLElement {
    static get observedAttributes () { return [ 'elm-distance-to-request', 'elm-element-to-track' ] }

    connectedCallback () {
      this.listenToScroll()

      window.addEventListener('resize', () => { this.listenToScroll() })
    }

    attributeChangedCallback () {
      this.listenToScroll()
    }

    listenToScroll () {
      if (this._scrollInterval) {
        clearInterval(this._scrollInterval)
      }

      let scrolling = false
      const isHidden = this.getBoundingClientRect().width === 0 && this.getBoundingClientRect().height === 0
      if (isHidden) {
        return
      }

      const whatToTrack = this.getAttribute('elm-element-to-track')
      if (!whatToTrack) {
        return
      }

      let elementToTrack
      let elementToListen
      if (whatToTrack === 'track-window') {
        elementToTrack = this
        elementToListen = window
      } else if (whatToTrack === 'track-self') {
        elementToTrack = this
        elementToListen = this
      } else {
        elementToTrack = document.querySelector(whatToTrack)
        elementToListen = elementToTrack
      }

      if (!elementToTrack) {
        return
      }

      elementToListen.addEventListener('scroll', () => { scrolling = true })
      const distanceToRequest = this.getAttribute('elm-distance-to-request') || 0
      this._scrollInterval = setInterval(() => {
        if (scrolling) {
          scrolling = false
          if (elementToTrack.scrollTop >= elementToTrack.scrollHeight - distanceToRequest - elementToTrack.getBoundingClientRect().height) {
            this.dispatchEvent(new CustomEvent('requested-items', {}))
          }
        }
      }, 300)
    }
  }
)

window.customElements.define('date-formatter',
  class DateFormatter extends HTMLElement {
    static get observedAttributes () { return [ 'elm-locale', 'elm-date' ] }

    constructor () {
      super()

      const shadow = this.attachShadow({ mode: 'open' })
      const textContainer = document.createElement('span')
      this._textContainer = textContainer
      shadow.appendChild(textContainer)
    }

    connectedCallback () {
      this.setDateText()
    }

    attributeChangedCallback () {
      this.setDateText()
    }

    setDateText () {
      const locale = this.getAttribute('elm-locale')
      const date = new Date(parseInt(this.getAttribute('elm-date')))
      const dayString = date.toLocaleDateString(locale, { day: 'numeric' })
      const monthString = date.toLocaleDateString(locale, { month: 'short' })
        .replace(/[.]/g, '')
      const yearString = date.toLocaleDateString(locale, { year: 'numeric' })

      const translationString = this.getAttribute('elm-translation') === null ? '{{date}}' : this.getAttribute('elm-translation')
      const translatedString = translationString.replace(/{{date}}/, `${dayString} ${monthString} ${yearString}`)
      this._textContainer.textContent = translatedString
    }
  }
)

window.customElements.define('pdf-viewer',
  class PdfViewer extends HTMLElement {
    connectedCallback () {
      if (this.hasChildNodes()) return

      const url = this.getAttribute('elm-url')
      const childClass = this.getAttribute('elm-child-class')

      const loadingImg = document.createElement('img')
      loadingImg.src = '/images/loading.svg'
      this.appendChild(loadingImg)

      let setContent = (node) => {
        this.removeChild(loadingImg)
        this.appendChild(node)
      }

      if (this.getAttribute('elm-loading-title') && this.getAttribute('elm-loading-subtitle')) {
        loadingImg.className = 'h-16 mt-8'

        const loadingTitle = document.createElement('p')
        loadingTitle.className = 'font-bold text-2xl'
        loadingTitle.textContent = this.getAttribute('elm-loading-title')
        this.appendChild(loadingTitle)

        const loadingSubtitle = document.createElement('p')
        loadingSubtitle.className = 'text-sm'
        loadingSubtitle.textContent = this.getAttribute('elm-loading-subtitle')
        this.appendChild(loadingSubtitle)

        setContent = (node) => {
          this.removeChild(loadingImg)
          this.removeChild(loadingTitle)
          this.removeChild(loadingSubtitle)
          this.appendChild(node)
        }
      } else {
        loadingImg.className = 'p-4'
      }

      const notFoundTimeout = window.setTimeout(() => {
        const notFoundImg = document.createElement('img')
        notFoundImg.src = '/icons/pdf.svg'
        setContent(notFoundImg)
        const bgColor = 'bg-purple-500'
        this.classList.add(bgColor)

        setContent = (node) => {
          this.removeChild(notFoundImg)
          if (this.classList.contains(bgColor)) {
            this.classList.remove(bgColor)
          }
          this.appendChild(node)
        }
      }, 1000 * 3)

      pdfjsLib.getDocument(url).promise.then((pdf) => {
        pdf.getPage(1).then((page) => {
          const canvas = document.createElement('canvas')
          canvas.className = childClass

          const width = this.clientWidth
          const height = this.clientHeight
          const unscaledViewport = page.getViewport({ scale: 1 })
          const scale = Math.min((height / unscaledViewport.height), (width / unscaledViewport.width))

          const viewport = page.getViewport({ scale })
          const canvasContext = canvas.getContext('2d')
          canvas.width = viewport.width
          canvas.height = viewport.height

          const renderContext = { canvasContext, viewport }

          const renderTask = page.render(renderContext)
          renderTask.promise.then(() => {
            window.clearTimeout(notFoundTimeout)
            setContent(canvas)
          })
        })
      }).catch((e) => {
        const invalidPDFError = 'Invalid PDF structure.'
        if (e.message === invalidPDFError) {
          const img = document.createElement('img')
          img.src = url
          img.className = childClass
          window.clearTimeout(notFoundTimeout)
          setContent(img)
        } else {
          addBreadcrumb({
            type: 'error',
            category: 'pdf-viewer',
            message: 'Got an error when trying to display a PDF',
            data: { error: e },
            localData: {},
            level: 'warning'
          })
        }
      })
    }
  }
)

window.customElements.define('dialog-bubble',
  class DialogBubble extends HTMLElement {
    constructor () {
      super()

      this._defaultClasses = 'absolute transform cursor-auto z-50 p-6 bg-white flex rounded shadow-2xl'
      this._defaultPointClasses = 'absolute transform -z-10'

      window.addEventListener('resize', () => { this.setPosition() }, { passive: true })
    }

    connectedCallback () {
      this.className = `${this.getAttribute('elm-class')} ${this._defaultClasses}`
      const point = document.createElement('div')
      const pointElement = document.createElement('div')
      pointElement.className = 'w-8 h-8 bg-white transform -rotate-45 rounded-sm'

      const relativeSelector = this.getAttribute('elm-relative-selector')
      this._relativeElement = relativeSelector ? document.querySelector(relativeSelector) : null

      const scrollSelector = this.getAttribute('elm-scroll-selector')
      this._scrollSelector = scrollSelector ? document.querySelector(scrollSelector) : null

      if (this._scrollSelector !== null) {
        this._scrollSelector.addEventListener('scroll', () => { this.setPosition() }, { passive: true })
      } else {
        window.addEventListener('scroll', () => { this.setPosition() })
      }

      point.appendChild(pointElement)

      point.className = this._defaultPointClasses
      this.appendChild(point)

      this._point = point

      this._sibling = this.previousSibling || this.nextSibling

      this.setPosition()
    }

    setPosition () {
      if (!this._sibling) return

      const relativeTop = this._relativeElement ? this._relativeElement.getBoundingClientRect().top : -window.scrollY
      const relativeLeft = this._relativeElement ? this._relativeElement.getBoundingClientRect().left : -window.scrollX

      const siblingRect = this._sibling.getBoundingClientRect()
      const siblingTop = siblingRect.top
      const siblingLeft = siblingRect.left
      const targetTop = siblingRect.top - relativeTop
      const targetLeft = siblingRect.left - relativeLeft
      const thisRect = this.getBoundingClientRect()

      let pointPositionClasses = ''
      let top = siblingTop
      let left = siblingLeft
      if (siblingLeft <= thisRect.width / 2) {
        // Go to the right
        top = targetTop - thisRect.height / 2 + siblingRect.height / 2
        left = targetLeft + siblingRect.width
        pointPositionClasses = '-left-1 top-1/2 -translate-y-1/2'
      } else if (siblingLeft + siblingRect.width + thisRect.width / 2 >= window.innerWidth) {
        // Go to the left
        top = targetTop - thisRect.height / 2 + siblingRect.height / 2
        left = targetLeft - thisRect.width
        pointPositionClasses = '-right-1 top-1/2 -translate-y-1/2'
      } else if (siblingTop <= thisRect.height) {
        // Go down
        top = targetTop + siblingRect.height
        left = targetLeft + siblingRect.width / 2 - thisRect.width / 2
        pointPositionClasses = '-top-1 right-1/2 translate-x-1/2'
      } else {
        // Go up
        top = targetTop - thisRect.height
        left = targetLeft + siblingRect.width / 2 - thisRect.width / 2
        pointPositionClasses = '-bottom-1 right-1/2 translate-x-1/2'
      }

      this.style.top = `${top}px`
      this.style.left = `${left}px`

      this._point.className = `${this._defaultPointClasses} ${pointPositionClasses}`
    }
  }
)

window.customElements.define('bg-no-scroll',
  class BgNoScroll extends HTMLElement {
    constructor () {
      super()
      this._classesHandledByOthers = []
    }
    connectedCallback () {
      this._preventScrollingClasses = this.getAttribute('elm-prevent-scroll-class').split(' ')
      this._preventScrollingClasses.forEach((class_) => {
        if (document.body.classList.contains(class_)) {
          this._classesHandledByOthers.push(class_)
          return
        }

        document.body.classList.add(class_)
      })
    }

    disconnectedCallback () {
      this._preventScrollingClasses.forEach((class_) => {
        if (this._classesHandledByOthers.includes(class_) || !document.body.classList.contains(class_)) {
          return
        }

        document.body.classList.remove(class_)
      })
    }
  }
)

// =========================================
// App startup
// =========================================

// Init Sentry as soon as possible so it starts recording events and breadcrumbs
// automatically
Sentry.init({
  dsn: 'https://535b151f7b8c48f8a7307b9bc83ebeba@sentry.io/1480468',
  environment: env,
  beforeBreadcrumb (breadcrumb, hint) {
    // We have a limited amount of breadcrumbs, and these aren't super useful
    // to us, so we just don't include them
    const unusedCategories = ['ui.click', 'ui.input']

    return unusedCategories.includes(breadcrumb.category) ? null : breadcrumb
  }
})

/** On production, adds a breadcrumb to sentry. Needs an object like this:
  { type: 'default' | 'debug' | 'error' | 'info' | 'query',
    category: portName,
    message: 'Something went wrong',
    data: { transactionId },
    localData: { transactionId, passphrase }
    level: 'fatal' | 'error' | 'warning' | 'info' | 'debug'
  }

  Where the localData field is only displayed on development

  On development, just logs that information to the console
*/
const addBreadcrumb = (breadcrumb) => {
  if (env === 'development') {
    const { message, ...rest } = breadcrumb
    console.log('[==== BREADCRUMB]: ', message, rest)
    return
  }

  // We don't want to send localData to sentry, as it might contain sensitive
  // information
  const { localData, ...rest } = breadcrumb

  Sentry.addBreadcrumb(rest)
}

/** On production, sends an event to Sentry. Needs an object like this:
  { user: eosUsername | null,
    message: 'Something went wrong',
    tags: { 'cambiatus.type': 'eos-transaction' },
    contexts: [{ name: 'Eos transaction', extras: { transactionId: transactionId } }],
    localData: { privateKey },
    transaction: portName,
    level: 'fatal' | 'error' | 'warning' | 'info' | 'debug'
  }

  Where the localData field is only displayed on development

  On development, just logs that information to the console
*/
const logEvent = (event) => {
  addBreadcrumb({
    type: 'debug',
    category: 'logEvent.start',
    message: 'Begin logEvent',
    data: { transaction: event.transaction, eventMessage: event.message },
    localData: event.localData,
    level: 'debug'
  })

  if (env === 'development') {
    const { message, ...rest } = event
    console.log('[==== EVENT]: ', message, rest)
  } else {
    const { user, message, tags, contexts, transaction, level } = event

    Sentry.withScope((scope) => {
      if (user !== null) {
        scope.setUser({ username: user })
      } else {
        const user = JSON.parse(getItem(USER_KEY))
        const accountName = (user && user.accountName) || null

        if (accountName !== null) {
          scope.setUser({ username: accountName })
        }
      }
      // If the error comes from Elm, this key will be overwritten
      scope.setTag('cambiatus.language', 'javascript')
      scope.setTags(tags)
      scope.setTransaction(transaction)
      contexts.forEach((context) => {
        scope.setContext(context.name, context.extras)
      })
      scope.setLevel(level)

      Sentry.captureMessage(message)
    })
  }

  addBreadcrumb({
    type: 'debug',
    category: 'logEvent.end',
    message: 'Ended logEvent',
    data: { transaction: event.transaction, eventMessage: event.message },
    localData: event.localData,
    level: 'debug'
  })
}

const hostnameInfo = () => {
  const environments = ['staging', 'demo']
  let hostnameParts = window.location.hostname.split('.')

  // `true` when on `staging.cambiatus.io`, `demo.cambiatus.io` or `cambiatus.io`
  const isFirstPartEnv = environments.includes(hostnameParts[0]) || window.location.hostname === 'cambiatus.io'

  if (!isFirstPartEnv) {
    hostnameParts.shift()
  }

  const hostnameEnv = hostnameParts[0] === 'cambiatus' ? 'prod' : hostnameParts[0]
  const subdomain = `.${hostnameParts.join('.')}`

  return { subdomain, hostnameEnv }
}

const cookieDomain = () => {
  const { subdomain } = hostnameInfo()
  return `domain=${subdomain}`
}

const cookieKey = (key) => {
  const { hostnameEnv } = hostnameInfo()
  return hostnameEnv === 'prod' ? key : `${key}.${hostnameEnv}`
}

const getItem = (key) => {
  if (useSubdomain) {
    const result = document.cookie.match('(^|[^;]+)\\s*' + cookieKey(key) + '\\s*=\\s*([^;]+)')
    return result ? result.pop() : null
  }

  return window.localStorage.getItem(cookieKey(key)) || null
}

const removeItem = (key) => {
  document.cookie = `${cookieKey(key)}=; expires=Thu, 01 Jan 1970 00:00:00 UTC; ${cookieDomain()}; path=/; SameSite=Strict; Secure`
  window.localStorage.removeItem(cookieKey(key))
}

const setItem = (key, value) => {
  if (useSubdomain) {
    // This is the maximum possible expiration date for some browsers, because
    // they use 32 bits to represent this field (maxExpirationDate === 2^31 - 1).
    // This is equivalent to the date 2038-01-19 04:14:07
    const maxExpirationDate = 2147483647
    document.cookie = `${cookieKey(key)}=${value}; expires=${new Date(maxExpirationDate * 1000).toUTCString()}; ${cookieDomain()}; path=/; SameSite=Strict; Secure`
  } else {
    window.localStorage.setItem(cookieKey(key), value)
  }
}

const storedKeys = [USER_KEY, LANGUAGE_KEY, AUTH_TOKEN, RECENT_SEARCHES, SELECTED_COMMUNITY_KEY]

if (useSubdomain) {
  storedKeys.forEach((key) => {
    const localStorageValue = window.localStorage.getItem(key)
    if (localStorageValue !== null) {
      setItem(key, localStorageValue)
      window.localStorage.removeItem(key)
    }
  })
}

pdfMake.vfs = pdfFonts.pdfMake.vfs
pdfMake.fonts = {
  Nunito: {
    normal: 'nunito-regular.ttf',
    bold: 'opensans-bold-no-ligatures.ttf'
  }
}
const { Socket: PhoenixSocket } = require('phoenix')

if (process.env.NODE_ENV === 'development') {
  window.mnemonic = mnemonic
  window.ecc = ecc
  window.bip39 = require('bip39')
  // Transform `Debug.log` output into nice log object with custom formatter
  // (snippet is taken from https://github.com/MattCheely/elm-app-gen/blob/master/generators/app/templates/parcel/app.js)
  const ElmDebugger = require('elm-debug-transformer')

  const hasFormatterSupport = () => {
    const originalFormatters = window.devtoolsFormatters
    let supported = false

    window.devtoolsFormatters = [
      {
        header: function (obj, config) {
          supported = true
          return null
        },
        hasBody: function (obj) {},
        body: function (obj, config) {}
      }
    ]
    console.log('elm-debug-transformer: checking for formatter support.', {})
    window.devtoolsFormatters = originalFormatters
    return supported
  }

  if (hasFormatterSupport()) {
    ElmDebugger.register()
  } else {
    ElmDebugger.register({ simple_mode: true })
  }
}

function getUserLanguage () {
  const urlParams = new URLSearchParams(window.location.search)

  return (
    urlParams.get('lang') ||
    getItem(LANGUAGE_KEY) ||
    navigator.language ||
    navigator.userLanguage ||
    'en-US'
  )
}

function canReadClipboard () {
  return !!navigator.clipboard && !!navigator.clipboard.readText
}

/** Assumes we already have clipboard permissions */
async function readClipboardWithPermission () {
  try {
    const clipboardContent = await navigator.clipboard.readText()
    return { clipboardContent }
  } catch (err) {
    logEvent({
      user: null,
      message: 'Error when reading clipboard',
      tags: { 'cambiatus.kind': 'clipboard' },
      contexts: [{ name: 'Error details', extras: { error: err } }],
      transaction: 'readClipboardWithPermission',
      level: 'error'
    })

    return { error: err.message }
  }
}

function flags () {
  const user = JSON.parse(getItem(USER_KEY))
  const accountName = (user && user.accountName) || null

  if (accountName !== null) {
    Sentry.configureScope((scope) => { scope.setUser({ username: accountName }) })
  }

  return {
    graphqlSecret: graphqlSecret,
    endpoints: config.endpoints,
    language: getUserLanguage(),
    accountName: accountName,
    isPinAvailable: !!(user && user.encryptedKey),
    authToken: getItem(AUTH_TOKEN),
    logo: config.logo,
    logoMobile: config.logoMobile,
    now: Date.now(),
    allowCommunityCreation: config.allowCommunityCreation,
    tokenContract: config.tokenContract,
    communityContract: config.communityContract,
    canReadClipboard: canReadClipboard(),
    useSubdomain: useSubdomain,
    selectedCommunity: getItem(SELECTED_COMMUNITY_KEY),
    pinVisibility: JSON.parse(getItem(PIN_VISIBILITY_KEY)) || false,
    hasSeenSponsorModal: JSON.parse(getItem(HAS_SEEN_SPONSOR_MODAL_KEY)) || false
  }
}

// Start elm app with flags
const app = Elm.Main.init({
  flags: flags()
})

addBreadcrumb({
  type: 'debug',
  category: 'elm.start',
  message: 'Started Elm app',
  data: { flags: flags() },
  localData: {},
  level: 'info'
})

// Register Service Worker After App
// registerServiceWorker()

/**
 * Subscribe to a port to consume it only once and unsubcribe from it.
 * It's good practice to have an id to check if that port is actually supposed
 * to communicate with the component that requested it. In case it's not, the
 * `handler` should return `{ unsubscribeFromPort: false }` (that way the
 * component doesn't unsubscribe from the port)
 * @param {*} port an elm port
 * @param {*} handler a function to act as the port's subscription
 * @returns a promise that resolves with the result of `handler`
 */
const usePortAsPromise = (port, handler) => {
  return new Promise((resolve, reject) => {
    const internalHandler = (...args) => {
      const result = handler(...args)
      if (result.unsubcribeFromPort === undefined || result.unsubscribeFromPort !== false) {
        port.unsubscribe(internalHandler)
        resolve(result)
      }
    }

    port.subscribe(internalHandler)
  })
}

// Ports error Reporter
app.ports.addBreadcrumbPort.subscribe(addBreadcrumb)

app.ports.logEvent.subscribe(logEvent)

// =========================================
// EOS / Identity functions
// =========================================

eos = Eos(config.eosOptions)

// STORE LANGUAGE

app.ports.storeLanguage.subscribe(storeLanguage)

function storeLanguage (lang) {
  setItem(LANGUAGE_KEY, lang)
  addBreadcrumb({
    type: 'info',
    category: 'storeLanguage',
    message: 'Stored language',
    data: { language: lang },
    localData: {},
    level: 'debug'
  })
}

// STORE RECENT SEARCHES
app.ports.storeRecentSearches.subscribe(query => {
  setItem(RECENT_SEARCHES, query)
  addBreadcrumb({
    type: 'info',
    category: 'storeRecentSearches',
    message: 'Stored recent searches',
    data: { recentSearches: query },
    localData: {},
    level: 'debug'
  })
})

// RETRIEVE RECENT SEARCHES
app.ports.getRecentSearches.subscribe(() => {
  const recentSearches = getItem(RECENT_SEARCHES) || '[]'
  app.ports.gotRecentSearches.send(recentSearches)
  addBreadcrumb({
    type: 'info',
    category: 'getRecentSearches',
    message: 'Got recent searches',
    data: { recentSearches: recentSearches },
    localData: {},
    level: 'debug'
  })
})

app.ports.storeAuthToken.subscribe(token => {
  setItem(AUTH_TOKEN, token)
  addBreadcrumb({
    type: 'info',
    category: 'storeAuthToken',
    message: 'Stored auth token',
    data: {},
    localData: {},
    level: 'debug'
  })
})

app.ports.storeSelectedCommunitySymbol.subscribe(symbol => {
  setItem(SELECTED_COMMUNITY_KEY, symbol)
  addBreadcrumb({
    type: 'info',
    category: 'storeSelectedCommunitySymbol',
    message: 'Stored selected community\'s symbol',
    data: { symbol },
    localData: {},
    level: 'debug'
  })
})

app.ports.storePinVisibility.subscribe(pinVisibility => {
  setItem(PIN_VISIBILITY_KEY, pinVisibility)
  addBreadcrumb({
    type: 'info',
    category: 'storePinVisibility',
    message: 'Stored pin visibility',
    data: { pinVisibility },
    localData: {},
    level: 'debug'
  })
})

app.ports.storeHasSeenSponsorModal.subscribe(hasSeenSponsorModal => {
  setItem(HAS_SEEN_SPONSOR_MODAL_KEY, hasSeenSponsorModal)
  addBreadcrumb({
    type: 'info',
    category: 'storeHasSeenSponsorModal',
    message: 'Stored whether or not the user has seen the sponsor modal',
    data: { hasSeenSponsorModal },
    localData: {},
    level: 'debug'
  })
})

app.ports.addPlausibleScriptPort.subscribe(({ domain, src }) => {
  const plausibleScript = document.createElement('script')
  plausibleScript.setAttribute('src', src)
  plausibleScript.dataset.domain = domain

  document.head.appendChild(plausibleScript)
})

// STORE PIN

function storePin (data, pin) {
  // encrypt key using PIN
  const hashedKey = ecc.sha256(data.privateKey)
  const encryptedKey = sjcl.encrypt(pin, data.privateKey)

  const storeData = {
    accountName: data.accountName,
    encryptedKey: encryptedKey,
    encryptedKeyIntegrityCheck: hashedKey
  }

  if (data.passphrase) {
    storeData.encryptedPassphrase = sjcl.encrypt(pin, data.passphrase)
  }

  removeItem(USER_KEY)
  setItem(USER_KEY, JSON.stringify(storeData))
  addBreadcrumb({
    type: 'info',
    category: 'storePin',
    message: 'Stored PIN',
    data: {},
    localData: { storeData },
    level: 'debug'
  })
}

function logout () {
  removeItem(USER_KEY)
  removeItem(AUTH_TOKEN)

  addBreadcrumb({
    type: 'info',
    category: 'logout',
    message: 'User logged out',
    data: {},
    localData: {},
    level: 'info'
  })
  Sentry.configureScope((scope) => { scope.setUser(null) })
}

function downloadPdf (accountName, passphrase) {
  addBreadcrumb({
    type: 'info',
    category: 'downloadPdf',
    message: 'Started downloading pdf',
    data: { accountName },
    localData: {},
    level: 'debug'
  })

  const definition = pdfDefinition(passphrase)
  const pdf = pdfMake.createPdf(definition)

  pdf.download(accountName + '_cambiatus.pdf')

  addBreadcrumb({
    type: 'info',
    category: 'downloadPdf',
    message: 'Finished downloading pdf',
    data: { accountName },
    localData: {},
    level: 'debug'
  })

  return { isDownloaded: true }
}

app.ports.javascriptOutPort.subscribe(async (arg) => {
  addBreadcrumb({
    type: 'info',
    category: arg.data.name,
    message: 'Port handler started',
    data: {},
    localData: arg,
    level: 'debug'
  })

  const defaultResponse = {
    address: arg.responseAddress,
    addressData: arg.responseData
  }

  const portResponse = await handleJavascriptPort(arg)
  addBreadcrumb({
    type: 'info',
    category: arg.data.name,
    message: 'Got port handler response',
    data: {},
    localData: portResponse,
    level: 'debug'
  })

  const response = { ...defaultResponse, ...portResponse }

  if (response.error) {
    addBreadcrumb({
      type: 'info',
      category: arg.data.name,
      message: 'Port handler failed',
      data: { error: response.error },
      localData: { response },
      level: 'error'
    })
  } else {
    addBreadcrumb({
      type: 'info',
      category: arg.data.name,
      message: 'Port handler finished without errors',
      data: {},
      localData: { response },
      level: 'info'
    })
  }

  // Only send data through port if there is a portResponse, and the port is not a subscription
  if (Object.keys(portResponse).length !== 0 && !response.isSubscription) {
    app.ports.javascriptInPort.send(response)
  }
})

async function handleJavascriptPort (arg) {
  switch (arg.data.name) {
    case 'checkAccountAvailability': {
      return eos.getAccount(arg.data.account)
        .then(_ => ({ isAvailable: false, error: 'account not available' }))
        .catch(e => {
          // Invalid name exception
          if (JSON.parse(e.message).error.code === 3010001) {
            return { isAvailable: false, error: e.message }
          } else {
            return { isAvailable: true }
          }
        })
    }
    case 'generateKeys': {
      const userLang = getUserLanguage()
      const [randomWords, hexRandomWords] = mnemonic.generateRandom(userLang)
      const privateKey = ecc.seedPrivate(hexRandomWords)
      const publicKey = ecc.privateToPublic(privateKey)

      return {
        data: {
          ownerKey: publicKey,
          activeKey: publicKey,
          accountName: arg.data.account,
          words: randomWords,
          privateKey: privateKey
        }
      }
    }
    case 'login': {
      const passphrase = arg.data.passphrase
      const privateKey = ecc.seedPrivate(mnemonic.toSeedHex(passphrase))

      if (!ecc.isValidPrivate(privateKey)) {
        return { error: 'error.invalidKey' }
      } else {
        try {
          const publicKey = ecc.privateToPublic(privateKey)
          const accounts = await eos.getKeyAccounts(publicKey)
          addBreadcrumb({
            type: 'debug',
            category: 'login',
            message: 'Got accounts from public key',
            data: { numberOfAccounts: accounts.account_names.length },
            localData: { accounts },
            level: 'debug'
          })

          if (!accounts || !accounts.account_names || accounts.account_names.length === 0) {
            return { error: 'error.accountNotFound' }
          } else {
            const accountName = accounts.account_names[0]

            logout()

            storePin(
              {
                accountName,
                privateKey,
                passphrase
              },
              arg.data.pin
            )

            // Save credentials to EOS
            eos = Eos(Object.assign(config.eosOptions, { keyProvider: privateKey }))
            Sentry.configureScope((scope) => { scope.setUser({ username: accountName }) })
            addBreadcrumb({
              type: 'debug',
              category: 'login',
              message: 'Saved credentials to EOS',
              data: {},
              localData: { accountName },
              level: 'debug'
            })

            return { accountName, privateKey }
          }
        } catch (err) {
          logEvent({
            user: null,
            message: 'Login port error',
            tags: { 'cambiatus.kind': 'auth' },
            contexts: [{ name: 'Error details', extras: { error: err } }],
            transaction: 'login',
            level: 'error'
          })

          return { error: 'error.unknown' }
        }
      }
    }
    case 'changePin': {
      const userStorage = JSON.parse(getItem(USER_KEY))
      const currentPin = arg.data.currentPin
      const newPin = arg.data.newPin
      const decryptedKey = sjcl.decrypt(currentPin, userStorage.encryptedKey)

      const data = {
        accountName: userStorage.accountName,
        privateKey: decryptedKey
      }

      // `.encryptedPassphrase` property was added in https://github.com/cambiatus/frontend/pull/270 while redesigning
      // the Profile page. For the users who were already logged-in before these changes were introduced,
      // this property may not exist.
      if (userStorage.encryptedPassphrase) {
        data.passphrase = sjcl.decrypt(
          currentPin,
          userStorage.encryptedPassphrase
        )
      }

      storePin(data, newPin)

      return { accountName: arg.data.accountName, privateKey: decryptedKey }
    }
    case 'getPrivateKey': {
      const user = JSON.parse(getItem(USER_KEY))
      const pin = arg.data.pin
      // If private key and accountName are stored in localStorage
      const isUserLoggedIn = user && user.encryptedKey && user.accountName
      if (!isUserLoggedIn) {
        return { error: 'error.unavailablePin' }
      } else {
        try {
          const decryptedKey = sjcl.decrypt(pin, user.encryptedKey)

          eos = Eos(Object.assign(config.eosOptions, { keyProvider: decryptedKey }))
          addBreadcrumb({
            type: 'debug',
            category: 'getPrivateKey',
            message: 'Saved credentials to EOS',
            data: {},
            localData: {},
            level: 'debug'
          })

          // Configure Sentry logged user
          addBreadcrumb({
            type: 'info',
            category: 'getPrivateKey',
            message: 'Logged user with PIN',
            data: { accountName: user.accountName },
            localData: {},
            level: 'info'
          })

          return { accountName: user.accountName, privateKey: decryptedKey }
        } catch (e) {
          return { error: 'error.invalidPin' }
        }
      }
    }
    case 'eosTransaction': {
      addBreadcrumb({
        type: 'debug',
        category: 'eosTransaction',
        message: 'Started pushing transaction to EOS',
        data: {},
        localData: { actions: arg.data.actions },
        level: 'info'
      })

      return eos.transaction({ actions: arg.data.actions })
        .then(res => {
          addBreadcrumb({
            type: 'debug',
            category: 'eosTransaction',
            message: 'Finished pushing transaction to EOS without errors',
            data: { transactionId: res.transaction_id },
            localData: {},
            level: 'info'
          })

          return { transactionId: res.transaction_id }
        })
        .catch(errorString => {
          let error
          let errorMessage
          try {
            error = JSON.parse(errorString)
            try {
              errorMessage = `[EOS] ${error.error.details[0].message}`
            } catch {
              errorMessage = `[EOS] ${error.message}`
            }
          } catch {
            error = errorString
            errorMessage = 'Got an error when pushing transaction to EOS'
          }

          const response = { error }

          logEvent({
            user: null,
            message: errorMessage,
            tags: { 'cambiatus.type': 'eos-transaction' },
            contexts: [{
              name: 'Eos transaction',
              extras: {
                sent: arg.data,
                response,
                error
              }
            }],
            localData: {},
            transaction: 'eosTransaction',
            level: 'error'
          })

          return response
        })
    }
    case 'logout': {
      logout()

      return {}
    }
    case 'downloadAuthPdfFromRegistration': {
      const { accountName, passphrase } = arg.data
      return downloadPdf(accountName, passphrase)
    }
    case 'downloadAuthPdfFromProfile': {
      const store = JSON.parse(getItem(USER_KEY))
      const pin = arg.data.pin

      // `.encryptedPassphrase` property was added in https://github.com/cambiatus/frontend/pull/270 while redesigning
      // the Profile page. For the users who were already logged-in before these changes were introduced,
      // this property may not exist. This case is handled by passing `isDownloaded: false` to Elm
      // for further processing.
      if (store.encryptedPassphrase) {
        const decryptedPassphrase = sjcl.decrypt(pin, store.encryptedPassphrase)
        return downloadPdf(store.accountName, decryptedPassphrase)
      } else {
        // The case when there's not passphrase stored in user's browser, only the Private Key
        return { isDownloaded: false }
      }
    }
    case 'accountNameToUint64': {
      return { uint64name: eos.modules.format.encodeName(arg.data.accountName, false) }
    }
    case 'scrollIntoView': {
      document.getElementById(arg.data.id).scrollIntoView(true)

      return {}
    }
    case 'subscribeToNewCommunity': {
      let notifiers = []

      // Open a socket connection
      const socketConn = new PhoenixSocket(config.endpoints.socket)

      // Build a graphql Socket
      const abSocket = AbsintheSocket.create(socketConn)

      // Remove existing notifiers if any
      notifiers.map(notifier => AbsintheSocket.cancel(abSocket, notifier))

      // Create new notifiers
      notifiers = [arg.data.subscription].map(operation =>
        AbsintheSocket.send(abSocket, {
          operation,
          variables: {}
        })
      )

      const onStart = data => {
        addBreadcrumb({
          type: 'info',
          category: 'subscribeToNewCommunity',
          message: 'Started listening to new communities',
          data: {},
          localData: { data },
          level: 'info'
        })

        const response = {
          address: arg.responseAddress,
          addressData: arg.responseData,
          state: 'starting'
        }
        app.ports.javascriptInPort.send(response)
      }

      const onAbort = data => {
        addBreadcrumb({
          type: 'info',
          category: 'subscribeToNewCommunity',
          message: 'Aborted listening to new communities',
          data: {},
          localData: { data },
          level: 'info'
        })
      }

      const onCancel = data => {
        addBreadcrumb({
          type: 'info',
          category: 'subscribeToNewCommunity',
          message: 'Cancelled listening to new communities',
          data: {},
          localData: { data },
          level: 'info'
        })
      }

      const onError = data => {
        addBreadcrumb({
          type: 'error',
          category: 'subscribeToNewCommunity',
          message: 'Error when listening to new communities',
          data: {},
          localData: { data },
          level: 'error'
        })
      }

      let onResult = data => {
        addBreadcrumb({
          type: 'info',
          category: 'subscribeToNewCommunity',
          message: 'Got a new community result',
          data: {},
          localData: { data },
          level: 'info'
        })

        const response = {
          address: arg.responseAddress,
          addressData: arg.responseData,
          state: 'responded'
        }
        app.ports.javascriptInPort.send(response)
      }

      notifiers.map(notifier => {
        AbsintheSocket.observe(abSocket, notifier, {
          onAbort,
          onError,
          onCancel,
          onStart,
          onResult
        })
      })

      return { isSubscription: true }
    }
    case 'subscribeToTransfer': {
      let notifiers = []

      // Open a socket connection
      const socketConn = new PhoenixSocket(config.endpoints.socket)

      // Build a graphql Socket
      const abSocket = AbsintheSocket.create(socketConn)

      // Remove existing notifiers if any
      notifiers.map(notifier => AbsintheSocket.cancel(abSocket, notifier))

      // Create new notifiers
      notifiers = [arg.data.subscription].map(operation =>
        AbsintheSocket.send(abSocket, {
          operation,
          variables: {}
        })
      )

      let onStart = data => {
        addBreadcrumb({
          type: 'info',
          category: 'subscribeToTransfer',
          message: 'Started listening for transfer',
          data: {},
          localData: { data },
          level: 'info'
        })

        const response = {
          address: arg.responseAddress,
          addressData: arg.responseData,
          state: 'starting'
        }
        app.ports.javascriptInPort.send(response)
      }

      const onAbort = data => {
        addBreadcrumb({
          type: 'info',
          category: 'subscribeToTransfer',
          message: 'Aborted listening for transfer',
          data: {},
          localData: { data },
          level: 'info'
        })
      }

      const onCancel = data => {
        addBreadcrumb({
          type: 'info',
          category: 'subscribeToTransfer',
          message: 'Cancelled listening for transfer',
          data: {},
          localData: { data },
          level: 'info'
        })
      }

      const onError = data => {
        addBreadcrumb({
          type: 'error',
          category: 'subscribeToTransfer',
          message: 'Error when listening for transfer',
          data: {},
          localData: { data },
          level: 'error'
        })
      }

      const onResult = data => {
        addBreadcrumb({
          type: 'info',
          category: 'subscribeToTransfer',
          message: 'Got transfer result',
          data: {},
          localData: { data },
          level: 'info'
        })

        const response = {
          address: arg.responseAddress,
          addressData: arg.responseData,
          state: 'responded',
          data: data
        }
        app.ports.javascriptInPort.send(response)
      }

      notifiers.map(notifier => {
        AbsintheSocket.observe(abSocket, notifier, {
          onAbort,
          onError,
          onCancel,
          onStart,
          onResult
        })
      })

      return { isSubscription: true }
    }
    case 'subscribeToUnreadCount': {
      let notifiers = []

      // Open a socket connection
      const socketConn = new PhoenixSocket(config.endpoints.socket)

      // Build a graphql Socket
      const abSocket = AbsintheSocket.create(socketConn)

      // Remove existing notifiers if any
      notifiers.map(notifier => AbsintheSocket.cancel(abSocket, notifier))

      // Create new notifiers
      notifiers = [arg.data.subscription].map(operation =>
        AbsintheSocket.send(abSocket, {
          operation,
          variables: {}
        })
      )

      const onStart = data => {
        addBreadcrumb({
          type: 'info',
          category: 'subscribeToUnreadCount',
          message: 'Started listening for unread notifications',
          data: {},
          localData: { data },
          level: 'info'
        })
      }

      const onAbort = data => {
        addBreadcrumb({
          type: 'info',
          category: 'subscribeToUnreadCount',
          message: 'Aborted listening for unread notifications',
          data: {},
          localData: { data },
          level: 'info'
        })
      }

      const onCancel = data => {
        addBreadcrumb({
          type: 'info',
          category: 'subscribeToUnreadCount',
          message: 'Cancelled listening for unread notifications',
          data: {},
          localData: { data },
          level: 'info'
        })
      }

      const onError = data => {
        addBreadcrumb({
          type: 'error',
          category: 'subscribeToUnreadCount',
          message: 'Error when listening for unread notifications',
          data: {},
          localData: { data },
          level: 'error'
        })
      }

      const onResult = data => {
        addBreadcrumb({
          type: 'info',
          category: 'subscribeToUnreadCount',
          message: 'Got a result when listening for unread notifications',
          data: {},
          localData: { data },
          level: 'info'
        })

        const response = {
          address: arg.responseAddress,
          addressData: arg.responseData,
          meta: data
        }
        app.ports.javascriptInPort.send(response)
      }

      notifiers.map(notifier => {
        AbsintheSocket.observe(abSocket, notifier, {
          onAbort,
          onError,
          onCancel,
          onStart,
          onResult
        })
      })

      return { isSubscription: true }
    }
    case 'copyToClipboard': {
      document.querySelector('#' + arg.data.id).select()
      document.execCommand('copy')

      return {}
    }
    case 'readClipboard': {
      if (canReadClipboard()) {
        try {
          const permissionStatus = await navigator.permissions.query({
            name: 'clipboard-read',
            allowWithoutGesture: true
          })

          switch (permissionStatus.state) {
            case 'denied': {
              addBreadcrumb({
                type: 'info',
                category: 'readClipboard',
                message: 'Checked for clipboard access, and it\'s denied',
                data: {},
                localData: {},
                level: 'info'
              })

              // We can't request for permission, the user needs to do it manually
              return { isDenied: true }
            }
            case 'granted': {
              addBreadcrumb({
                type: 'info',
                category: 'readClipboard',
                message: 'Checked for clipboard access, and it\'s granted',
                data: {},
                localData: {},
                level: 'info'
              })

              return readClipboardWithPermission()
            }
            case 'prompt': {
              addBreadcrumb({
                type: 'debug',
                category: 'readClipboard',
                message: 'Prompting user for clipboard access',
                data: {},
                localData: {},
                level: 'debug'
              })

              try {
                const clipboardContent = await navigator.clipboard.readText()
                addBreadcrumb({
                  type: 'info',
                  category: 'readClipboard',
                  message: 'User granted access to clipboard',
                  data: {},
                  localData: { clipboardContent },
                  level: 'info'
                })

                return { clipboardContent }
              } catch (err) {
                addBreadcrumb({
                  type: 'info',
                  category: 'readClipboard',
                  message: 'User denied access to clipboard',
                  data: {},
                  localData: { error: err },
                  level: 'info'
                })

                return { isDenied: true }
              }
            }
            default: {
              return { error: 'permissionStatus state unkown' }
            }
          }
        } catch (permissionError) {
          addBreadcrumb({
            type: 'info',
            category: 'readClipboard',
            message: 'The permissions API is not supported by the user\'s browser',
            data: { permissionError },
            localData: {},
            level: 'info'
          })

          return readClipboardWithPermission()
        }
      } else {
        addBreadcrumb({
          type: 'info',
          category: 'readClipboard',
          message: 'clipboard.readText() is not supported by the user\'s browser',
          data: {},
          localData: {},
          level: 'info'
        })

        return { notSupported: true }
      }
    }
    default: {
      return { error: `No treatment found for Elm port ${arg.data.name}` }
    }
  }
}<|MERGE_RESOLUTION|>--- conflicted
+++ resolved
@@ -42,7 +42,6 @@
 // =========================================
 /* global HTMLElement, CustomEvent */
 
-<<<<<<< HEAD
 window.customElements.define('paypal-buttons',
   class PaypalButtons extends HTMLElement {
     constructor () {
@@ -117,7 +116,10 @@
         .catch((err) => {
           this.dispatchEvent(new CustomEvent('paypal-load-error', { error: err }))
         })
-=======
+    }
+  }
+)
+
 window.customElements.define('masked-input-helper',
   class MaskedInputHelper extends HTMLElement {
     static get observedAttributes () { return ['decimal-separator'] }
@@ -236,7 +238,6 @@
       }
 
       return baseIndex
->>>>>>> 6896f2d3
     }
   }
 )
