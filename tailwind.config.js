--- conflicted
+++ resolved
@@ -168,16 +168,6 @@
         '10': '0.1',
         '60': '0.6'
       },
-<<<<<<< HEAD
-      animation: {
-        'fade-in': 'appear 75ms ease-out'
-      },
-      keyframes: {
-        appear: {
-          '0%': { opacity: 0, transform: 'translate(0, -5px)' },
-          '100%': { opacity: 1, transform: 'translate(0, 0)' }
-        }
-=======
       keyframes: {
         appear: {
           '0%': {
@@ -188,11 +178,15 @@
             opacity: '1',
             'pointer-events': 'auto'
           }
+        },
+        'appear-from-above': {
+          '0%': { opacity: 0, transform: 'translate(0, -5px)' },
+          '100%': { opacity: 1, transform: 'translate(0, 0)' }
         }
       },
       animation: {
-        'fade-in': 'appear 50ms linear 400ms both'
->>>>>>> 10205d42
+        'fade-in': 'appear 50ms linear 400ms both',
+        'fade-in-from-above': 'appear-from-above 75ms ease-out'
       }
     }
   },
