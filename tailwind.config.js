--- conflicted
+++ resolved
@@ -76,10 +76,7 @@
     },
     extend: {
       colors: {
-<<<<<<< HEAD
         'body-blue': '#45469B',
-=======
->>>>>>> d9391e4a
         grey: '#D4D4D4',
         'light-grey': '#EEEEEE',
         'text-grey': '#666666',
