const _ = require('lodash')

module.exports = {
  // There are a two different ways of changing tailwind behaviour:
  // 1) Overwriting the default behaviour (this is what 'fontWeight' is doing)
  // 2) Add a new behaviour to the current one (using the 'extend' key below)
  theme: {
    // Colors used on the 'Design System'
    colors: {
      transparent: 'transparent',
      black: '#000000',
      white: '#FFFFFF',
      gray: {
        '100': '#F8F8F8',
        '200': '#eeeeee',
        '300': '#e0e0e0',
        '333': '#333333',
        '400': '#bdbdbd',
        '500': '#E7E7E7',
        '600': '#9E9E9E',
        '700': '#616161',
        '800': '#424242',
        '900': '#999999'
      },
      purple: {
        '100': '#9B4198',
        '500': '#45469B'
      },
      red: '#DB1B1B',
      lightred: '#F56565',
      yellow: '#FFD200',
      green: '#8ACC9E',
      blue: {
        DEFAULT: '#00BDCD',
        '600': '#4299E1'
      },
      orange: {
        '100': '#FAB15C',
        '300': '#F99D33',
        '500': '#F2663B'
      },
      indigo: {
        '100': '#6A6CAA',
        '500': '#45469B'
      }
    },
    // Needed after updating to tailwind 2.0
    screens: {
      'xs-max': {
        'max': '320px'
      },
      sm: '640px',
      md: '768px',
      lg: '1024px',
      xl: '1280px'
    },
    // The first item in each list is the font size, and the second item is the
    // default line height for that font size
    fontSize: {
      xs: ['0.6875rem', '0.75rem'], // ['11px']
      sm: ['0.75rem', '0.9375rem'], // ['12px', '15px']
      base: ['0.9375rem', '1.375rem'], // ['15px', '22px']
      lg: ['1.375rem', '1.875rem'], // ['22px', '30px']
      xl: ['1.875rem', '2.5625rem'], // ['30px', '41px']
      '2xl': ['2.375rem', '3.25rem'], // ['38px', '52px']
      '3xl': ['2.875rem', '3.9375rem'], // ['46px', '63px']
      '4xl': ['3.375rem', '4.625rem'] // ['54px', '74px']
    },
    // Customizing BorderRadius sizes
    borderRadius: {
      'none': '0',
      DEFAULT: '0.4rem',
      label: '0.313rem',
      'md': '0.375rem',
      'lg': '1.25rem',
      'full': '9999px',
      'large': '12px'
    },
    // transform keys
    rotate: {
      '-90': '-90deg',
      '-45': '-45deg',
      '90': '90deg',
      '135': '135deg',
      '180': '180deg'
    },
    extend: {
      colors: {
        grey: '#D4D4D4',
        'light-grey': '#EEEEEE',
        'text-grey': '#666666',
        'border-grey': '#E0E0E0',
        'body-black': '#4a4a4a',
        'phone': '#999999',
        'instagram': '#e1306c',
        'telegram': '#30a8db',
        'whatsapp': '#25d366'
      },
      boxShadow: {
        outline: '0 0 0 3px rgb(250, 177, 92, 0.75)'
      },
      flexGrow: {
        '1': 1,
        '2': 2,
        '3': 3,
        '4': 4,
        '5': 5,
        '6': 6,
        '7': 7,
        '8': 8,
        '9': 9
      },
      fontFamily: {
        sans: ['Nunito', 'sans-serif']
      },
      spacing: {
        '3px': '3px',
        heading: '1.375rem',
        '7': '1.75rem',
        '9': '2.25rem',
        '14': '3.5rem',
        '18': '4.5rem',
        '29': '7.25rem',
        '44': '11rem',
        '72': '18rem',
        '80': '20rem',
        select: '18.75rem',
        '1/3': '33%',
        '1/2': '50%'
      },
      zIndex: {
        '-10': '-10'
      },
      maxHeight: {
        '108': '27rem'
      },
      minHeight: {
        '25': '6.25rem',
        '36': '9rem',
        '48': '12rem'
      },
      lineHeight: {
        caption: 0.75
      },
      borderRadius: {
        xs: '0.125rem',
        sm: '0.25rem',
        super: '2.5rem'
      },
      inset: {
        '1': '1rem',
        '-1': '-0.25rem',
        '1/2': '50%',
        modal: '10rem',
        'full': '100%'
      },
      width: {
        form: '45.625rem',
        '120': '30rem'
      },
      minWidth: {
        '30': '7.5rem'
      },
      opacity: {
        '10': '0.1',
        '60': '0.6'
      },
      keyframes: {
        appear: {
          '0%': {
            opacity: '0',
            'pointer-events': 'none'
          },
          '100%': {
            opacity: '1',
            'pointer-events': 'auto'
          }
        },
<<<<<<< HEAD
        'appear-from-above': {
          '0%': { opacity: 0, transform: 'translate(0, -5px)' },
          '100%': { opacity: 1, transform: 'translate(0, 0)' }
        },
        'appear-from-above-lg': {
          '0%': { opacity: 0, transform: 'translate(0, -100px)' },
          '50%': { opacity: 0 },
          '100%': { opacity: 1, transform: 'translate(0, 0)' }
=======
        'skeleton-loading-keyframes': {
          '0%': {
            'background-color': '#e0e0e0'
          },
          '100%': {
            'background-color': '#eeeeee'
          }
>>>>>>> 97cb118e
        }
      },
      animation: {
        'fade-in': 'appear 50ms linear 400ms both',
<<<<<<< HEAD
        'fade-in-from-above': 'appear-from-above 75ms ease-out',
        'fade-in-from-above-lg': 'appear-from-above-lg 600ms ease-in-out both'
=======
        'skeleton-loading': 'skeleton-loading-keyframes 1s ease-out infinite alternate'
>>>>>>> 97cb118e
      }
    }
  },
  variants: {
    // If you're going to override one of:
    // - backgroundColor
    // - borderColor
    // - boxShadow
    // - fontWeight
    // - opacity
    // - outline
    // - textColor
    // - textDecoration
    // Make sure to also include 'hover' and 'focus' (or check if none is used in the project)
    // Not including them may break the current behaviour, because 'variants' key overwrites the current tailwind behaviour
    // See an example below of how add a varian to 'last':
    // backgroundColor: ['hover', 'focus', 'last']
    borderRadius: ['responsive', 'first-hover', 'last-hover', 'last', 'first'],
    borderWidth: ['last']
  },
  plugins: [
    require('tailwindcss-transforms')({
      '3d': false // defaults to false
    }),
    require('@tailwindcss/forms'),
    // Pseudo-class to support hover on the parent's first child
    function ({ addVariant, e }) {
      addVariant('first-hover', ({ modifySelectors, separator }) => {
        modifySelectors(({ className }) => {
          return `.${e(
            `first-hover${separator}${className}`
          )}:first-child:hover`
        })
      })
    },
    // Pseudo-class to support hover on the parent's last child
    function ({ addVariant, e }) {
      addVariant('last-hover', ({ modifySelectors, separator }) => {
        modifySelectors(({ className }) => {
          return `.${e(`last-hover${separator}${className}`)}:last-child:hover`
        })
      })
    },
    // class support for rotation
    function ({ addUtilities, config }) {
      const rotateUtilities = _.map(config('theme.rotate'), (value, key) => {
        return {
          [`.${`rotate-${key}`}`]: {
            transform: `rotate(${value})`,
            '-webkit-transform': `rotate(${value})`
          }
        }
      })

      addUtilities(rotateUtilities)
    }
  ],
  purge: [
    './src/**/*.elm',
    './src/index.js'
  ],
  mode: 'jit'
}<|MERGE_RESOLUTION|>--- conflicted
+++ resolved
@@ -57,7 +57,7 @@
     // The first item in each list is the font size, and the second item is the
     // default line height for that font size
     fontSize: {
-      xs: ['0.6875rem', '0.75rem'], // ['11px']
+      xs: ['0.6875rem', '0.75rem'], // ['11px', '12px']
       sm: ['0.75rem', '0.9375rem'], // ['12px', '15px']
       base: ['0.9375rem', '1.375rem'], // ['15px', '22px']
       lg: ['1.375rem', '1.875rem'], // ['22px', '30px']
@@ -176,7 +176,6 @@
             'pointer-events': 'auto'
           }
         },
-<<<<<<< HEAD
         'appear-from-above': {
           '0%': { opacity: 0, transform: 'translate(0, -5px)' },
           '100%': { opacity: 1, transform: 'translate(0, 0)' }
@@ -185,7 +184,7 @@
           '0%': { opacity: 0, transform: 'translate(0, -100px)' },
           '50%': { opacity: 0 },
           '100%': { opacity: 1, transform: 'translate(0, 0)' }
-=======
+        },
         'skeleton-loading-keyframes': {
           '0%': {
             'background-color': '#e0e0e0'
@@ -193,17 +192,13 @@
           '100%': {
             'background-color': '#eeeeee'
           }
->>>>>>> 97cb118e
         }
       },
       animation: {
         'fade-in': 'appear 50ms linear 400ms both',
-<<<<<<< HEAD
         'fade-in-from-above': 'appear-from-above 75ms ease-out',
-        'fade-in-from-above-lg': 'appear-from-above-lg 600ms ease-in-out both'
-=======
+        'fade-in-from-above-lg': 'appear-from-above-lg 600ms ease-in-out both',
         'skeleton-loading': 'skeleton-loading-keyframes 1s ease-out infinite alternate'
->>>>>>> 97cb118e
       }
     }
   },
