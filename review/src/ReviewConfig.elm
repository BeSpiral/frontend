module ReviewConfig exposing (config)

{-| Do not rename the ReviewConfig module or the config function, because
`elm-review` will look for these.

To add packages that contain rules, add them to this review project using

    `elm install author/packagename`

when inside the directory containing this file.

-}

import NoBooleanCase
import NoDebug.Log
import NoDebug.TodoOrToString
import NoUnused.Modules
import NoUnused.Variables
import NoExposingEverything
import Review.Rule as Rule exposing (Rule)


config : List Rule
config =
    [ NoDebug.Log.rule
    , NoDebug.TodoOrToString.rule
    , NoUnused.Variables.rule
<<<<<<< HEAD
    --, NoUnused.Modules.rule
=======
    -- , NoUnused.Modules.rule
>>>>>>> cd9d8e0e
    , NoBooleanCase.rule
    , NoExposingEverything.rule
        |> Rule.ignoreErrorsForDirectories [ "tests/" ]
    ]
        -- Ignore generated code
        |> List.map (Rule.ignoreErrorsForDirectories [ "src/elm/Cambiatus" ])<|MERGE_RESOLUTION|>--- conflicted
+++ resolved
@@ -25,11 +25,7 @@
     [ NoDebug.Log.rule
     , NoDebug.TodoOrToString.rule
     , NoUnused.Variables.rule
-<<<<<<< HEAD
-    --, NoUnused.Modules.rule
-=======
     -- , NoUnused.Modules.rule
->>>>>>> cd9d8e0e
     , NoBooleanCase.rule
     , NoExposingEverything.rule
         |> Rule.ignoreErrorsForDirectories [ "tests/" ]
