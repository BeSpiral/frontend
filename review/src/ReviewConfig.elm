module ReviewConfig exposing (config)

{-| Do not rename the ReviewConfig module or the config function, because
`elm-review` will look for these.

To add packages that contain rules, add them to this review project using

    `elm install author/packagename`

when inside the directory containing this file.

-}

import NoBooleanCase
import NoDebug.Log
import NoDebug.TodoOrToString
import NoUnused.Modules
import NoUnused.Variables
import NoExposingEverything
import Review.Rule as Rule exposing (Rule)


config : List Rule
config =
    [ NoDebug.Log.rule
    , NoDebug.TodoOrToString.rule
    , NoUnused.Variables.rule
<<<<<<< HEAD
    -- , NoUnused.Modules.rule
=======
    --, NoUnused.Modules.rule
>>>>>>> f0f63381
    , NoBooleanCase.rule
    , NoExposingEverything.rule
        |> Rule.ignoreErrorsForDirectories [ "tests/" ]
    ]
        -- Ignore generated code
        |> List.map (Rule.ignoreErrorsForDirectories [ "src/elm/Cambiatus" ])<|MERGE_RESOLUTION|>--- conflicted
+++ resolved
@@ -25,11 +25,7 @@
     [ NoDebug.Log.rule
     , NoDebug.TodoOrToString.rule
     , NoUnused.Variables.rule
-<<<<<<< HEAD
-    -- , NoUnused.Modules.rule
-=======
     --, NoUnused.Modules.rule
->>>>>>> f0f63381
     , NoBooleanCase.rule
     , NoExposingEverything.rule
         |> Rule.ignoreErrorsForDirectories [ "tests/" ]
