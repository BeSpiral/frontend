--- conflicted
+++ resolved
@@ -7,11 +7,8 @@
     "dependencies": {
         "direct": {
             "CurrySoftware/elm-datepicker": "4.0.0",
-<<<<<<< HEAD
             "Gizra/elm-all-set": "1.0.1",
-=======
             "Gizra/elm-debouncer": "2.0.0",
->>>>>>> 733e47e0
             "NeoVier/elm-mask": "2.0.4",
             "NoRedInk/elm-json-decode-pipeline": "1.0.0",
             "NoRedInk/elm-simple-fuzzy": "1.0.3",
