{
  "bespiral": "Cambiatus",
  "back": "Torna",
  "dates": {
    "today": "Avui",
    "yesterday": "Ahir"
  },
  "loading": {
    "title": "Espera un moment",
    "subtitle": "Estem processant la vostra sol·licitud"
  },
  "menu": {
    "title": "Menú",
    "welcome_to": "Benvingut a {{community_name}}",
    "my_communities": "Benvingut a ",
    "dashboard": "Inici",
    "news": "Notícies",
    "learn": "Aprendre",
    "shop": "Botiga",
    "faq": "Preguntes freqüents ",
    "profile": "Perfil",
    "invite": "Invitacions",
    "notifications": "Notificacions",
    "new_notifications": "Notificacions noves",
    "previous_notifications": "Notificacions anteriors",
    "no_notification": "Sense notificacions",
    "chat_message_notification": "Nou missatge de: {{username}}",
    "view_all": "Veure-ho tot",
    "more": "Més",
    "logout": "Sortir",
    "search": {
      "placeholder": "Cerqueu accions, ofertes i persones",
      "recentlyHeader": "Cercat recentment",
      "notFoundLabel": "Heu cercat",
      "notFoundResults": "No s'han trobat resultats",
      "overviewHeader": "Això és el que hem trobat",
      "overviewShow": "Espectacle",
      "overviewFound": "Trobem",
      "offer": "1 oferta",
      "offers": "{{count}} ofertes",
      "offers_title": "Ofertes ({{count}})",
      "action": "1 acció",
      "actions": "{{count}} accions",
      "actions_title": "Accions ({{count}})",
      "member": "1 membre",
      "members": "{{count}} membres",
      "members_title": "Membres ({{count}})",
      "gain": "Guanyeu"
    },
    "explore": "Explorar",
    "communities": "Comunitats",
    "welcome_message": "Hola {{user_name}}",
    "back_to_dashboard": "Anar a l’inici",
    "edit": "Editar",
    "cancel": "Cancel·lar",
    "save": "Guardar",
    "create": "Crear",
    "send": "Enviar",
    "add": "Afegir",
    "close": "Tancar",
    "loading": "Carregant...",
    "try_again": "Intenta de nou",
    "coming_soon": "Pròximament",
    "my_account": "Meu compte",
    "languages": "Idiomes",
    "community_selector": {
      "title": "Community switch",
      "body": "Selecciona la teva comunitat"
    }
  },
  "edit": {
    "input_counter": "{{current}} de {{max}}"
  },
  "error": {
    "validator": {
      "number": {
        "positive": "El nombre ha de ser positiu",
        "negative": "El nombre ha de ser negatiu",
        "greater_than": "El nombre ha de ser superior a {{base}}",
        "greater_than_or_equal": "El nombre ha de ser major o igual a {{base}}",
        "length_greater_than_or_equal": "Trieu almenys {{count}} elements",
        "lower_than": "El nombre ha de ser inferior a {{base}}",
        "lower_than_or_equal": "El nombre ha de ser inferior o igual a {{base}}",
        "is_odd": "El nombre ha de ser imparell"
      },
      "date": {
        "invalid": "La data no és vàlida, fes-la servir 'mm/dd/aaaa'"
      },
      "text": {
        "only_numbers": "Només es permeten números",
        "only_letters": "Només es permeten lletres",
        "exactly": "El text ha de tenir exactament {{base}} caràcters",
        "longer_than": "El text ha de tenir més de {{base}} caràcters",
        "shorter_than": "El text ha de tenir menys de {{base}} caràcters"
      },
      "enum": {
        "one_of": "El text ha de ser: [{{base}}]",
        "none_of": "El text no ha de ser: [{{base}}]"
      }
    },
    "objective": {
      "invalid_id": "Identificador d'objectius no vàlid "
    },
    "clipboard": {
      "permissionDenied": "Heu de donar-nos permís per enganxar-lo del porta-retalls. Proveu de canviar la configuració del cadenat o del botó d'informació",
      "paste": {
        "notSupported": "El vostre navegador no admet enganxar des del porta-retalls, enganxeu-lo manualment"
      }
    },
    "pageNotFound": "Pàgina no trobada!",
    "required": "Sembla que t’has oblidat de completar això.",
    "email": "Si us plau, utilitzeu un correu electrònic vàlid.",
    "tooShort": "Molt curta. Has d’emprar com a mínim {{minLength}} caràcters.",
    "tooLong": "Molt llarga. Has d’emprar com a màxim {{maxLength}} caràcters.",
    "invalidChar": "Caràcter no vàlid. Utilitzeu només lletres de l'A a Z i números de l'1 al 5.",
    "notAllowedChar": "'{{char}}' no està permès. Utilitzeu només lletres de l'A a Z i números de l'1 al 5.",
    "alreadyTaken": "Ja està en ús. Si et plau, intenta-ho de nou.",
    "notMember": "Aquest usuari no és membre.",
    "chooseOrUploadLogo": "Escull o puja el teu propi logotip.",
    "waitForLogoUpload": "Espereu fins que es carregui el logotip",
    "invalidSymbol": "Símbol invàlid.",
    "unknown": "Oh oh. Alguna cosa ha anat malament.",
    "accountNotFound": "Compte no trobat. Esteu segur que heu creat el vostre compte?",
    "invalidKey": "Clau no vàlida",
    "invalidPin": "PIN no vàlid",
    "unavailablePin": "El PIN no està disponible",
    "phone": "Utilitzeu un número de telèfon vàlid",
    "invalid_image_file": "S'ha produït un error en penjar la imatge",
    "zipcode": "Codi postal no vàlid",
    "contracts": {
      "transfer": {
        "cannot transfer to self": "No es pot transferir a un mateix",
        "destination account doesn't exists": "El compte de destinació no existeix",
        "token with given symbol doesn't exists": "El testimoni amb el símbol donat no existeix",
        "invalid quantity": "Quantitat no vàlida",
        "quantity must be positive": "La quantitat ha de ser positiva",
        "symbol precision mismatch": "Desajust de precisió de símbols",
        "memo has more than 256 bytes": "La nota té més de 256 símbols",
        "from account doesn't belong to the community": "Des del compte no pertany a la comunitat",
        "to account doesn't belong to the community": "El compte no pertany a la comunitat",
        "The sale creator (to) account doesn't exists": "El compte de creador de venda (a) no existeix",
        "Can't sale for yourself": "No es pot vendre per vosaltres mateixos",
        "Can't find any sale with given sale_id": "No trobo cap venda amb sale_id determinat",
        "Invalid number of units, must be greater than 0": "El nombre d'unitats no vàlid ha de ser superior a 0",
        "Sale doesn't have that many units available": "La venda no té tantes unitats disponibles",
        "Amount offered doesn't correspond to expected value": "L'import ofert no correspon al valor esperat",
        "Quantity must be the same as the sale price": "La quantitat ha de ser la mateixa que el preu de venda",
        "Can't find community with given Symbol": "No es pot trobar la comunitat amb el símbol donat",
        "This community don't have objectives enabled.": "Aquesta comunitat no té objectius activats.",
        "You can't use transfersale to this sale if you aren't part of the community": "No podeu fer servir la venda de transferències a aquesta venda si no formeu part de la comunitat",
        "Sale creator and sale doesn't match": "El creador de la venda i la venda no coincideixen",
        "Invalid number of units": "Nombre d'unitats no vàlid",
        "overdrawn community limit": "Saldo insuficient per fer aquesta transferència"
      },
      "verifyclaim": {
        "Can't vote on already verified claim": "No es pot votar sobre una reclamació ja verificada",
        "This is action is already completed, can't verify claim": "Aquesta acció ja s'ha completat, no es pot verificar la reclamació",
        "There are no usages left for this action": "No queden usos per a aquesta acció",
        "Can't find claim with given claim_id": "No es pot trobar la reclamació amb la reclamació indicada",
        "Can't find action with given claim_id": "No es pot trobar cap acció amb claim_id donat",
        "Can't find objective with given claim_id": "No es pot trobar objectiu amb la reclamació_id donada",
        "Can't find community with given claim_id": "No es pot trobar la comunitat amb l'indicació claim_id",
        "This community don't have objectives enabled.": "Aquesta comunitat no té objectius activats.",
        "Verifier is not in the action validator list": "El verificador no es troba a la llista de validadors d'accions",
        "Deadline exceeded": "S'ha superat el termini",
        "The verifier cannot check the same claim more than once": "El verificador no pot comprovar la mateixa reclamació més d’una vegada"
      }
    }
  },
  "auth": {
    "title": "Utilitzeu la vostra clau privada i el PIN o connecteu-vos per",
    "loginPin": "Benvingut {{accountName}}, utilitzeu el vostre PIN d'inici de sessió per",
    "chooseAccount": "Escull un compte",
    "required": "Autenticació requerida per a aquesta acció",
    "pin_instr": "6 números",
    "failed": "L'autenticació ha fallat",
    "login": {
      "modalFormTitle": "Introduïu el PIN",
      "enterPinToContinue": "Introduïu el PIN de seguretat actual per continuar.",
      "continue": "Continuar",
      "loginTab": "Inicieu la sessió",
      "registerTab": "Crea el teu compte",
      "privateKeyMode": {
        "input": {
          "label": "Clau privada (heu desat en crear el vostre compte)",
          "tooltip": "També podeu utilitzar les vostres 12 PARAULES",
          "toggle": "Vull utilitzar les 12 paraules"
        }
      },
      "wordsMode": {
        "input": {
          "description": "Escriviu les 12 paraules que heu copiat i enganxat al registre.",
          "label": "Les vostres 12 paraules (heu desat en crear el vostre compte)",
          "placeholder": "Escriviu les vostres 12 paraules aquí",
          "tooltip": "També podeu fer servir la tecla PRIVADA",
          "toggle": "Vull utilitzar la clau privada",
          "notPassphraseError": "Introduïu 12 paraules",
          "notLatinLettersError": "Si us plau, utilitzeu només lletres bàsiques llatines",
          "atLeastThreeLettersError": "Totes les paraules han de tenir almenys 3 lletres",
          "paste": "Enganxa",
          "pasted": "Enganxat"
        }
      },
      "submit": "Inicieu la sessió",
      "submitting": "Inici de sessió...",
      "register": "Encara no teniu cap compte? ",
      "registerLink": "Crea ara"
    },
    "pin": {
      "instruction": {
        "nowCreate": "Genial, ara crea un",
        "sixDigitPin": "PIN de sis dígits",
        "thePin": "El PIN",
        "notPassword": "no és una contrasenya",
        "eachLogin": "i podeu canviar-lo cada inici de sessió."
      },
      "label": "Creeu un nou PIN de sis dígits",
      "tooltip": "El PIN ha de contenir 6 números, per a la vostra seguretat, introduïu el PIN que creeu cada vegada que el sol·licitem",
      "toggle": {
        "show": "Espectacle",
        "hide": "Amagar"
      },
      "shouldHaveSixDigitsError": "El PIN ha de tenir 6 dígits",
      "pin": "PIN",
      "confirmPin": "Confirmeu el PIN",
      "pinCharError": "El PIN ha d’utilitzar només números"
    },
    "pinPopup": {
      "label": "El vostre PIN de sis dígits"
    },
    "pinConfirmation": {
      "label": "Torneu a escriure el PIN",
      "tooltip": "",
      "differsFromPinError": "Introduïu el mateix PIN anterior"
    }
  },
  "register": {
    "registerTab": "Crea el teu compte",
    "loginTab": "Inicieu la sessió",
    "form": {
      "step": "Pas {{stepNum}} de 2",
      "step1_title": "Informació bàsica",
      "step2_title": "12 paraules",
      "name": {
        "label": "Nom complet",
        "tooltip": "",
        "placeholder": "Ex.: Arlene Warren"
      },
      "email": {
        "label": "Email",
        "tooltip": "",
        "placeholder": "Ex.: arlene_warren@email.com"
      },
      "account": {
        "label": "Creeu un nom d’usuari amb exactament 12 caràcters (només lletres de la a-z i números de la 1-5)",
        "tooltip": "El nom d'usuari serà tal com els altres participants el coneixeran a la plataforma, ha de tenir 12 caràcters exactes.",
        "placeholder": "Ex.: arlenewa1224"
      },
      "phone": {
        "label": "Número de telèfon",
        "tooltip": "Ex.: 12345678",
        "placeholder": "Ex.: 12345678"
      },
      "street": {
        "label": "Carrer",
        "tooltip": "",
        "placeholder": ""
      },
      "number": {
        "label": "Número",
        "tooltip": "",
        "placeholder": ""
      },
      "zip": {
        "label": "Codi ZIP",
        "tooltip": "",
        "placeholder": ""
      },
      "document": {
        "type": "Tipus de Document",
        "cedula_de_identidad": {
          "label": "número de la Seguretat Social",
          "placeholder": "introduïu els 9 dígits",
          "maximum": "10"
        },
        "dimex": {
          "label": "número dimex",
          "placeholder": "Introduïu els 11 o 12 dígits",
          "maximum": "12"
        },
        "nite": {
          "label": "número nite",
          "placeholder": "introduïu els 10 dígits",
          "maximum": "10"
        },
        "errorInvalid": "Utilitzeu un número de document vàlid."
      },
      "types": {
        "natural": "Persona Física",
        "juridical": "Persona Jurídica"
      },
      "accountCharError": "Hem trobat un caràcter invàlid. Utilitza solament lletres i números de 1-5",
      "pin": "PIN",
      "confirmPin": "Confirma el teu PIN",
      "pinCharError": "El teu PIN tan sols ha de contenir números",
      "pinConfirmError": "Si et plau introdueix el mateix PIN que abans",
      "checkingAvailability": "Comprovant disponibilitat del compte",
      "button": "Crea",
      "company_type": "Tipus d’empresa",
      "company": {
        "mipyme": {
          "name": "MIPYME",
          "label": "MIPYME",
          "placeholder": "Introduïu els deu dígits",
          "maximum": "10"
        },
        "gran_empresa": {
          "label": "Corporació",
          "name": "Corporació Number",
          "placeholder": "Introduïu els deu dígits",
          "maximum": "10"
        }
      },
      "register_tooltip": "Com voleu registrar-vos?",
      "corporation": "Corporació",
      "city": "Ciutat",
      "state": "Estat",
      "district": "Districte",
      "select": {
        "state": "Seleccioneu l'estat",
        "city": "Seleccioneu la ciutat",
        "district": "Selecciona el districte"
      },
      "error": {
        "kyc_problem": "No es pot desar el KYC. Comproveu les vostres dades i torneu-ho a provar.",
        "address_problem": "No es pot desar l'adreça. Comproveu les vostres dades i torneu-ho a provar."
      }
    },
    "login": "Ja tens un compte? ",
    "authLink": "Inici de sessió",
    "account_error": {
      "title": "Oh-oh. Alguna cosa ha sortit malament mentre creàvem el teu compte"
    },
    "account_created": {
      "greet": "Ei",
      "last_step": "és l’últim pas i el més important",
      "copy": "copieu",
      "i_saved_words": "He copiat i enganxat en un lloc segur les 12 paraules que va demanar Cambiatus",
      "words_copied": "es van copiar al porta-retalls",
      "twelve_words": "Les vostres 12 paraules",
      "private_key": "La vostra clau privada",
      "recommendation": "Us recomanem que deseu aquesta informació fent clic al botó següent, si la perds, no podreu tornar a iniciar la sessió al vostre compte",
      "download": "Crear el meu compte",
      "instructions": "Copieu i enganxeu les 12 paraules següents a un lloc segur. Només teniu aquesta oportunitat de fer-ho; si heu perdut aquestes paraules, ja no podreu iniciar la sessió al vostre compte."
    }
  },
  "account": {
    "my_wallet": {
      "title": "La meva carters",
      "my_transfers": "Les meves transferències",
      "transaction_sent": "La teva transacció ha estat enviada amb èxit a la blockchain!",
      "your_current_balance": "El vostre saldo actual: {{balance}}",
      "balances": {
        "current": "Balanç actual",
        "subtitle": "Veure comunitat",
        "button": "Enviar"
      },
      "transfer": {
        "title": "Enviant {{symbol}}",
        "error": "La transferència ha fallat",
        "send_to": "Enviar a",
        "send_to_placeholder": "Compte a enviar",
        "amount": "Import",
        "amount_placeholder": "0.00",
        "memo": "Memo (opcional)",
        "memo_placeholder": "Gràcies pel teu ajut ",
        "submit": "Enviar"
      }
    }
  },
  "transfer": {
    "transfers_latest": "Últimes",
    "transfers": "transferències",
    "loading_error": "Alguna cosa ha sortit malament mentre recuperàvem les transferències.",
    "no_transfers_yet": "Encara no hi ha transferències.",
    "info": "{{from}} ha transferit {{value}} a {{to}}",
    "you": "tu",
    "title": "Transferència",
    "to_self": "No es pot transferir a si mateix",
    "no_profile": "Seleccioneu un usuari",
    "no_amount": "Introduïu un import",
    "too_much": "No teniu prou {{token}} per transferir tant. Podeu transferir fins a {{max_asset}}",
    "memo_too_long": "La nota no pot tenir més de {{maxlength}} caràcters",
    "sent_to": "Enviat a",
    "received_from": "Rebut de",
    "direction": {
      "total": "Direcció de transferència",
      "both": "Tots dos",
      "sending": "S'està enviant",
      "receiving": "Rebent",
      "other_user": "Usuari que ha enviat o rebut",
      "user_who_sent": "Usuari que ha enviat",
      "user_who_received": "Usuari que va rebre"
    }
  },
  "notifications": {
    "title": "Notificacions",
    "empty": "Encara no teniu cap notificació",
    "saleHistory": {
      "buy": "Vas comprar {{sale}} al {{user}}",
      "sell": "🎉 {{user}} comprar {{sale}}"
    },
    "transfer": {
      "receive": "Heu rebut {{amount}} de l'usuari {{user}}",
      "sent": "Heu enviat {{amount}} a {{user}}"
    },
    "issue": {
      "receive": "{{amount}}{{symbol}} s'ha publicat al vostre compte"
    }
  },
  "community": {
    "title": "Comunitat",
    "create_button": "Crear comunitat",
    "not_found": "Comunitat no trobada",
    "error_loading": "Error en carregar la comunitat",
    "error_saving": "Error en desar la comunitat",
    "create": {
      "title": "Crear comunitat",
      "success": "El perfil s'ha desat correctament",
      "labels": {
        "title": "Nom",
        "symbol": "Símbol",
        "description": "Descripció",
        "max_supply": "Monedes emeses",
        "min_balance": "Mínim balanç de monedes",
        "inviter_reward": "Recompensa per a qui envia invitació ",
        "invited_reward": "Recompensa per a qui rep invitació ",
        "currency_name": "Nom de la moneda",
        "currency_symbol": "Símbol",
        "upload_icon": "Puja la teva icona "
      },
      "tooltips": {
        "description": "Explica’ns sobre la teva comunitat i sobre el problema que vols resoldre.",
        "currency_name": "El nom de la moneda de la teva comunitat ha de ser curt, atractiu i fàcil de recordar! Pensa en quelcom relacionat amb el problema que vols resoldre.",
        "currency_symbol": "El símbol està compost per 3 lletres majúscules que identifiquen la moneda de la teva comunitat.",
        "invited_reward": "Aquesta és la quantitat de testimoni que rep un usuari quan s’uneix al sistema",
        "inviter_reward": "Aquesta és la quantitat de fitxes rebudes per convidar un altre usuari"
      },
      "cancel": "Cancel·lar",
      "submit": "Crear"
    },
    "edit": {
      "title": "Editar comunitat",
      "unauthorized": "No tens autorització per a editar aquesta comunitat",
      "submit": "Guardar"
    },
    "index": {
      "created_by": "Creada per {{account_name}}",
      "amount_in_circulation": "{{currency_name}} en circulació",
      "minimum_balance": "Saldo mínim permès per usuari",
      "members": "Usuaris actius",
      "claims": "Reclamacions",
      "products": "Venda de botigues",
      "orders": "Compra de botigues",
      "transfers": "Transaccions"
    },
    "invite": {
      "title": "Convida als teus amics",
      "subtitle": "Convida als teus amics a la comunitat {{community_title}}",
      "label": "Envia aquest URL als teus amics",
      "submit": "Enviar invitacions",
      "succeed": "Invitació exitosa",
      "failed": "Invitació fallida",
      "copy": "Còpia",
      "copied": "Copiat!",
      "kycRequired": "Aquesta comunitat requereix que els seus membres tinguin més informació. Empleneu aquests camps a continuació."
    },
    "invitation": {
      "title": "Et va convidar a formar part de la comunitat",
      "subtitle": "Voleu unir-vos a",
      "yes": "Sí, uniu-vos",
      "no": "No gràcies",
      "already_member": "Ja ets membre d'aquesta comunitat!",
      "choose_community_tip": "Sempre podeu triar {{communityTitle}} des del menú desplegable que hi ha al cantó superior esquerre del lloc web.",
      "modal": {
        "title": "Atenció",
        "body": "De debò no vols unir-te a la comunitat?",
        "yes": "Sí uniu-vos",
        "no": "No, cancel·la"
      }
    },
    "join": {
      "title_generic": "Uniu-vos a la comunitat",
      "title_with_community": "Introduïu {{community_name}}",
      "member_count": "{{member_count}} membres",
      "only_invited": "Aquesta comunitat només permet als hostes",
      "already_member": "Ja sóc membre",
      "visit_website": "Visiteu el lloc web"
    },
    "details": {
      "creator": "Creador",
      "supply": "Monedes emeses",
      "max_supply": "Emissió màxima de monedes"
    },
    "objectives": {
      "title": "Objectiu",
      "create_success": "Objectiu creat amb èxit",
      "title_plural": "Objectius i Accions",
      "subtitle": "{{objectives}} objectius i {{actions}} accions",
      "new": "Crear un objectiu nou",
      "action_count": "{{actions}} accions",
      "complete": "Completat",
      "edit": "Edita l'objectiu",
      "editor": {
        "not_found": "No trobat",
        "error": "Ui! Quelcom ha fallat",
        "description_label": "Quin és el teu objectiu?",
        "description_placeholder": "Defineix un objectiu que resolgui el problema al que s’enfronta la teva comunitat.",
        "submit": "Guardar",
        "mark_as_complete": "Marca com a completat",
        "error_marking_as_complete": "S'ha produït un error en marcar l'objectiu com a completat",
        "completed_progress": "{{progress}} de {{total}} accions finalitzades",
        "completion_text": "Es completaran totes les accions relacionades amb aquest objectiu",
        "completed_success": "L'objectiu s'ha completat correctament",
        "modal": {
          "title": "Marca l'objectiu com a complet",
          "body": "No es pot desfer la marca de l’objectiu com a complet. Les accions d'aquest objectiu també es marcaran com a completes i ja no estaran disponibles per a l'anàlisi. Segur que voleu marcar aquest objectiu com a complet?",
          "confirm": "Sí",
          "cancel": "No"
        }
      },
      "disabled": {
        "description": "Les reclamacions, les accions i els objectius estan desactivats en aquesta comunitat."
      }
    },
    "actions": {
      "title": "Acció",
      "create_success": "Acció creada amb èxit",
      "save_success": "L'acció s'ha desat correctament",
      "last_title": "Darreres accions",
      "loading_error": "Alguna cosa ha sortit malament mentre recuperàvem les accions.",
      "no_actions_yet": "Encara no hi ha accions.",
      "no_transfers_yet": "Encara no hi ha transferència",
      "reward": "Recompensa",
      "manually_verified_by": "Manualment verificada per",
      "aumatically_verified_by": "Automàticament verificada per",
      "validation_reward": "Recompensa de validació",
      "validation_reward_none": "Cap",
      "new": "Crear acció",
      "description_label": "Quines accions has de promoure per a aconseguir aquest objectiu?",
      "reward_label": "Els usuaris guanyaran aquesta recompensa en completar l’acció.",
      "verification_label": "Com serà verificada aquesta acció?",
      "manually_label": "Manualment",
      "manually_info": "Selecciona persones que estiguin realment compromeses amb aquestes comunitat.",
      "manually_reward": "Defineix la recompensa per a verificar",
      "automatic_analyzers": "Acció automàtica, sense verificadors",
      "invite_label": "Convidar",
      "invite_tooltip": "En cas que la persona que vols convidar no tingui un compte a Cambiatus, escriu el seu correu electrònic.",
      "invite_email_or_username": "Correu electrònic o @usuari",
      "verifiers": "verificadors",
      "usages": "{{usages}} accions ({{usagesLeft}} disponibles)",
      "available_until": "disponible fins ",
      "or": " o ",
      "completed": "Completat",
      "closed": "Tancat",
      "edit": "Edita l'acció",
      "proof": {
        "title": "Aquesta acció requereix proves d’assoliment",
        "upload": "Prova",
        "upload_full": "veure prova completa",
        "upload_hint": "Toca per fer una foto o seleccioneu un fitxer PDF",
        "code_period_label": "el codi és vàlid per a",
        "no_upload_error": "Afegiu una foto o un fitxer PDF per confirmar la vostra reclamació.",
        "time_expired": "El temps per a la reclamació ha caducat."
      },
      "form": {
        "not_found": "Acció no trobada",
        "description_label": "Descripció",
        "reward_label": "Recompensa",
        "validity_label": "Tipus de validesa",
        "validation_on": "La caducitat s'ha activat,",
        "validation_off": "La caducitat es va desactivar,",
        "validation_detail": " l'acció estarà disponible fins que no se suprimeixi",
        "validation_on_detail": " l'acció estarà disponible fins a una data, quantitat o totes dues coses",
        "verification_label": "Necessita verificació?",
        "verifiers_label": "Trieu els verificadors",
        "verifiers_label_count": "Trieu almenys {{count}} verificadors",
        "remove_verifier": "Elimina",
        "verifiers_reward_label": "Recompensa per als verificadors",
        "votes_label": "Nombre mínim de vots",
        "tooltip_label": "Què es?",
        "date_validity": "Validesa per data,",
        "date_validity_details": " l’acció finalitzarà quan arribi a una data concreta",
        "quantity_validity": "Validesa per quantitat,",
        "quantity_validity_details": " l’acció finalitzarà quan arribi a un nombre específic d’usos",
        "no": "No",
        "yes": "Sí",
        "automatic": "Automàtic,",
        "automatic_detail": " recompensa l'usuari immediatament quan ho reclama",
        "manual": "Manual,",
        "manual_detail": " recompensa l’usuari només després d’haver-lo revisat per altres",
        "verifier_placeholder": "Escriviu el nom d’usuari",
        "verifier_not_found": "No s'ha trobat cap usuari",
        "usages_placeholder": "Escriviu un número",
        "date_label": "Tria la data",
        "quantity_label": "Tria la quantitat",
        "proof_validation": "Validació de fotos o PDF",
        "proof_validation_hint": "Els usuaris han d'enviar una foto realitzant la tasca o un fitxer PDF perquè la reclamació sigui vàlida.",
        "verification_code": "Codi de verificació",
        "verification_code_hint": "Els usuaris hauran d’enviar un codi de verificació únic amb la prova perquè la reclamació sigui vàlida.",
        "verification_instructions": "Escriviu aquí instruccions per als usuaris",
        "usages_left_label": "Usos restants",
        "mark_completed": "Marca com a completat",
        "errors": {
          "description": "La descripció no pot estar buida",
          "reward": "La recompensa ha de ser superior a 0",
          "validity": "Cal utilitzar almenys una validesa si es fa servir la validesa",
          "usage": "La quantitat ha de tenir com a mínim 1",
          "empty_verifiers": "Necessiteu almenys un verificador si feu servir verificadors",
          "less_verifiers": "Necessiteu més verificadors per vots suficients",
          "minvotes": "Cal utilitzar almenys un vot mínim si es fa servir verificadors",
          "verifier_reward": "La recompensa del verificador ha de tenir com a mínim 0"
        },
        "success": "L’activitat s’ha creat correctament.",
        "error": "L'activitat no es pot crear. Proveu més endavant"
      }
    },
    "verifyClaim": {
      "error": "S'ha produït un error en intentar processar la convalidació. Torneu-ho a provar més endavant"
    },
    "kyc": {
      "title": "KYC",
      "dataTitle": "Dades KYC",
      "info": "La verificació KYC és el procés obligatori d’identificar i verificar la identitat del client quan s’obre un compte i periòdicament amb el temps. Abans d’activar aquesta funció, poseu-vos en contacte amb nosaltres per entendre-ho millor.",
      "phoneLabel": "Número de telèfon",
      "restriction": {
        "title": "Aquesta pàgina està restringida",
        "description": "Aquesta comunitat requereix més informació dels seus membres. Per tenir accés complet, si us plau, als camps KYC complets del vostre perfil.",
        "link": "Empleneu les vostres dades de KYC"
      },
      "delete": {
        "label": "Suprimeix",
        "confirmationHeader": "Suprimiu les vostres dades KYC",
        "confirmationBody": "Després de suprimir aquestes dades, no podreu participar en algunes comunitats. Confirmes que vols suprimir les teves dades KYC?",
        "warning": "Important: després de suprimir aquestes dades, no podreu participar en algunes comunitats.",
        "confirm": "Sí",
        "cancel": "No",
        "success": "Les vostres dades KYC s'han suprimit correctament."
      },
      "add": {
        "title": "Afegiu dades KYC",
        "restricted": "No podeu editar les vostres dades KYC.",
        "canRemove": "Sempre podeu eliminar aquesta informació del vostre perfil si ho decidiu.",
        "success": "Les vostres dades KYC s'han desat correctament."
      }
    }
  },
  "profile": {
    "title": "El meu perfil",
    "my_transfers": "Les meves transferències",
    "no_one": "Ningú",
    "edit_success": "El perfil s'ha desat correctament",
    "locations": "Localització",
    "interests": "Interessos",
    "12words": {
      "title": "Les meves 12 paraules",
      "button": "Descarregar"
    },
    "pin": {
      "title": "El meu PIN",
      "button": "Canviar"
    },
    "changePin": "Canvieu el PIN!",
    "newPin": "Nou PIN de seguretat",
    "changePinPrompt": "Introduïu el vostre nou PIN de seguretat de 6 dígits.",
    "history": {
      "balance": "Saldo total",
      "transfers_number": "Nombre de transferències",
      "transfers": "Transferències",
      "claims_number": "Nombre de reclamacions",
      "claims": "Reclamacions",
      "products": "Articles a la botiga",
      "items": "Articles",
      "registration_date": "Membre des de",
      "last_transaction": "Darrera transacció"
    },
    "actions": {
      "edit": "Editar",
      "viewPrivatekey": "Veure clau privada"
    },
    "edit": {
      "avatar_section": "Avatar",
      "general_section": "General",
      "title": "Edita la teva informació",
      "labels": {
        "avatar": "Imatge",
        "name": "Nom",
        "email": "Correu electrònic",
        "localization": "Localització",
        "interests": "Interessos",
        "bio": "Biografia",
        "privateKey": "Clau privada"
      },
      "placeholders": {
        "name": "el teu nom",
        "email": "el teu correu electrònic",
        "localization": "on vius?",
        "interests": "els teus interessos",
        "bio": "explica’ns més sobre tu!",
        "privateKey": "Aquesta és la teva clau privada. Si et plau guarda-la bé!"
      },
      "push_notifications": "Activeu les notificacions",
      "submit": "Guardar"
    },
    "claims": {
      "title": "Reclamacions",
      "not_found": {
        "title": "Les meves afirmacions",
        "subtitle": "No s'ha trobat cap usuari"
      },
      "empty_results": "Encara no hi ha reclamacions",
      "good_practices": {
        "title": "Recordeu si",
        "once_a_day": "No reivindiqueu la mateixa acció més d'una vegada al mateix dia;",
        "completed_action": "Reclameu només accions realment realitzades;",
        "know_good_practices": "Obteniu més informació sobre les bones pràctiques de la Comunitat"
      }
    }
  },
  "shop": {
    "filter": "Filtre",
    "units_label": "Quantitat en estoc",
    "title": "Botiga",
    "subtitle": "Compra i ven a la teva comunitat",
    "description": "Aquí podeu utilitzar les vostres monedes per comprar productes i serveis, o guanyar monedes venent els vostres productes i serveis",
    "all_offers": "Totes les ofertes",
    "my_communities_offers": "La meva comunitat ofereix",
    "my_offers": "Les meves ofertes",
    "rate_sale": "Valoració",
    "messages": "Missatges",
    "no_answer_yet": "Encara sense resposta",
    "message_placeholder": "Escriu el teu missatge aquí o envia un missatge directe emprant Whatsapp o xat.",
    "create_offer": "Crear oferta",
    "create_offer_success": "Oferta creada amb èxit",
    "edit_offer": "Editar oferta",
    "delete_offer_success": "L’oferta s’ha suprimit correctament",
    "unauthorized": "No tens autorització per a editar aquesta venda",
    "photo_label": "Pujar imatge",
    "what_label": "Què estàs venent?",
    "description_label": "Descriu el que estàs venent",
    "which_community_label": "En quina comunitat vols fer la venda?",
    "choose_community_label": "Escull una comunitat",
    "track_stock_label": "Voleu fer un seguiment de les unitats?",
    "choose_track_stock_label": "Trieu entre fer un seguiment o no",
    "track_stock_no": "No",
    "track_stock_yes": "Sí",
    "price_label": "Preu de venda",
    "units_available": "Quantitat disponible",
    "out_of_stock": "fora d'estoc",
    "offer_action": "{{accountName}} està VENENT",
    "buy_action": "{{accountName}} està COMPRANT",
    "buy": "Comprar",
    "edit": "Edita la meva oferta",
    "sold_by": "Venut per",
    "transfer": {
      "units_label": "Quantes unitats vol comprar?",
      "quantity_label": "Valor",
      "memo_label": "Comentaris (opcional)",
      "default_memo": "Gràcies per la teva ajuda",
      "submit": "Compra ara",
      "success": "Compra satisfactòria!",
      "errors": {
        "unitEmpty": "La unitat no pot estar buida",
        "unitTooLow": "La unitat és massa baixa, ha de ser com a mínim 1",
        "unitTooHigh": "No hi ha prou unitats disponibles",
        "unitNotOnlyNumbers": "Només es permeten números"
      }
    },
    "delete": "Eliminar",
    "delete_modal": {
      "title": "Eliminar",
      "body": "Estàs segur de que vols eliminar aquest ítem?",
      "confirm": "Si",
      "cancel": "No"
    },
    "disabled": {
      "description": "La botiga està desactivada en aquesta comunitat."
    }
  },
  "dashboard": {
    "back": "Tornar",
    "transfer": "Transferir a un company",
    "explore": "Com guanyar {{symbol}}",
    "invite": "Convida els teus amics",
    "sorry": "ho sentim!",
    "action_rejected": "S'ha rebutjat la teva acció",
    "please_try_again": "Si us plau intenta-de nou",
    "oops": "Ops!",
    "something_wrong": "Alguna cosa ha anat malament",
    "do_you_have_qrcode": "tens un codi QR?",
    "scan": "Escanejar",
    "or_choose_list": "O escull de la llista",
    "choose_one_option": "tria una de les opcions",
    "next": "Pròxim",
    "your_action": "La teva acció:",
    "add_comment": "Afegeix un comentari",
    "claim": "Reclamar",
    "wait_verification": "Espera per la teva verificació",
    "you_won": "Bones notícies! Vas guanyar:",
    "you_rejected": "Tu refusar l'acció",
    "thank_you": "Gràcies per la teva ajuda!",
    "take_reward": "pren aquesta recompensa per la teva feina",
    "verification": "verificació",
    "your_reward": "la teva recompensa",
    "action": "Acció",
    "reject": "Rebutjar",
    "verify": "Verificar",
    "closed": "tancat",
    "my_claims": {
      "1": "Les meves ",
      "2": "Reclamacions",
      "go": "Vaja"
    },
    "my_offers": {
      "1": "Les meves ",
      "2": "Ofertes",
      "go": "Vaja"
    },
    "analysis": {
      "title": {
        "1": "Accions",
        "2": "per a l'anàlisi"
      },
      "empty": {
        "1": "Wooow",
        "2": ", bona feina.",
        "3": "ja heu acabat tot"
      },
      "all": "tot"
    },
    "activities": {
      "title": "Activitats per a la vostra anàlisi",
      "no_activities_yet": "Encara no hi ha activitats.."
    },
    "check_claim": {
      "body": "Vols realment reclamar aquesta acció?",
      "yes": "Sí, reclameu",
      "no": "No, cancel·la",
      "success": "Felicitats! Esteu a prop de guanyar el vostre {{symbolCode}}. Estem revisant la vostra acció",
      "failure": "Alguna cosa no va funcionar correctament mentre intenteu processar la vostra reclamació. Torneu-ho a provar més endavant"
    }
  },
  "all_analysis": {
    "title": "Totes les accions per a l'anàlisi",
    "more_details": "Més detalls",
    "all": "Tot",
    "approved": "Aprovat",
    "pending": "Sota Revisió",
    "disapproved": "Rebutjat",
    "empty": "Sense resultats, ",
    "clear_filters": "esborreu els filtres",
    "show_more": "mostra els següents 16 articles",
    "error": "S'ha produït un error en carregar les accions",
    "tabs": {
      "waiting_vote": "Vot en espera",
      "analyzed": "Analitzat"
    },
    "filter": {
      "title": "Filtres",
      "user": "Usuari",
      "apply": "Aplicar",
      "status": {
        "label": "Estat de l’acció",
        "pending_review": "En revisió (el meu vot està pendent)"
      },
      "sort": {
        "asc": "ASC",
        "desc": "DESC"
      }
    }
  },
  "claim": {
    "title_under_review": {
      "1": "Aquesta reclamació està en",
      "2": "fase de revisió",
      "3": ", els altres membres encara han de votar"
    },
    "title_approved": {
      "1": "Aquesta solicitud es va",
      "2": "aprovar"
    },
    "title_rejected": {
      "1": "Aquesta solicitud es va",
      "2": "rebutjat"
    },
    "title_action_completed": "Aquesta reclamació està pendent, però, ja que l'acció s'ha completat, no és possible votar",
    "title_action_closed": "Aquesta reclamació està pendent, però, ja que l'acció està tancada, no és possible votar",
    "day_ago": "Obert fa {{day_count}} die",
    "days_ago": "Obert fa {{day_count}} dies",
    "vote": "vot",
    "votes": "vots",
    "pending": "Pendent",
    "disapproved": "Desaprovat",
    "approved": "Aprovat",
    "reward": "Has guanyat: {{value}}",
    "sub_wait_1": "Heu d'esperar, aquesta reclamació està sota revisió d'altres usuaris.",
    "sub_wait_2": "En acabar, rebràs la teva recompensa.",
    "objective": "Objectiu",
    "action": "Acció",
    "claimer": "Reclamat per",
    "claimed_today": "Reclamat avui",
    "claimed_yesterday": "Reclamat ahir",
    "claimed_on": "Reclamat el {{date}}",
    "date": "Data de reclamació",
    "claimer_reward": "Recompensa per l'usuari",
    "your_reward": "La teva recompensa",
    "analyst_reward": "Recompensa D’analista",
    "approved_by": "Aprovat per",
    "disapproved_by": "Desaprovat per",
    "pending_vote": "Vot Pendent",
    "disapprove": "Desaprovar",
    "approve": "Aprovar",
    "no_results_found": "Sense resultats",
    "voteTitle": "Aproveu o rebutgeu aquesta acció?",
    "modal": {
      "title": "Sota Revisió",
      "message_disapprove": "Realment voleu rebutjar aquesta reclamació?",
      "message_approve": "Realment voleu aprovar aquesta reclamació?",
      "primary_disapprove": "sí, desaproveu",
      "primary_approve": "sí, aprova",
      "secondary": "no, cancel·la",
      "view_details": "Veure Detalls"
    }
  },
  "transfer_result": {
    "title": "Traspassat",
    "transfer_success": "Ei, aquesta transferència es va fer amb èxit",
    "receive_success": "Ei, aquest rebut va tenir èxit",
    "date": "Data",
    "message": "Missatge",
    "community": "Comunitat",
    "received": "Rebut",
    "transferred": "Traspassat",
    "error": {
      "invalid_id": " no és un ID de transferència vàlid"
    },
    "you": "vostè",
    "my_balance": "El meu balanç",
    "transaction_id": {
      "title": "identificador de transacció",
      "body": "Aquesta identificació garanteix l'autenticitat de la transacció si ambdues parts tenen els mateixos emojis."
    }
  },
  "settings": {
    "success": "La configuració s'ha desat correctament",
    "community_info": {
      "title": "Informació de la Comunitat",
      "description": "Logo, nom, descripció, url",
      "logo": {
        "title": "Logotip de la comunitat",
        "guidance": "Orientació sobre la imatge del Logotip",
        "description": "El fitxer ha de ser en format PNG, JPG o SVG. Ha de mesurar 80px d’amplada i 80px d’alçada per poder-se veure millor a la interfície."
      },
      "invitation": {
        "title": "Accés a la comunitat",
        "guidance": "Orientació sobre l'Accés a la Comunitat",
        "description": "Quan la comunitat necessita invitacions, els nous membres només poden accedir mitjançant una invitació."
      },
      "cover_photo": {
        "title": "Imatge de portada de la comunitat",
        "description": "Assegureu-vos d’afegir una imatge de bona qualitat"
      },
      "url": {
        "title": "URL personalitzat de la comunitat",
        "guidance": "Orientació sobre l'URL Personalitzat"
      },
      "fields": {
        "name": "Nom de la Comunitat",
        "description": "Descriviu la comunitat",
        "website": "Lloc web de la comunitat",
        "invitation": "Invitació"
      },
      "placeholders": {
        "name": "Doneu un nom a la comunitat",
        "description": "Digueu alguna cosa sobre la comunitat",
        "url": "Trieu un URL personalitzat"
      },
      "errors": {
        "logo_upload": "S'ha produït un error en penjar el logotip",
        "cover_upload": "S'ha produït un error en penjar la imatge de portada",
        "name": {
          "blank": "La comunitat necessita un nom"
        },
        "description": {
          "blank": "La comunitat necessita una descripció"
        },
        "website": {
          "invalid": "Introduïu un lloc web vàlid"
        },
        "url": {
          "blank": "La comunitat necessita un URL",
          "invalid_char": "No utilitzeu caràcters especials",
          "invalid_case": "Només es permet la minúscula",
          "too_short": "L'URL ha de tenir com a mínim 2 caràcters",
          "already_taken": "L'URL que trieu ja s'ha pres"
        }
      },
      "constraints": {
        "length": "Màxim de 30 caràcters",
        "characters": "Utilitzeu les lletres de la a la z i els números del 0 al 9.",
        "donts": "No: utilitzeu paraules dolentes; utilitzeu majúscules; utilitzeu caràcters especials ni lletres amb accents. Per exemple. @!?:; âãá."
      }
    },
    "community_currency": {
      "title": "Moneda",
      "decimal_places": "Llocs decimals",
      "format": "Aquest és l'exemple de la vostra moneda",
      "supports_decimal_places": "La vostra moneda admet {{amount}} posicions decimals",
      "token_type": "Tipus",
      "expiry": "Caducitat",
      "natural_expiration_period": "Període de caducitat de la persona física",
      "juridical_expiration_period": "Període de caducitat de la persona jurídica",
      "renovation_amount": "Import de la renovació",
      "expiryopts_not_found": "No hem pogut trobar les opcions de caducitat del vostre testimoni",
      "token_error": "S'ha produït un error en obtenir les dades del testimoni",
      "seconds": "segons"
    },
    "actions": {
      "title": "Objetius i Ações",
      "description": ""
    },
    "team": {
      "title": "Temps",
      "description": "Construcció de temps"
    },
    "features": {
      "title": "Recursos",
      "description": "Ações, loja",
      "enabled": "Activat",
      "disabled": "Desactivat"
    }
  },
  "payment_history": {
    "title": "Historial de pagaments",
    "user": "Usuari",
    "date": "Data",
    "more": "Mostra més",
    "no_transfers_found": "No s'ha trobat transferència segons els vostres criteris.",
    "pick_date": "Escolliu una data..."
  },
  "contact_modal": {
    "new": "Novetat",
    "title": "Afegiu el vostre Número de Telèfon",
    "footer": "Podeu afegir-lo més endavant a l'àrea del perfil"
  },
  "contact_form": {
    "country": "País",
    "contact_type": "Tipus de contacte",
    "error": "S'ha produït un error en afegir el vostre contacte",
    "submit_multiple": "Desa",
    "profile_loading_failed": "S'ha produït un error en carregar el vostre perfil",
    "options": "Opcions de Contacte",
    "types": {
      "phone": "Telèfon",
      "instagram": "Instagram",
      "telegram": "Telegram",
      "whatsapp": "Whatsapp"
    },
    "phone": {
      "label": "Número de telèfon (amb DDD)",
      "placeholder": "Ex.: {{example_number}}",
      "submit": "Afegiu un Número de Telèfon"
    },
    "username": {
      "label": "Nom d'usuari",
      "placeholder": "Ex.: cambiatus",
      "submit": "Afegeix un perfil"
    },
    "validation": {
      "phone": {
        "blank": "Introduïu el vostre número de telèfon",
        "invalid": "Siusplau introdueixi un número de telèfon vàlid"
      },
      "username": {
        "blank": "Introduïu el nom del vostre perfil",
        "invalid": "Introduïu un nom de perfil vàlid"
      }
    },
    "feedback": {
      "single": {
        "success": "El vostre contacte s'ha desat correctament",
        "failure": "S'ha produït un error en intentar desar el contacte"
      },
      "multiple": {
        "success": "Els vostres contactes s'han desat correctament",
        "failure": "S'ha produït un error en intentar desar els vostres contactes"
      },
      "delete": {
        "success": "El contacte s'ha suprimit correctament",
        "failure": "S'ha produït un error en intentar suprimir el contacte"
      }
    },
    "delete": {
      "title": "Suprimeix",
      "body": "Confirmes que vols suprimir la teva informació de contacte?",
      "cancel": "No",
      "accept": "Sí"
    }
  },
<<<<<<< HEAD
  "markdown": {
    "link_form": {
      "header": "Afegeix un enllaç",
      "label": "Text",
      "url": "Enllaç"
    },
    "link_tooltip": {
      "edit": "Editar",
      "remove": "Elimina l'enllaç"
    }
=======
  "block_explorer": {
    "see": "Veure a explorador de blocs"
>>>>>>> 976ad4dc
  }
}<|MERGE_RESOLUTION|>--- conflicted
+++ resolved
@@ -1107,7 +1107,6 @@
       "accept": "Sí"
     }
   },
-<<<<<<< HEAD
   "markdown": {
     "link_form": {
       "header": "Afegeix un enllaç",
@@ -1117,10 +1116,9 @@
     "link_tooltip": {
       "edit": "Editar",
       "remove": "Elimina l'enllaç"
-    }
-=======
-  "block_explorer": {
-    "see": "Veure a explorador de blocs"
->>>>>>> 976ad4dc
+    },
+    "block_explorer": {
+      "see": "Veure a explorador de blocs"
+    }
   }
 }