--- conflicted
+++ resolved
@@ -1066,7 +1066,6 @@
       "accept": "አዎ"
     }
   },
-<<<<<<< HEAD
   "markdown": {
     "link_form": {
       "header": "አገናኝ አክል",
@@ -1076,10 +1075,9 @@
     "link_tooltip": {
       "edit": "ለማርትዕ",
       "remove": "አገናኝን ያስወግዱ"
-    }
-=======
-  "block_explorer": {
-    "see": "በብሎክ አሳሽ ውስጥ ይመልከቱ"
->>>>>>> 976ad4dc
+    },
+    "block_explorer": {
+      "see": "በብሎክ አሳሽ ውስጥ ይመልከቱ"
+    }
   }
 }