--- conflicted
+++ resolved
@@ -1072,7 +1072,6 @@
       "accept": "አዎ"
     }
   },
-<<<<<<< HEAD
   "sponsorship": {
     "sponsor": "ስፖንሰር ",
     "amount_too_small": "መጠኑ ቢያንስ {{minimum}} ዶላር መሆን አለበት",
@@ -1085,7 +1084,7 @@
       "explanation": "ከታች ያለውን አዝራር ጠቅ በማድረግ አስተዋፅኦዎን ያበርክቱ። ግብይትዎን ለማጠናቀቅ ወደ PayPal ይዛወራሉ።",
       "sponsor": "ስፖንሰር {{community_name}}"
     }
-=======
+  },
   "markdown": {
     "link_form": {
       "header": "አገናኝ አክል",
@@ -1099,6 +1098,5 @@
   },
   "block_explorer": {
     "see": "በብሎክ አሳሽ ውስጥ ይመልከቱ"
->>>>>>> 5b537670
   }
 }