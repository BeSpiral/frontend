--- conflicted
+++ resolved
@@ -614,7 +614,6 @@
     "you": "You",
     "my_balance": "My Balance"
   },
-<<<<<<< HEAD
   "settings": {
     "community_info": {
       "title": "Community Information",
@@ -638,7 +637,7 @@
       "enabled": "Enabled",
       "disabled": "Disabled"
     }
-=======
+  },
   "payment_history": {
     "title": "Payment History",
     "user": "User",
@@ -646,6 +645,5 @@
     "more": "Show More",
     "no_transfers_found": "No transfers were found according to your criteria.",
     "pick_date": "Pick a date..."
->>>>>>> b929a4aa
   }
 }