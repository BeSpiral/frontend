{
  "bespiral": "Cambiatus",
  "back": "Back",
  "dates": {
    "today": "Today",
    "yesterday": "Yesterday"
  },
  "loading": {
    "title": "Wait a moment",
    "subtitle": "We are processing your request"
  },
  "menu": {
    "title": "Menu",
    "welcome_to": "Welcome to {{community_name}}",
    "my_communities": "Welcome to ",
    "dashboard": "Dashboard",
    "news": "News",
    "learn": "Learn",
    "shop": "Shop",
    "faq": "FAQ",
    "profile": "Profile",
    "invite": "Invite",
    "notifications": "Notifications",
    "new_notifications": "New notifications",
    "previous_notifications": "Previous notifications",
    "no_notification": "No notification",
    "chat_message_notification": "New message from: {{username}}",
    "view_all": "View All",
    "more": "More",
    "logout": "Logout",
    "search": {
      "placeholder": "Find actions, offers and people",
      "recentlyHeader": "Recently searched",
      "notFoundLabel": "You searched for",
      "notFoundResults": "No results were found",
      "overviewHeader": "Here is what we found",
      "overviewShow": "Show",
      "overviewFound": "We found",
      "offer": "1 offer",
      "offers": "{{count}} offers",
      "offers_title": "Offers ({{count}})",
      "action": "1 action",
      "actions": "{{count}} actions",
      "actions_title": "Actions ({{count}})",
      "member": "1 member",
      "members": "{{count}} members",
      "members_title": "Members ({{count}})",
      "gain": "You gain"
    },
    "explore": "Explore",
    "communities": "Communities",
    "welcome_message": "Hello {{user_name}}",
    "back_to_dashboard": "Back to Dashboard",
    "edit": "Edit",
    "cancel": "Cancel",
    "save": "Save",
    "create": "Create",
    "send": "Send",
    "add": "Add",
    "close": "Close",
    "loading": "Loading...",
    "try_again": "Try again",
    "coming_soon": "Coming Soon",
    "my_account": "My account",
    "languages": "Languages",
    "community_selector": {
      "title": "Community switch",
      "body": "Select the community"
    }
  },
  "edit": {
    "input_counter": "{{current}} of {{max}}"
  },
  "error": {
    "validator": {
      "number": {
        "positive": "The number must be positive",
        "negative": "The number must be negative",
        "greater_than": "The number must be greater than {{base}}",
        "greater_than_or_equal": "The number must be greater than or equal to {{base}}",
        "length_greater_than_or_equal": "Choose at least {{count}} items",
        "lower_than": "The number must be lower than {{base}}",
        "lower_than_or_equal": "The number must be lower than or equal to {{base}}",
        "is_odd": "The number must be odd"
      },
      "date": {
        "invalid": "The date is invalid, please use 'mm/dd/aaaa'"
      },
      "text": {
        "only_numbers": "Only numbers are allowed",
        "only_letters": "Only letters are allowed",
        "exactly": "Text must have exactly {{base}} characters",
        "longer_than": "Text must have more than {{base}} characters",
        "shorter_than": "Text must have less than {{base}} characters"
      },
      "enum": {
        "one_of": "Text must be one of: [{{base}}]",
        "none_of": "Text must be none of: [{{base}}]"
      }
    },
    "objective": {
      "invalid_id": "Invalid objective id "
    },
    "clipboard": {
      "permissionDenied": "You need to give us permission to paste from the clipboard! Try changing the settings in the padlock or info button",
      "paste": {
        "notSupported": "Your browser does not support pasting from clipboard, please paste manually"
      }
    },
    "pageNotFound": "Page not found",
    "required": "It looks like you forgot to fill this one out.",
    "email": "Please, use a valid email.",
    "tooShort": "Too short. Must be at least {{minLength}} characters.",
    "tooLong": "Too long. Must be at most {{maxLength}} characters.",
    "invalidChar": "Invalid character. Please use only letters from A to Z and numbers from 1 to 5.",
    "notAllowedChar": "'{{char}}' is not allowed. Please use only letters from A to Z and numbers from 1 to 5.",
    "alreadyTaken": "This one is already taken. Please, Try another.",
    "notMember": "This user is not a member.",
    "chooseOrUploadLogo": "Choose or upload a logo.",
    "waitForLogoUpload": "Wait until logo is uploaded",
    "invalidSymbol": "Invalid symbol.",
    "unknown": "Uoh. Something wrong happened.",
    "accountNotFound": "Account not found. Are you sure you created your account?",
    "invalidKey": "Invalid key",
    "invalidPin": "Invalid PIN",
    "unavailablePin": "PIN is unavailable",
    "phone": "Please use a valid phone number",
    "invalid_image_file": "Error uploading image",
    "zipcode": "Invalid zipcode",
    "contracts": {
      "transfer": {
        "cannot transfer to self": "Cannot transfer to self",
        "destination account doesn't exists": "Destination account doesn't exist",
        "token with given symbol doesn't exists": "Token with given symbol doesn't exist",
        "invalid quantity": "Invalid quantity",
        "quantity must be positive": "Quantity must be positive",
        "symbol precision mismatch": "Symbol precision mismatch",
        "memo has more than 256 bytes": "The memo has more than 256 symbols",
        "from account doesn't belong to the community": "From account doesn't belong to the community",
        "to account doesn't belong to the community": "To account doesn't belong to the community",
        "The sale creator (to) account doesn't exists": "The sale creator (to) account doesn't exist",
        "Can't sale for yourself": "Can't sell for yourself",
        "Can't find any sale with given sale_id": "Can't find any sale with given sale_id",
        "Invalid number of units, must be greater than 0": "Invalid number of units, must be greater than 0",
        "Sale doesn't have that many units available": "Sale doesn't have that many units available",
        "Amount offered doesn't correspond to expected value": "Amount offered doesn't correspond to expected value",
        "Quantity must be the same as the sale price": "Quantity must be the same as the sale price",
        "Can't find community with given Symbol": "Can't find community with given Symbol",
        "This community don't have objectives enabled.": "This community doesn't have objectives enabled",
        "You can't use transfersale to this sale if you aren't part of the community": "You can't use transfersale to this sale if you aren't part of the community",
        "Sale creator and sale doesn't match": "Sale creator and sale doesn't match",
        "Invalid number of units": "Invalid number of units",
        "overdrawn community limit": "Insufficient balance to make this transfer"
      },
      "verifyclaim": {
        "Can't vote on already verified claim": "Can't vote on already verified claim",
        "This is action is already completed, can't verify claim": "This action is already completed, can't verify claim",
        "There are no usages left for this action": "There are no usages left for this action",
        "Can't find claim with given claim_id": "Can't find claim with given claim_id",
        "Can't find action with given claim_id": "Can't find action with given claim_id",
        "Can't find objective with given claim_id": "Can't find objective with given claim_id",
        "Can't find community with given claim_id": "Can't find community with given claim_id",
        "This community don't have objectives enabled.": "This community doesn't have objectives enabled.",
        "Verifier is not in the action validator list": "Verifier is not in the action validator list",
        "Deadline exceeded": "Deadline exceeded",
        "The verifier cannot check the same claim more than once": "The verifier cannot check the same claim more than once"
      }
    }
  },
  "auth": {
    "title": "Use your private key and PIN or log in by",
    "loginPin": "Welcome {{accountName}}, use your security PIN to login",
    "chooseAccount": "Choose an Account",
    "required": "Authentication required for this action",
    "pin_instr": "6 numbers",
    "failed": "Authentication failed",
    "login": {
      "modalFormTitle": "Enter your PIN",
      "enterPinToContinue": "Please, enter your current security PIN to continue.",
      "continue": "Continue",
      "loginTab": "Login",
      "registerTab": "Create your account",
      "privateKeyMode": {
        "input": {
          "label": "Private key (you saved when creating your account)",
          "tooltip": "You can use your 12 WORDS too",
          "toggle": "I want to use the 12 words"
        }
      },
      "wordsMode": {
        "input": {
          "description": "Enter your 12 words, that you've copied and pasted on registration.",
          "label": "Your 12 words (you saved when creating your account)",
          "placeholder": "Type your 12 words here",
          "tooltip": "You can use your PRIVATE KEY too",
          "toggle": "I want to use the Private Key",
          "notPassphraseError": "Please, enter 12 words",
          "notLatinLettersError": "Please, use only basic Latin letters",
          "atLeastThreeLettersError": "All words should have at least 3 letters",
          "paste": "Paste",
          "pasted": "Pasted"
        }
      },
      "submit": "Sign In",
      "submitting": "Signing In...",
      "register": "Don't have an account yet? ",
      "registerLink": "Create now"
    },
    "pin": {
      "instruction": {
        "nowCreate": "Cool, now create a",
        "sixDigitPin": "six-digit PIN",
        "thePin": "The PIN",
        "notPassword": "is not a password",
        "eachLogin": "and you can change it each login."
      },
      "toggle": {
        "show": "Show",
        "hide": "Hide"
      },
      "label": "Create a new six-digit PIN",
      "tooltip": "The PIN must contain 6 numbers, for your security, enter the PIN you created each time we request it",
      "shouldHaveSixDigitsError": "PIN should have 6 digits",
      "pin": "PIN",
      "confirmPin": "Confirm PIN",
      "pinCharError": "Your PIN must use only numbers"
    },
    "pinPopup": {
      "label": "Your six-digit PIN"
    },
    "pinConfirmation": {
      "label": "Type the PIN again",
      "tooltip": "",
      "differsFromPinError": "Please enter the same PIN as above"
    }
  },
  "register": {
    "registerTab": "Create your account",
    "loginTab": "Login",
    "form": {
      "step": "Step {{stepNum}} of 2",
      "step1_title": "Basic Information",
      "step2_title": "12 words",
      "name": {
        "label": "Full name",
        "tooltip": "",
        "placeholder": "Ex.: Arlene Warren"
      },
      "email": {
        "label": "Email",
        "tooltip": "",
        "placeholder": "Ex.: arlene_warren@email.com"
      },
      "phone": {
        "label": "Phone Number",
        "tooltip": "Ex.: 12345678",
        "placeholder": "Ex.: 12345678"
      },
      "street": {
        "label": "Street",
        "tooltip": "",
        "placeholder": ""
      },
      "number": {
        "label": "Number",
        "tooltip": "",
        "placeholder": ""
      },
      "zip": {
        "label": "ZIP Code",
        "tooltip": "",
        "placeholder": ""
      },
      "document": {
        "type": "Document Type",
        "cedula_de_identidad": {
          "label": "ID",
          "placeholder": "Enter the 9 digits",
          "maximum": "9"
        },
        "dimex": {
          "label": "Dimex Number",
          "placeholder": "Enter the 11 or 12 digits",
          "maximum": "12"
        },
        "nite": {
          "label": "Nite Number",
          "placeholder": "Enter the 10 digits",
          "maximum": "10"
        },
        "errorInvalid": "Please, use a valid document number."
      },
      "types": {
        "natural": "Natural Person",
        "juridical": "Juridical Person"
      },
      "account": {
        "label": "Create a username with exactly 12 characters (letters from a-z and numbers from 1-5)",
        "tooltip": "The username will be as you will be known on the platform by the other participants, it must have exact 12 characters.",
        "placeholder": "Ex.: arlenewa1224"
      },
      "accountCharError": "Invalid character found. Use only letters and numbers between 1-5",
      "checkingAvailability": "Checking availability of that account",
      "button": "Create",
      "company_type": "Company Type",
      "company": {
        "mipyme": {
          "name": "MIPYME",
          "label": "MIPYME",
          "placeholder": "Enter the 10 digits",
          "maximum": "10"
        },
        "gran_empresa": {
          "label": "Large-sized Company Number",
          "name": "Corporation",
          "placeholder": "Enter the 10 digits",
          "maximum": "10"
        }
      },
      "register_tooltip": "How would you like to register?",
      "corporation": "Corporation",
      "city": "City",
      "state": "State",
      "district": "District",
      "select": {
        "state": "Select the state",
        "city": "Select the city",
        "district": "Select the district"
      },
      "error": {
        "kyc_problem": "Can't save the KYC. Please, check your data and try again!",
        "address_problem": "Can't save the Address. Please, check your data and try again!"
      }
    },
    "login": "Already have an account? ",
    "authLink": "Login",
    "account_error": {
      "title": "Uoh. Something went wrong while creating your account"
    },
    "account_created": {
      "greet": "Hey",
      "last_step": "it is the last step, and the most important",
      "copy": "copy",
      "i_saved_words": "I've copied and pasted on a secure place the 12 words as Cambiatus asked",
      "words_copied": "were copied to clipboard",
      "twelve_words": "Your 12 words",
      "private_key": "Your private key",
      "recommendation": "We recommend you to save this information by clicking the button below, if you lose it you won't be able to login to your account again",
      "download": "Create My Account",
      "instructions": "Copy and paste the 12 words below in a secure place. You have only this chance to do it; if you lost these words, you can't login into your account never more."
    }
  },
  "account": {
    "my_wallet": {
      "title": "My Wallet",
      "my_transfers": "My Transfers",
      "transaction_sent": "Your transaction was sent successfully to the blockchain.",
      "your_current_balance": "You have {{balance}}",
      "balances": {
        "current": "Current Balance",
        "subtitle": "View community",
        "button": "Transfer"
      },
      "transfer": {
        "title": "Sending {{symbol}}",
        "error": "Transfer Failed",
        "send_to": "Transfer to",
        "send_to_placeholder": "Friend account",
        "amount": "How much",
        "amount_placeholder": "0.00",
        "memo": "Message (optional)",
        "memo_placeholder": "Thanks for the help",
        "submit": "Transfer"
      }
    }
  },
  "transfer": {
    "transfers_latest": "Latest",
    "transfers": "transfers",
    "loading_error": "Something went wrong while fetching transfers.",
    "no_transfers_yet": "No transfers yet.",
    "info": "{{from}} transferred {{value}} to {{to}}",
    "you": "you",
    "title": "Transfer",
    "to_self": "You can't transfer to yourself",
    "no_profile": "Select a user",
    "no_amount": "Enter an amount",
    "too_much": "You don't have enough {{token}} to transfer that much. You can transfer up to {{max_asset}}",
    "memo_too_long": "The memo can't be longer than {{maxlength}} characters",
    "sent_to": "Sent to",
    "received_from": "Received from",
    "direction": {
      "title": "Transfer direction",
      "both": "Both",
      "sending": "Sending",
      "receiving": "Receiving",
      "other_user": "User who sent or received",
      "user_who_sent": "User who sent",
      "user_who_received": "User who received"
    }
  },
  "notifications": {
    "title": "Notifications",
    "empty": "You still don't have any notifications",
    "saleHistory": {
      "buy": "You bought {{sale}} from {{user}}",
      "sell": "🎉 {{user}} bought {{sale}}"
    },
    "transfer": {
      "receive": "You received {{amount}} from user {{user}}",
      "sent": "You've sent {{amount}} to {{user}}"
    },
    "issue": {
      "receive": "{{amount}}{{symbol}} has been issued to your account"
    }
  },
  "community": {
    "title": "Community",
    "create_button": "Create Community",
    "not_found": "Community Not Found",
    "error_loading": "Error loading community",
    "error_saving": "Error saving community",
    "create": {
      "title": "Create community",
      "success": "Successfully saved community",
      "labels": {
        "title": "Title",
        "symbol": "Symbol",
        "description": "Description",
        "max_supply": "Maximum supply",
        "min_balance": "Minimum balance",
        "inviter_reward": "Inviter Reward",
        "invited_reward": "Invited Reward",
        "currency_name": "Currency name",
        "currency_symbol": "Symbol",
        "upload_icon": "Upload your icon"
      },
      "tooltips": {
        "description": "Tell us about your community and what problem it is facing.",
        "currency_name": "A community currency name must be something short, catchy and easy to remember. look for something related with the problem you want to solve.",
        "currency_symbol": "A symbol is composed by 3 capital letters to identify your currency.",
        "invited_reward": "This is the amount of token a user receives when they join the system",
        "inviter_reward": "This is the amount of tokens on receives for inviting another user"
      },
      "cancel": "Cancel",
      "submit": "Create"
    },
    "edit": {
      "title": "Edit community",
      "unauthorized": "You are not authorized to edit this community",
      "submit": "Save"
    },
    "index": {
      "created_by": "Created by {{account_name}}",
      "amount_in_circulation": "{{currency_name}} in circulation",
      "minimum_balance": "Minimum balance allowed per user",
      "members": "Active users",
      "claims": "Claims",
      "products": "Shop sales",
      "orders": "Shop purchases",
      "transfers": "Transactions"
    },
    "invite": {
      "title": "Invite your friends",
      "subtitle": "Invite your friends to {{community_title}} community",
      "label": "Send this URL to your friends",
      "submit": "Send invitations",
      "succeed": "Invitation succeed",
      "failed": "Invitation failed",
      "copy": "Copy",
      "copied": "Copied!",
      "kycRequired": "This community requires its members to have some more information. Please, fill these fields below."
    },
    "invitation": {
      "title": "invited you to be part of the community",
      "subtitle": "Would you like to join",
      "yes": "Yes, join",
      "no": "No, thanks",
      "already_member": "You are already a member of this community!",
      "choose_community_tip": "You can always choose {{communityTitle}} from the dropdown in the left upper corner of the website.",
      "modal": {
        "title": "Attention",
        "body": "Don't you really want to join the community?",
        "yes": "Yes, join",
        "no": "No, cancel"
      }
    },
    "join": {
      "title_generic": "Join community",
      "title_with_community": "Join {{community_name}}",
      "member_count": "{{member_count}} members",
      "only_invited": "This community only allows invited members",
      "already_member": "I'm already a member",
      "visit_website": "Visit the website"
    },
    "details": {
      "creator": "Creator",
      "supply": "Supply",
      "max_supply": "Maximum supply"
    },
    "objectives": {
      "title": "Objective",
      "create_success": "Objective successfully created",
      "title_plural": "Objectives and Actions",
      "subtitle": "{{objectives}} objectives and {{actions}} actions",
      "new": "Create new objective",
      "action_count": "{{actions}} actions",
      "complete": "Complete",
      "edit": "Edit objective",
      "editor": {
        "not_found": "Not Found",
        "error": "Ops something went wrong!",
        "description_label": "What is your objective?",
        "description_placeholder": "Set a goal that helps resolve the community problem.",
        "submit": "Save",
        "mark_as_complete": "Mark as complete",
        "error_marking_as_complete": "Something went wrong when marking your objective as completed",
        "completed_progress": "{{progress}} of {{total}} completed actions",
        "completion_text": "All actions related to this objective will be completed",
        "completed_success": "Objective successfully completed",
        "modal": {
          "title": "Mark objective as complete",
          "body": "Marking the objective as complete cannot be undone. Actions from this objective will also be marked as complete, and will no longer be available for analysis. Do you really want to mark this objective as complete?",
          "confirm": "Yes",
          "cancel": "No"
        }
      },
      "disabled": {
        "description": "Claims, Actions, and Objectives are disabled in this community."
      }
    },
    "actions": {
      "title": "Action",
      "create_success": "Action created with success",
      "save_success": "The action was successfully saved",
      "last_title": "Last Actions",
      "loading_error": "Something went wrong while fetching actions.",
      "no_actions_yet": "No actions yet.",
      "no_transfers_yet": "No transfers yet.",
      "reward": "Claimants Reward",
      "manually_verified_by": "Manually verified by",
      "aumatically_verified_by": "Automatically verified by",
      "validation_reward": "Validation reward",
      "validation_reward_none": "None",
      "new": "Create action",
      "description_label": "What actions need to be taken to achieve this goal?",
      "reward_label": "The user will earn this reward by completing the action.",
      "verification_label": "How this action will be verified?",
      "manually_label": "Manually",
      "manually_info": "Select people who are really committed to the community.",
      "manually_reward": "Set the reward for verifying",
      "automatic_analyzers": "Automatic action, no verifiers",
      "invite_label": "Invite",
      "invite_tooltip": "In case the person you wish to invite does not have a Cambiatus account, type his/her email.",
      "invite_email_or_username": "Email or @username",
      "verifiers": "verifiers",
      "usages": "{{usages}} claims ({{usagesLeft}} available)",
      "available_until": "available until ",
      "or": " or ",
      "completed": "Completed",
      "closed": "Closed",
      "edit": "Edit Action",
      "proof": {
        "title": "This action requires proof of achievement",
        "upload": "Proof",
        "upload_full": "view full proof",
        "upload_hint": "Tap to take a photo or select a PDF file",
        "code_period_label": "the code is valid for",
        "no_upload_error": "Please, add a photo or PDF file to confirm your claim.",
        "time_expired": "Time for the claim has expired."
      },
      "form": {
        "not_found": "Action not found",
        "description_label": "Description",
        "reward_label": "Claimants Reward",
        "validity_label": "Validity type",
        "validation_on": "Expiration on,",
        "validation_off": "Expiration off,",
        "validation_detail": " the action will be available until it is deleted",
        "validation_on_detail": " the action will be available until a date, quantity or both",
        "verification_label": "Does it need verification?",
        "verifiers_label": "Choose the verifiers",
        "verifiers_label_count": "Choose at least {{count}} verifiers",
        "remove_verifier": "Remove",
        "verifiers_reward_label": "Reward for verifiers",
        "votes_label": "Minimum number of votes",
        "tooltip_label": "What is it?",
        "date_validity": "Validity by date,",
        "date_validity_details": " the action will end when it reaches a specific date",
        "quantity_validity": "Validity by quantity,",
        "quantity_validity_details": " the action will end when it reaches a specific number of usages",
        "no": "No",
        "yes": "Yes",
        "automatic": "Automatic,",
        "automatic_detail": " rewards the user immediately when claimed",
        "manual": "Manual,",
        "manual_detail": " rewards the user only after reviewed by others",
        "verifier_placeholder": "Type the username",
        "verifier_not_found": "No user found",
        "usages_placeholder": "Type a number",
        "date_label": "Choose date",
        "quantity_label": "Choose usages",
        "proof_validation": "Photo or PDF validation",
        "proof_validation_hint": "Users must send a photo performing the task or a PDF file for the claim to be valid.",
        "verification_code": "Verification code",
        "verification_code_hint": "Users will have to send a unique verification code with the proof in order for the claim to be valid.",
        "verification_instructions": "Write here instructions for the users",
        "usages_left_label": "Usages left",
        "mark_completed": "Mark as completed",
        "errors": {
          "description": "Description cannot be empty",
          "reward": "The reward needs to be more than 0",
          "validity": "At least one validity is required if using validity",
          "usage": "Quantity needs to be at least 1",
          "empty_verifiers": " You need at least one verifier if using verifiers",
          "less_verifiers": "You need more verifiers for enough votes",
          "minvotes": "You need to at least 1 minimum vote if using verifiers",
          "verifier_reward": "Verifier reward needs to be at least 0"
        },
        "success": "The activity was successfully created.",
        "error": "The activity cannot be created. Try later"
      }
    },
    "verifyClaim": {
      "error": "Something went wrong while trying to process your validation, please try again later"
    },
    "kyc": {
      "title": "KYC",
      "dataTitle": "KYC Data",
      "info": "KYC means Know Your Customer and sometimes Know Your Client. KYC check is the mandatory process of identifying and verifying the identity of the client when opening an account and periodically over time. Before enabling this feature, talk with us to understand better.",
      "phoneLabel": "Phone Number",
      "restriction": {
        "title": "Sorry, this page is restricted",
        "description": "This community requires some more information from its members. To have full access, please, full KYC fields in your profile.",
        "link": "Fill in your KYC data"
      },
      "delete": {
        "label": "Delete",
        "confirmationHeader": "Delete your KYC data",
        "confirmationBody": "After deleting this data you won't be able to participate in some communities. Do you really want to delete your KYC data?",
        "warning": "Important: After deleting this data you won't be able to participate in some communities.",
        "confirm": "Yes",
        "cancel": "No",
        "success": "Your KYC data was successfully deleted."
      },
      "add": {
        "title": "Add KYC data",
        "restricted": "Sorry, you can't edit your KYC data.",
        "canRemove": "You can always remove this information from your profile if you decide to do so.",
        "success": "Your KYC data was successfully saved."
      }
    }
  },
  "profile": {
    "title": "My profile",
    "my_transfers": "My Transfers",
    "no_one": "No one",
    "edit_success": "Profile saved successfully",
    "locations": "Location",
    "interests": "Interests",
    "12words": {
      "title": "My 12 words",
      "button": "Download"
    },
    "pin": {
      "title": "My security PIN",
      "button": "Change",
      "successMsg": "PIN has been successfully changed."
    },
    "changePin": "Change PIN",
    "newPin": "New security PIN",
    "changePinPrompt": "Enter your new 6-digit security PIN.",
    "history": {
      "balance": "Total balance",
      "transfers_number": "Number of transfers",
      "transfers": "Transfers",
      "claims_number": "Number of claims",
      "claims": "Claims",
      "products": "Items on shop",
      "items": "Items",
      "registration_date": "Member since",
      "last_transaction": "Last transaction"
    },
    "actions": {
      "edit": "Edit",
      "viewPrivatekey": "View Private Key"
    },
    "edit": {
      "avatar_section": "Avatar",
      "general_section": "General",
      "title": "Edit your info",
      "labels": {
        "avatar": "Image",
        "name": "Name",
        "email": "Email",
        "localization": "Location",
        "interests": "Interests",
        "bio": "Biography",
        "privateKey": "Private Key"
      },
      "placeholders": {
        "name": "your name",
        "email": "your email",
        "localization": "where you live",
        "interests": "your interests",
        "bio": "let others know more about yourself.",
        "privateKey": "This is your private key. Please, keep it safe."
      },
      "push_notifications": "Enable push notifications",
      "submit": "Save"
    },
    "claims": {
      "title": "My claims",
      "not_found": {
        "title": "My claims",
        "subtitle": "No user found"
      },
      "empty_results": "No claims yet",
      "good_practices": {
        "title": "Remember",
        "once_a_day": "Don't claim the same action more than once in the same day;",
        "completed_action": "Only claim actions you have actually completed;",
        "know_good_practices": "Know the Community's good practices"
      }
    }
  },
  "shop": {
    "filter": "Filter",
    "units_label": "Quantity in stock",
    "title": "Shop",
    "subtitle": "Buy and sell in your community",
    "description": "Here you can use your coins to buy products and services, or earn coins selling your products and services",
    "all_offers": "All offers",
    "my_communities_offers": "My communities’ offers",
    "my_offers": "My offers",
    "rate_sale": "Rating",
    "messages": "Messages",
    "no_answer_yet": "No answer yet",
    "message_placeholder": "Type your message here or send a direct message through whatsapp or chat.",
    "create_offer": "Create offer",
    "create_offer_success": "Offer created with success",
    "edit_offer": "Edit offer",
    "delete_offer_success": "Offer removed with success",
    "unauthorized": "You are not authorized to edit this sale",
    "photo_label": "Upload image",
    "what_label": "What are you selling?",
    "description_label": "Describe what are you selling",
    "which_community_label": "In which community do you want to sell it?",
    "choose_community_label": "Choose a community",
    "track_stock_label": "Do you want to track units?",
    "choose_track_stock_label": "Choose between tracking or not",
    "track_stock_no": "No",
    "track_stock_yes": "Yes",
    "price_label": "Sale price",
    "units_available": "Available Quantity",
    "out_of_stock": "out of stock",
    "offer_action": "{{accountName}} is BUYING",
    "buy_action": "{{accountName}} is SELLING",
    "buy": "Buy",
    "edit": "Edit my offer",
    "sold_by": "Sold by",
    "transfer": {
      "units_label": "How many units do you want?",
      "quantity_label": "Value",
      "memo_label": "Comments (optional)",
      "default_memo": "Thanks for the help!",
      "submit": "Buy",
      "success": "Successful purchase!",
      "errors": {
        "unitEmpty": "Unit cannot be empty",
        "unitTooLow": "Unit is too low, must be at least 1",
        "unitTooHigh": "Not enough units available",
        "unitNotOnlyNumbers": "Only numbers are allowed"
      }
    },
    "delete": "Delete",
    "delete_modal": {
      "title": "Delete",
      "body": "Are you sure you want to delete this item?",
      "confirm": "Yes",
      "cancel": "No"
    },
    "disabled": {
      "description": "Shop is disabled in this community."
    }
  },
  "dashboard": {
    "back": "Back",
    "transfer": "Transfer to a friend",
    "explore": "How to earn {{symbol}}",
    "invite": "Invite your friends",
    "sorry": "Sorry!",
    "action_rejected": "Your action was rejected",
    "please_try_again": "Please try again",
    "oops": "Ops!",
    "something_wrong": "Something went wrong",
    "do_you_have_qrcode": "Do you have a QR code?",
    "scan": "Scan",
    "or_choose_list": "Or choose from the list",
    "choose_one_option": "Choose one of the options",
    "next": "Next",
    "your_action": "Your Action:",
    "add_comment": "Add a comment",
    "claim": "Claim",
    "wait_verification": "Wait for your verification",
    "you_won": "Good news! You just won:",
    "you_rejected": "You rejected the action",
    "thank_you": "Thank you for the help!",
    "take_reward": "Take this reward for the job",
    "verification": "Verification",
    "your_reward": "Your Reward",
    "action": "Action",
    "reject": "Disapprove",
    "verify": "Approve",
    "closed": "closed",
    "my_claims": {
      "1": "My ",
      "2": "Claims",
      "go": "Go"
    },
    "my_offers": {
      "1": "My ",
      "2": "Offers",
      "go": "Go"
    },
    "analysis": {
      "title": {
        "1": "Actions",
        "2": "for analysis"
      },
      "empty": {
        "1": "Wooow",
        "2": ", good job.",
        "3": "You have finished all"
      },
      "all": "All"
    },
    "activities": {
      "title": "Activities for your analysis",
      "no_activities_yet": "No activities yet."
    },
    "check_claim": {
      "title": "Claim",
      "body": "Do you really want to claim this action?",
      "yes": "Yes, claim",
      "no": "No, cancel",
      "success": "Congrats! You are close to earn your {{symbolCode}}. We are reviewing your action",
      "failure": "Something went wrong while trying to process your claim, please try again later"
    }
  },
  "all_analysis": {
    "title": "All actions for analysis",
    "more_details": "More details",
    "all": "All",
    "approved": "Approved",
    "pending": "Under Review",
    "disapproved": "Disapproved",
    "empty": "No results, ",
    "clear_filters": "clear the filters",
    "show_more": "Show next 16 items",
    "error": "Something went wrong when loading actions",
    "tabs": {
      "waiting_vote": "Waiting vote",
      "analyzed": "Analyzed"
    },
    "filter": {
      "title": "Filters",
      "user": "User",
      "apply": "Apply",
      "status": {
        "label": "Action state",
        "pending_review": "Under Review (my vote is pending)"
      },
      "sort": {
        "asc": "ASC",
        "desc": "DESC"
      }
    }
  },
  "claim": {
    "title_under_review": {
      "1": "This claim is",
      "2": "under review",
      "3": ", other members still need to vote"
    },
    "title_approved": {
      "1": "This claim was",
      "2": "approved"
    },
    "title_rejected": {
      "1": "This claim was",
      "2": "rejected"
    },
    "title_action_completed": "This claim is pending, however, since the action is completed, it's not possible to vote",
    "title_action_closed": "This claim is pending, however, since the action is closed, it's not possible to vote",
    "day_ago": "Opened {{day_count}} day ago",
    "days_ago": "Opened {{day_count}} days ago",
    "vote": "vote",
    "votes": "votes",
    "pending": "Pending",
    "disapproved": "Disapproved",
    "approved": "Approved",
    "reward": "Congrats, you gained: {{value}}",
    "sub_wait_1": "You must wait, this claim is under review by other users.",
    "sub_wait_2": "When finished, you will receive your reward.",
    "objective": "Objective",
    "action": "Action",
    "claimer": "Claimed by",
    "claimed_today": "Claimed today",
    "claimed_yesterday": "Claimed yesterday",
    "claimed_on": "Claimed on {{date}}",
    "date": "Claim Date",
    "claimer_reward": "User reward",
    "your_reward": "Your reward",
    "analyst_reward": "Analyst Reward",
    "approved_by": "Approved by",
    "disapproved_by": "Disapproved by",
    "pending_vote": "Pending Vote",
    "disapprove": "Disapprove",
    "approve": "Approve",
    "no_results_found": "No results found",
    "voteTitle": "Do you approve or disapprove of this action?",
    "modal": {
      "title": "Under Review",
      "message_disapprove": "Do you really want to disapprove this action?",
      "message_approve": "Do you really want to approve this action?",
      "primary_disapprove": "yes, disapprove",
      "primary_approve": "yes, approve",
      "secondary": "no, cancel",
      "view_details": "View Details"
    }
  },
  "transfer_result": {
    "title": "Transferred",
    "transfer_success": "Complete Transaction",
    "receive_success": "Successfully received!",
    "date": "Transaction date",
    "message": "Message",
    "community": "Community",
    "received": "Received",
    "transferred": "Transferred",
    "error": {
      "invalid_id": " is not a valid Transfer Id"
    },
    "you": "You",
    "my_balance": "My Balance",
    "transaction_id": {
      "title": "Transaction ID",
      "body": "This ID guarantees the authenticity of the transaction if both sides have the same emojis."
    }
  },
  "settings": {
    "success": "Settings saved successfully",
    "community_info": {
      "title": "Community Information",
      "description": "Logo, name, description, url",
      "logo": {
        "title": "Community logo",
        "guidance": "Guidance on the Logo image",
        "description": "Your file must be in PNG, JPG or SVG format. It should measure 80px in width and 80px in height to be better viewed on the interface."
      },
      "invitation": {
        "title": "Access to the community",
        "guidance": "Guidance on Access to Community",
        "description": "When a community is invite-only, new members only get access through an invitation."
      },
      "cover_photo": {
        "title": "Community cover picture",
        "description": "Be sure to add a picture that has good quality"
      },
      "url": {
        "title": "Community custom URL",
        "guidance": "Guidance on the Custom URL"
      },
      "fields": {
        "name": "Community name",
        "description": "Describe the community",
        "website": "Community's website",
        "invitation": "Invitation"
      },
      "placeholders": {
        "name": "Give the community a name",
        "description": "Say something about the community",
        "url": "Choose a personalized URL"
      },
      "errors": {
        "logo_upload": "There was an error uploading the logo",
        "cover_upload": "There was an error uploading the cover picture",
        "name": {
          "blank": "The community needs a name"
        },
        "description": {
          "blank": "The community needs a description"
        },
        "website": {
          "invalid": "Please enter a valid website"
        },
        "url": {
          "blank": "The community needs a URL",
          "invalid_char": "Do not use special characters",
          "invalid_case": "Only downcase is allowed",
          "too_short": "The URL must have at least 2 characters",
          "already_taken": "The URL you chose is already taken"
        }
      },
      "constraints": {
        "length": "Maximum of 30 characters.",
        "characters": "Use letters a to z, and numbers 0 to 9.",
        "donts": "Do not: use bad words; use uppercase; use special characters and letters with accents. Eg. @!?:;âãá."
      }
    },
    "community_currency": {
      "title": "Currency",
      "decimal_places": "Decimal places",
      "format": "This is your currency's example",
      "supports_decimal_places": "Your currency supports {{amount}} decimal places",
      "token_type": "Type",
      "expiry": "Expiry",
      "natural_expiration_period": "Natural person expiration period",
      "juridical_expiration_period": "Juridical person expiration period",
      "renovation_amount": "Renovation amount",
      "expiryopts_not_found": "We couldn't find the expiry options for your token",
      "token_error": "Something went wrong fetching the token data",
      "seconds": "seconds"
    },
    "actions": {
      "title": "Objectives and Actions",
      "description": ""
    },
    "team": {
      "title": "Team",
      "description": "Team building"
    },
    "features": {
      "title": "Features",
      "description": "Actions, shop",
      "enabled": "Enabled",
      "disabled": "Disabled"
    }
  },
  "payment_history": {
    "title": "Payment History",
    "user": "User",
    "date": "Date",
    "more": "Show More",
    "no_transfers_found": "No transfers were found according to your criteria.",
    "pick_date": "Pick a date..."
  },
  "contact_modal": {
    "new": "New",
    "title": "Add your Phone Number",
    "footer": "You can add it later in the profile's area"
  },
  "contact_form": {
    "country": "Country",
    "contact_type": "Contact type",
    "error": "Something went wrong when adding your contact",
    "submit_multiple": "Save",
    "profile_loading_failed": "Something went wrong loading your profile",
    "options": "Contact Options",
    "types": {
      "phone": "Phone",
      "instagram": "Instagram",
      "telegram": "Telegram",
      "whatsapp": "Whatsapp"
    },
    "phone": {
      "label": "Phone Number (with DDD)",
      "placeholder": "Ex.: {{example_number}}",
      "submit": "Add Phone Number"
    },
    "username": {
      "label": "Username",
      "placeholder": "Ex.: cambiatus",
      "submit": "Add Profile"
    },
    "validation": {
      "phone": {
        "blank": "Please enter your phone number",
        "invalid": "Please enter a valid phone number"
      },
      "username": {
        "blank": "Please enter your profile name",
        "invalid": "Please enter a valid profile name"
      }
    },
    "feedback": {
      "single": {
        "success": "Contact saved successfully",
        "failure": "Something went wrong while trying to save your contact"
      },
      "multiple": {
        "success": "Contacts saved successfully",
        "failure": "Something went wrong while trying to save your contacts"
      },
      "delete": {
        "success": "Contact deleted successfully",
        "failure": "Something went wrong while trying to delete contact"
      }
    },
    "delete": {
      "title": "Delete",
      "body": "Do you really want to delete your contact information?",
      "cancel": "No",
      "accept": "Yes"
    }
  },
<<<<<<< HEAD
  "markdown": {
    "link_form": {
      "header": "Add link",
      "label": "Text",
      "url": "Link"
    },
    "link_tooltip": {
      "edit": "Edit",
      "remove": "Remove link"
    }
=======
  "block_explorer": {
    "see": "See on block explorer"
>>>>>>> 976ad4dc
  }
}<|MERGE_RESOLUTION|>--- conflicted
+++ resolved
@@ -1105,7 +1105,6 @@
       "accept": "Yes"
     }
   },
-<<<<<<< HEAD
   "markdown": {
     "link_form": {
       "header": "Add link",
@@ -1115,10 +1114,9 @@
     "link_tooltip": {
       "edit": "Edit",
       "remove": "Remove link"
-    }
-=======
-  "block_explorer": {
-    "see": "See on block explorer"
->>>>>>> 976ad4dc
+    },
+    "block_explorer": {
+      "see": "See on block explorer"
+    }
   }
 }