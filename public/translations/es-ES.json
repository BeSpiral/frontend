{
  "bespiral": "Cambiatus",
  "back": "Volver",
  "dates": {
    "today": "Hoy",
    "yesterday": "Ayer"
  },
  "loading": {
    "title": "Espera un momento",
    "subtitle": "Estamos procesando su petición"
  },
  "menu": {
    "title": "Menu",
    "welcome_to": "Bienvenido a {{community_name}}",
    "my_communities": "Bienvenido a ",
    "dashboard": "Inicio",
    "news": "Noticias",
    "learn": "Aprende",
    "shop": "Tienda",
    "faq": "Preguntas Frecuentes",
    "profile": "Perfil",
    "invite": "Invitaciones",
    "notifications": "Notificaciones",
    "new_notifications": "Notificaciones nuevas",
    "previous_notifications": "Notificaciones anteriores",
    "no_notification": "Sin notificaciones",
    "chat_message_notification": "Nuevo mensaje de: {{username}}",
    "view_all": "Ver todo",
    "more": "Mas",
    "logout": "Salir",
    "search": {
      "placeholder": "Encuentra acciones y ofertas",
      "recentlyHeader": "Buscado recientemente",
      "notFoundLabel": "Usted buscó",
      "notFoundResults": "No se encontraron resultados",
      "overviewHeader": "Esto es lo que encontramos",
      "overviewShow": "mostrar",
      "overviewFound": "Nosotros encontramos",
      "offer": "oferta",
      "offers": "ofertas",
      "action": "acción",
      "actions": "acciónes",
      "gain": "Tu ganas"
    },
    "explore": "Explorar",
    "communities": "Comunidades",
    "welcome_message": "Hola {{user_name}}",
    "back_to_dashboard": "Ir al Inicio",
    "edit": "Editar",
    "cancel": "Cancelar",
    "save": "Salvar",
    "create": "Crear",
    "send": "Enviar",
    "add": "Añadir",
    "close": "Cerrar",
    "loading": "Cargando...",
    "try_again": "Intenta de nuevo",
    "coming_soon": "Próximamente",
    "my_account": "Mi cuenta",
    "languages": "Idiomas",
    "community_selector": {
      "title": "Cambio de comunidad",
      "body": "Selecciona tu comunidad"
    }
  },
  "edit": {
    "input_counter": "{{current}} de {{max}}"
  },
  "error": {
    "validator": {
      "number": {
        "positive": "El número debe ser positivo",
        "negative": "El número debe ser negativo",
        "greater_than": "El número debe ser mayor que {{base}}",
        "greater_than_or_equal": "El número debe ser mayor o igual que {{base}}",
        "length_greater_than_or_equal": "Elige al menos {{count}} artículos",
        "lower_than": "El número debe ser inferior a {{base}}",
        "lower_than_or_equal": "El número debe ser inferior o igual a {{base}}",
        "is_odd": "El número debe ser impar"
      },
      "date": {
        "invalid": "La fecha no es válida, utilice 'mm/dd/aaaa'"
      },
      "text": {
        "only_numbers": "Sólo se permiten números",
        "only_letters": "Sólo se permiten letras",
        "exactly": "El texto debe tener exactamente {{base}} caracteres",
        "longer_than": "El texto debe tener más de {{base}} caracteres",
        "shorter_than": "El texto debe tener menos de {{base}} caracteres"
      },
      "enum": {
        "one_of": "El texto debe ser uno de los siguientes: [{{base}}]",
        "none_of": "El texto no debe ser ninguno de: [{{base}}]"
      }
    },
    "objective": {
      "invalid_id": "ID de objetivo no válido "
    },
    "clipboard": {
      "permissionDenied": "¡Debe darnos permiso para pegar desde el portapapeles! Intente cambiar la configuración en el candado o el botón de información",
      "paste": {
        "notSupported": "Su navegador no admite pegar desde el portapapeles, pegue manualmente"
      }
    },
    "pageNotFound": "¡Pagina no encontrada.",
    "required": "Parece que olvidaste completar esto.",
    "email": "Por favor, utilice un correo electrónico válido.",
    "tooShort": "Muy corto. Debes usar al menos {{minLength}} caracteres.",
    "tooLong": "Muy largo. Debes usar como maximo {{maxLength}} caracteres.",
    "invalidChar": "Carácter invalido. Utilice solo letras de la A a la Z y números del 1 al 5.",
    "notAllowedChar": "'{{char}}' no está permitido. Utilice solo letras de la A a la Z y números del 1 al 5.",
    "alreadyTaken": "Ya esta en uso. Por favor, intenta de nuevo.",
    "notMember": "Este usuario no es miembro.",
    "chooseOrUploadLogo": "Escoje o sube tu propio logo.",
    "waitForLogoUpload": "Espere hasta que se cargue el logotipo",
    "invalidSymbol": "Simbolo invalido.",
    "unknown": "Oh oh. Algo salió mal.",
    "accountNotFound": "Cuenta no encontrada. ¿Estás seguro de haber creado tu cuenta?",
    "invalidKey": "Tecla inválida",
    "invalidPin": "PIN inválido",
    "unavailablePin": "El PIN no está disponible",
    "phone": "Utilice un número de teléfono válido",
    "invalid_image_file": "Error subiendo imagen",
    "zipcode": "Código postal no válido",
    "contracts": {
      "transfer": {
        "cannot transfer to self": "No se puede transferir a uno mismo",
        "destination account doesn't exists": "La cuenta de destino no existe",
        "token with given symbol doesn't exists": "El token con el símbolo dado no existe",
        "invalid quantity": "Cantidad inválida",
        "quantity must be positive": "La cantidad debe ser positiva",
        "symbol precision mismatch": "Falta de coincidencia de precisión de símbolo",
        "memo has more than 256 bytes": "El memo tiene más de 256 símbolos",
        "from account doesn't belong to the community": "De la cuenta no pertenece a la comunidad",
        "to account doesn't belong to the community": "La cuenta no pertenece a la comunidad",
        "The sale creator (to) account doesn't exists": "La cuenta de creador de ventas (a) no existe",
        "Can't sale for yourself": "No se puede vender por ti mismo",
        "Can't find any sale with given sale_id": "No se puede encontrar ninguna venta con sale_id dado",
        "Invalid number of units, must be greater than 0": "Número de unidades no válido, debe ser mayor que 0",
        "Sale doesn't have that many units available": "La venta no tiene tantas unidades disponibles",
        "Amount offered doesn't correspond to expected value": "La cantidad ofrecida no corresponde al valor esperado",
        "Quantity must be the same as the sale price": "La cantidad debe ser igual al precio de oferta.",
        "Can't find community with given Symbol": "No se puede encontrar la comunidad con el símbolo dado",
        "This community don't have objectives enabled.": "Esta comunidad no tiene objetivos habilitados.",
        "You can't use transfersale to this sale if you aren't part of the community": "No puede usar la venta transferible para esta venta si no es parte de la comunidad",
        "Sale creator and sale doesn't match": "Creador de venta y venta no coincide",
        "Invalid number of units": "Número de unidades no válido",
        "overdrawn community limit": "Saldo insuficiente para realizar esta transferencia"
      },
      "verifyclaim": {
        "Can't vote on already verified claim": "No puedo votar sobre un reclamo ya verificado",
        "This is action is already completed, can't verify claim": "Esta acción ya se completó, no se puede verificar el reclamo",
        "There are no usages left for this action": "No quedan usos para esta acción",
        "Can't find claim with given claim_id": "No se puede encontrar el reclamo con el ID de reclamo dado",
        "Can't find action with given claim_id": "No se puede encontrar la acción con el claim_id especificado",
        "Can't find objective with given claim_id": "No se puede encontrar el objetivo con el claim_id especificado",
        "Can't find community with given claim_id": "No se puede encontrar la comunidad con el ID de reclamo especificado",
        "This community don't have objectives enabled.": "Esta comunidad no tiene objetivos habilitados.",
        "Verifier is not in the action validator list": "El verificador no está en la lista de validadores de acciones",
        "Deadline exceeded": "Fecha límite excedida",
        "The verifier cannot check the same claim more than once": "El verificador no puede verificar la misma afirmación más de una vez."
      }
    }
  },
  "auth": {
    "title": "Use su clave privada y PIN o inicie sesión por",
    "loginPin": "Bienvenido {{accountName}}, use su nombre de usuario de PIN por",
    "chooseAccount": "Escoge una cuenta",
    "required": "Autenticación requerida para esta acción",
    "pin_instr": "6 números",
    "failed": "Autenticación fallida",
    "login": {
      "modalFormTitle": "Introduce tu PIN",
      "enterPinToContinue": "Por favor, ingrese su PIN de seguridad actual para continuar.",
      "continue": "Seguir",
      "loginTab": "Iniciar sesión",
      "registerTab": "Crea tu cuenta",
      "privateKeyMode": {
        "input": {
          "label": "Clave privada (guardaste al crear tu cuenta)",
          "tooltip": "También puedes usar tus 12 PALABRAS",
          "toggle": "I want to use the 12 words"
        }
      },
      "wordsMode": {
        "input": {
          "description": "Ingrese sus 12 palabras, que ha copiado y pegado en el registro.",
          "label": "Sus 12 palabras (que guardó al crear su cuenta)",
          "placeholder": "Escriba sus 12 palabras aquí",
          "tooltip": "También puedes usar tu CLAVE PRIVADA",
          "toggle": "Quiero usar la clave privada",
          "notPassphraseError": "Por favor, ingrese sus 12 palabras",
          "notLatinLettersError": "Por favor, use solo letras",
          "atLeastThreeLettersError": "Todas las palabras deben tener al menos 3 letras.",
          "paste": "Pegar",
          "pasted": "Pegado"
        }
      },
      "submit": "Iniciar sesión",
      "submitting": "Iniciando sesión...",
      "register": "¿Aún no tienes una cuenta? ",
      "registerLink": "Crea ahora"
    },
    "pin": {
      "instruction": {
        "nowCreate": "Genial, ahora crea un",
        "sixDigitPin": "PIN de seis dígitos",
        "thePin": "El pin",
        "notPassword": "no es una contraseña",
        "eachLogin": "y puedes cambiarlo cada vez que inicies sesión."
      },
      "toggle": {
        "show": "mostrar",
        "hide": "ocultar"
      },
      "label": "Crea un nuevo PIN de seis dígitos",
      "tooltip": "El PIN debe contener 6 números, para su seguridad, ingrese el PIN que creó cada vez que lo solicitamos",
      "shouldHaveSixDigitsError": "El PIN debe tener 6 dígitos",
      "pin": "PIN",
      "confirmPin": "confirmar PIN",
      "pinCharError": "Tu PIN debe contener solo números"
    },
    "pinPopup": {
      "label": "Tu PIN de seis dígitos"
    },
    "pinConfirmation": {
      "label": "Escriba el PIN nuevamente",
      "tooltip": "",
      "differsFromPinError": "Ingresa el mismo PIN anterior"
    }
  },
  "register": {
    "registerTab": "Crea tu cuenta",
    "loginTab": "Iniciar sesión",
    "form": {
      "step": "Paso {{stepNum}} de 2",
      "step1_title": "Información básica",
      "step2_title": "12 palabras",
      "name": {
        "label": "Nombre completo",
        "tooltip": "",
        "placeholder": "Ex.: Arlene Warren"
      },
      "email": {
        "label": "Email",
        "tooltip": "",
        "placeholder": "Ex.: arlene_warren@email.com"
      },
      "phone": {
        "label": "Número de Teléfono",
        "tooltip": "Ex.: 12345678",
        "placeholder": "Ex.: 12345678"
      },
      "street": {
        "label": "Calle",
        "tooltip": "",
        "placeholder": ""
      },
      "number": {
        "label": "Número",
        "tooltip": "",
        "placeholder": ""
      },
      "zip": {
        "label": "Código Postal",
        "tooltip": "",
        "placeholder": ""
      },
      "document": {
        "type": "Tipo de Documento",
        "cedula_de_identidad": {
          "label": "Número de cédula de identidad",
          "placeholder": "Ingrese los 9 dígitos",
          "maximum": "9"
        },
        "dimex": {
          "label": "Número dimex",
          "placeholder": "Ingrese los 11 o 12 dígitos",
          "maximum": "12"
        },
        "nite": {
          "label": "Número nite",
          "placeholder": "Ingrese los 10 dígitos",
          "maximum": "10"
        },
        "errorInvalid": "Por favor, utilice un número de documento válido."
      },
      "types": {
        "natural": "Persona Natural",
        "juridical": "Persona Jurídica"
      },
      "account": {
        "label": "Crea un nombre de usuario con exactamente 12 caracteres (solo letras de la A a la Z y números del 1 al 5)",
        "tooltip": "El nombre de usuario será como los demás participantes lo conocerán en la plataforma, debe tener exactamente 12 caracteres.",
        "placeholder": "Ex.: arlenewa1224"
      },
      "accountCharError": "Hemos encontrado un caracter invalido. Usa solamente letras y numeros de 1-5",
      "pin": "PIN",
      "confirmPin": "Confirma tu PIN",
      "pinCharError": "Tu PIN debe contener solamente numeros",
      "pinConfirmError": "Por favor ingresa el mismo PIN que arriba",
      "checkingAvailability": "Comprobando disponibilidad de la cuenta",
      "button": "Crear",
      "company_type": "Tipo de Compañía",
      "company": {
        "mipyme": {
          "name": "MIPYME",
          "label": "MIPYME",
          "placeholder": "Ingrese los 10 dígitos",
          "maximum": "10"
        },
        "gran_empresa": {
          "label": "Gran Empresa",
          "name": "Corporación Number",
          "placeholder": "Ingrese los 10 dígitos",
          "maximum": "10"
        }
      },
      "register_tooltip": "¿Cómo le gustaría registrarse?",
      "corporation": "Gran Empresa",
      "city": "Cantón",
      "state": "Provincia",
      "district": "Distrito",
      "select": {
        "state": "Seleccione el estado",
        "city": "Seleccione la ciudad",
        "district": "Seleccione el distrito"
      },
      "error": {
        "kyc_problem": "No se puede guardar el KYC. Por favor, verifique sus datos y vuelva a intentarlo.",
        "address_problem": "No se puede guardar la dirección. Por favor, verifique sus datos y vuelva a intentarlo."
      }
    },
    "login": "¿Ya tienes una cuenta? ",
    "authLink": "Iniciar sesión",
    "account_error": {
      "title": "Oh-oh. Algo salió mal mientras creabamos tu cuenta"
    },
    "account_created": {
      "greet": "Oye",
      "last_step": "es el último paso y el más importante",
      "copy": "Copiar",
      "i_saved_words": "Copié y pegué en un lugar seguro las 12 palabras como Cambiatus me indicó",
      "words_copied": "fueron copiadas al portapapeles",
      "twelve_words": "Tus 12 palabras",
      "private_key": "Tu clave privada",
      "recommendation": "Le recomendamos que guarde esta información haciendo clic en el botón a continuación; si la pierde, no podrá volver a iniciar sesión en su cuenta",
      "download": "Crear mi cuenta",
      "instructions": "Copie y pegue las 12 palabras a continuación en un lugar seguro. Solo tienes esta oportunidad de hacerlo; Si perdió estas palabras, no podrá iniciar sesión en su cuenta nunca más."
    }
  },
  "account": {
    "my_wallet": {
      "title": "Mi Cartera",
      "my_transfers": "Mis Transferencias",
      "transaction_sent": "¡Tu transacción fue enviada con exito a blockchain.",
      "your_current_balance": "Tu saldo actual: {{balance}}",
      "balances": {
        "current": "Balance Actual",
        "subtitle": "Ver communidad",
        "button": "Enviar"
      },
      "transfer": {
        "title": "Enviando {{symbol}}",
        "error": "Transferencia fallida",
        "send_to": "Enviar a",
        "send_to_placeholder": "Cuenta a enviar",
        "amount": "Monto",
        "amount_placeholder": "0.00",
        "memo": "Memo (opcional)",
        "memo_placeholder": "Gracias por tu ayuda",
        "submit": "Enviar"
      }
    }
  },
  "transfer": {
    "transfers_latest": "Últimas",
    "transfers": "transferencias",
    "loading_error": "Algo salió mal mientras recuperabamos las transferencias.",
    "no_transfers_yet": "Aún no hay transferencias",
    "info": "{{from}} transfirió {{value}} a {{to}}",
    "you": "tu",
    "title": "Transferencia",
    "to_self": "No puedes transferirte a ti mismo",
    "no_profile": "Selecciona un usuario",
    "no_amount": "Ingrese una cantidad",
<<<<<<< HEAD
    "too_much": "No tienes suficiente {{token}} para transferir tanto. Puede transferir hasta {{max_asset}}",
    "memo_too_long": "La nota no puede tener más de {{maxlength}} caracteres"
=======
    "memo_too_long": "La nota no puede tener más de {{maxlength}} caracteres",
    "sent_to": "Enviado a",
    "received_from": "Recebido de",
    "direction": {
      "title": "Dirección de transferencia",
      "both": "Ambas",
      "sending": "Enviando",
      "receiving": "Recepción",
      "other_user": "Usuario que envió o recibió",
      "user_who_sent": "Usuario que envió",
      "user_who_received": "Usuario que recibió"
    }
>>>>>>> 514550b2
  },
  "notifications": {
    "title": "Notificaciones",
    "empty": "Aún no tienes notificaciones",
    "saleHistory": {
      "buy": "Compraste {{sale}} de {{user}}",
      "sell": "🎉 {{user}} compró {{sale}}"
    },
    "transfer": {
      "receive": "Recibió {{amount}} del usuário {{user}}",
      "sent": "Enviaste {{amount}} a {{user}}"
    },
    "issue": {
      "receive": "{{amount}}{{symbol}} ha sido emitido a su cuenta"
    }
  },
  "community": {
    "title": "Comunidad",
    "create_button": "Crear Comunidad",
    "not_found": "Comunidad no encontrada",
    "error_loading": "Error al cargar la comunidad",
    "error_saving": "Error al guardar la comunidad",
    "create": {
      "title": "Crear comunidad",
      "success": "Comunidad guardada con éxito",
      "labels": {
        "title": "Nombre",
        "symbol": "Simbolo",
        "description": "Descripción",
        "max_supply": "Monedas emitidas",
        "min_balance": "Minimo balance de monedas",
        "inviter_reward": "Recompensa para quien envia invitación",
        "invited_reward": "Recompensa para quien recibe invitación",
        "currency_name": "Nombre de la moneda",
        "currency_symbol": "Simbolo",
        "upload_icon": "Sube tu icono"
      },
      "tooltips": {
        "description": "Dinos sobre tu comunidad y cual problema esta enfrentando.",
        "currency_name": "¡El nombre de la moneda de tu comunidad debe ser corto, atractivo y facil de recordar. Piensa en algo relacionado con el problema que quieres resolver.",
        "currency_symbol": "El simbolo esta compuesto por 3 letras mayusculas que identifican la moneda de tu comunidad.",
        "invited_reward": "Esta es la cantidad de token que recibe un usuario cuando se une al sistema",
        "inviter_reward": "Esta es la cantidad de tokens recibidos por invitar a otro usuario"
      },
      "cancel": "Cancelar",
      "submit": "Crear"
    },
    "edit": {
      "title": "Editar comunidad",
      "unauthorized": "No tienes autorización para editar esta comunidad",
      "submit": "Guardar"
    },
    "index": {
      "created_by": "Creada por {{account_name}}",
      "amount_in_circulation": "{{currency_name}} en circulación",
      "minimum_balance": "Saldo mínimo permitido por usuario",
      "members": "Usuarios activos",
      "claims": "Reivindicaciones",
      "products": "Ventas de la tienda",
      "orders": "Compras en la tienda",
      "transfers": "Transacciónes"
    },
    "invite": {
      "title": "Invita a un amigo",
      "subtitle": "Invita a tus amigas y amigos a la comunidad {{community_title}}",
      "label": "Envía esta URL a tus amigos",
      "submit": "Enviar invitaciones",
      "succeed": "Invitación exitosa",
      "failed": "Invitación fallida",
      "copy": "Copiar",
      "copied": "Copiado!",
      "kycRequired": "Esta comunidad requiere que sus miembros tengan más información. Por favor, complete estos campos a continuación."
    },
    "invitation": {
      "title": "Te invitó a ser parte de la comunidad",
      "subtitle": "Te gustaría unirte",
      "yes": "Si, únete",
      "no": "No, gracias",
      "already_member": "¡Ya eres miembro de esta comunidad!",
      "choose_community_tip": "Siempre puede elegir {{communityTitle}} del menú desplegable en la esquina superior izquierda del sitio web.",
      "modal": {
        "title": "Atención",
        "body": "¿Realmente no quieres unirte a la comunidad?",
        "yes": "Sí, únete",
        "no": "No, cancelar"
      }
    },
    "join": {
      "title_generic": "Unete a la communidad",
      "title_with_community": "Ingresa {{community_name}}",
      "member_count": "{{member_count}} miembros",
      "only_invited": "Esta comunidad solo permite invitados",
      "already_member": "Ya soy miembro",
      "visit_website": "Visita la página web"
    },
    "details": {
      "creator": "Creador/a",
      "supply": "Monedas emitidas",
      "max_supply": "Suministro maximo de monedas"
    },
    "objectives": {
      "title": "Objetivo",
      "create_success": "Objetivo creado con éxito",
      "title_plural": "Objetivos y Acciones",
      "subtitle": "{{objectives}} objetivos y {{actions}} acciones",
      "new": "Crear nuevo objetivo",
      "action_count": "{{actions}} acciones",
      "complete": "Terminado",
      "edit": "Editar objetivo",
      "editor": {
        "not_found": "No encontrado",
        "error": "¡Huy! Algo salió mal",
        "description_label": "¿Cual es tu objetivo?",
        "description_placeholder": "Define un objetivo que atienda el problema que enfrenta tu comunidad.",
        "submit": "Salvar",
        "mark_as_complete": "Marcar como completo",
        "error_marking_as_complete": "Algo salió mal al marcar tu objetivo como completado",
        "completed_progress": "{{progress}} de {{total}} acciones completadas",
        "completion_text": "Se completarán todas las acciones relacionadas con este objetivo",
        "completed_success": "Objetivo completado con éxito",
        "modal": {
          "title": "Marcar objetivo como completo",
          "body": "Marcar el objetivo como completo no se puede deshacer. Las acciones de este objetivo también se marcarán como completadas y ya no estarán disponibles para su análisis. ¿De verdad quieres marcar este objetivo como completo?",
          "confirm": "Sí",
          "cancel": "No"
        }
      },
      "disabled": {
        "description": "Las reivindicaciones, las acciones y los objetivos están deshabilitados en esta comunidad."
      }
    },
    "actions": {
      "title": "Acción",
      "create_success": "Acción creada con éxito",
      "save_success": "La acción se guardó con éxito",
      "last_title": "Últimas acciones",
      "loading_error": "Algo salió mal mientras recuperabamos las acciones.",
      "no_actions_yet": "Aún no hay acciones",
      "no_transfers_yet": "Aún no hay transferencia",
      "reward": "Recompensa",
      "manually_verified_by": "Manualmente verificada por",
      "aumatically_verified_by": "Automaticamente verificada por",
      "validation_reward": "Recompensa de validación",
      "validation_reward_none": "Ninguna",
      "new": "Crear acción",
      "description_label": "Que acciones debes promover para alcanzar este objetivo?",
      "reward_label": "Los usuarios ganaran esta recompensa al completar la acción.",
      "verification_label": "Cómo sera verificada esta acción?",
      "manually_label": "Manualmente",
      "manually_info": "Selecciona personas que estan realmente comprometidas con esta comunidad.",
      "manually_reward": "Define la recompensa por verificar",
      "automatic_analyzers": "Acción automática, sin verificadores.",
      "invite_label": "Invitar",
      "invite_tooltip": "En caso de que la persona que quieres invitar no tenga una cuenta en Cambiatus, escribe su correo electrónico.",
      "invite_email_or_username": "Correo electrónico o @usuario",
      "verifiers": "verificadoras",
      "usages": "{{usages}} acciones ({{usagesLeft}} disponibles)",
      "available_until": "Disponible hasta ",
      "or": " o ",
      "completed": "Terminada",
      "closed": "Cerrada",
      "edit": "Editar acción",
      "proof": {
        "title": "Esta acción requiere prueba de logro",
        "upload": "Prueba",
        "upload_full": "ver prueba completa",
        "upload_hint": "Toca para tomar una foto o seleccionar un archivo PDF",
        "code_period_label": "el código es válido para",
        "no_upload_error": "Por favor, agregue una foto o archivo PDF para confirmar su reclamo.",
        "time_expired": "El tiempo para la reclamación ha expirado."
      },
      "form": {
        "not_found": "Acción no encontrada",
        "description_label": "Descripción",
        "reward_label": "Recompensa",
        "validity_label": "Tipo de validez",
        "validation_on": "Caducidad activada,",
        "validation_off": "Caducidad desactivada,",
        "validation_detail": " la acción estará disponible hasta que se elimine",
        "validation_on_detail": " la acción estará disponible hasta una fecha, cantidad o ambas",
        "verification_label": "¿Necesita verificación?",
        "verifiers_label": "Elige los verificadores",
        "verifiers_label_count": "Elija al menos {{count}} verificadores",
        "remove_verifier": "retirar",
        "verifiers_reward_label": "Recompensa por verificadores",
        "votes_label": "Numero minimo de votos",
        "tooltip_label": "¿Qué es?",
        "date_validity": "Validez por fecha,",
        "date_validity_details": " la acción finalizará cuando llegue a una fecha específica",
        "quantity_validity": "Validez por cantidad,",
        "quantity_validity_details": " la acción finalizará cuando alcance un número específico de usos",
        "no": "No",
        "yes": "Sí",
        "automatic": "Automático,",
        "automatic_detail": " recompensa al usuario de inmediato cuando se reclama",
        "manual": "Manual,",
        "manual_detail": " recompensa al usuario solo después de ser revisado por otros",
        "verifier_placeholder": "Escribe el nombre de usuario",
        "usages_placeholder": "Escribe un número",
        "verifier_not_found": "Ningún usuario encontrado",
        "date_label": "Elige fecha",
        "quantity_label": "Elige cantidad",
        "proof_validation": "Validación de foto o PDF",
        "proof_validation_hint": "Los usuarios deben enviar una foto realizando la tarea o un archivo PDF para que el reclamo sea válido.",
        "verification_code": "Código de verificación",
        "verification_code_hint": "Los usuarios deberán enviar un código de verificación único con la prueba para que el reclamo sea válido.",
        "verification_instructions": "Escriba aquí las instrucciones para los usuarios",
        "usages_left_label": "Usos restantes",
        "mark_completed": "Marcar como completado",
        "errors": {
          "description": "La descripción no puede estar vacía",
          "reward": "La recompensa debe ser más de 0",
          "validity": "Se requiere al menos una validez si se usa validez",
          "usage": "La cantidad debe ser al menos 1",
          "empty_verifiers": "Necesita al menos un verificador si usa verificadores",
          "less_verifiers": "Necesitas más verificadores para suficientes votos.",
          "minvotes": "Necesita al menos 1 voto mínimo si usa verificadores",
          "verifier_reward": "La recompensa del verificador debe ser al menos 0"
        },
        "error": "La actividad no se puede crear. Intenta más tarde",
        "success": "La actividad se creó con éxito."
      }
    },
    "verifyClaim": {
      "error": "Se produjo un error al intentar procesar la validación. Vuelve a intentarlo más tarde."
    },
    "kyc": {
      "title": "KYC",
      "dataTitle": "Datos KYC",
      "info": "La verificación KYC es el proceso obligatorio de identificación y verificación de la identidad del cliente al abrir una cuenta y periódicamente a lo largo del tiempo. Antes de habilitar esta función, contáctenos para comprender mejor.",
      "phoneLabel": "Número de teléfono",
      "restriction": {
        "title": "Lo sentimos, esta página está restringida",
        "description": "Esta comunidad requiere más información de sus miembros. Para tener acceso completo, por favor, complete los campos KYC en su perfil.",
        "link": "Complete sus datos KYC"
      },
      "delete": {
        "label": "Eliminar",
        "confirmationHeader": "Elimina tus datos KYC",
        "confirmationBody": "Después de eliminar estos datos, no podrá participar en algunas comunidades. ¿Realmente desea eliminar sus datos KYC?",
        "warning": "Importante: Después de eliminar estos datos, no podrá participar en algunas comunidades.",
        "confirm": "Si",
        "cancel": "No",
        "success": "Sus datos KYC se eliminaron con éxito."
      },
      "add": {
        "title": "Agregar datos KYC",
        "restricted": "Lo sentimos, no puede editar sus datos KYC.",
        "canRemove": "Siempre puede eliminar esta información de su perfil si decide hacerlo.",
        "success": "Sus datos KYC se guardaron correctamente."
      }
    }
  },
  "profile": {
    "title": "Mi perfil",
    "my_transfers": "Mis Transferencias",
    "no_one": "Ninguno",
    "edit_success": "Perfil guardado con éxito",
    "locations": "Localización",
    "interests": "Intereses",
    "12words": {
      "title": "Mis 12 palabras",
      "button": "Descargar"
    },
    "pin": {
      "title": "Mi PIN de seguridad",
      "button": "Cambiar"
    },
    "changePin": "¡Cambia tu pin!",
    "newPin": "Nuevo PIN de seguridad",
    "actions": {
      "edit": "Editar",
      "viewPrivatekey": "Ver Llave Privada"
    },
    "edit": {
      "avatar_section": "Avatar",
      "general_section": "General",
      "title": "Edita tu información",
      "labels": {
        "avatar": "Imagen",
        "name": "Nombre",
        "email": "Correo electrónico",
        "localization": "Localización",
        "interests": "Intereses",
        "bio": "Biografia",
        "privateKey": "Llave Privada"
      },
      "placeholders": {
        "name": "tu nombre",
        "email": "tu correo electrónico",
        "localization": "en donde vives?",
        "interests": "tus intereses",
        "bio": "¡Déjanos saber más de ti!  ¿En dónde vives?  ¿Cuáles son tus intereses?",
        "privateKey": "Esta es tu Llave Privada. ¡Por favor guardala con cuidado."
      },
      "push_notifications": "Activar notificaciones",
      "submit": "Guardar"
    },
    "claims": {
      "title": "Reivindicaciones",
      "not_found": {
        "title": "Mis reclamos",
        "subtitle": "Ningún usuario encontrado"
      },
      "empty_results": "Aún no hay reclamos",
      "good_practices": {
        "title": "Recuerda si",
        "once_a_day": "No reclame la misma acción más de una vez en el mismo día;",
        "completed_action": "Reclame solo las acciones que realmente realizó;",
        "know_good_practices": "Conoce las buenas prácticas de la Comunidad"
      }
    }
  },
  "shop": {
    "filter": "Filtro",
    "units_label": "Cantidad en stock",
    "title": "Tienda",
    "subtitle": "Compra y vende en tu comunidad",
    "description": "Aquí puedes usar tus monedas para comprar productos y servicios, o ganar monedas vendiendo tus productos y servicios",
    "all_offers": "Todas las ofertas",
    "my_communities_offers": "Mis comunidades ofrecen",
    "my_offers": "Mis ofertas",
    "rate_sale": "Clasificación",
    "messages": "Mensajes",
    "no_answer_yet": "Sin respuesta aun",
    "message_placeholder": "Escribe tu mensaje aqui o envía un mensaje directo usando Whatsapp o chat.",
    "create_offer": "Crear oferta",
    "create_offer_success": "Oferta creada con éxito",
    "edit_offer": "Editar oferta",
    "delete_offer_success": "Oferta eliminado con éxito",
    "unauthorized": "No tienes autorización para editar esta venta",
    "photo_label": "Subir imagen",
    "what_label": "Que estas vendiendo?",
    "description_label": "Describe lo que estas vendiendo",
    "which_community_label": "En cual comunidad quieres realizar tu venta?",
    "choose_community_label": "Escoge una comunidad",
    "track_stock_label": "Quieres rastrear unidades?",
    "choose_track_stock_label": "Elija entre seguimiento o no",
    "track_stock_no": "No",
    "track_stock_yes": "Sí",
    "price_label": "Precio de venta",
    "units_available": "Cantidad disponible",
    "out_of_stock": "agotado",
    "offer_action": "{{accountName}} esta VENDIENDO",
    "buy_action": "{{accountName}} está COMPRANDO",
    "buy": "Comprar",
    "edit": "Editar mi oferta",
    "sold_by": "Vendido por",
    "transfer": {
      "units_label": "¿Cuántas unidades quiere comprar?",
      "quantity_label": "Valor",
      "memo_label": "Comentarios (opcional)",
      "default_memo": "Gracias por tu ayuda",
      "submit": "Comprar",
      "success": "Compra exitosa!",
      "errors": {
        "unitEmpty": "La unidad no puede estar vacía",
        "unitTooLow": "La unidad es demasiado baja, debe ser al menos 1",
        "unitTooHigh": "No hay suficientes unidades disponibles",
        "unitNotOnlyNumbers": "Solo se permiten números",
        "memoEmpty": "La nota no puede estar vacía",
        "memoTooLong": "La nota es demasiado larga, el máximo es de 256 caracteres"
      }
    },
    "delete": "Eliminar",
    "delete_modal": {
      "title": "Eliminar",
      "body": "¿Estás seguro de que quieres eliminar este item?",
      "confirm": "Sí",
      "cancel": "No"
    },
    "disabled": {
      "description": "La tienda está deshabilitada en esta comunidad."
    }
  },
  "dashboard": {
    "back": "Atrás",
    "transfer": "Transferir a un(a) colega",
    "explore": "Como obtener {{symbol}}",
    "invite": "Invita a tus amigas(os)",
    "sorry": "¡Lo sentimos!",
    "action_rejected": "Tu acción fue rechazada",
    "please_try_again": "Por favor intenta de nuevo",
    "oops": "¡Ops!",
    "something_wrong": "Algo salió mal",
    "do_you_have_qrcode": "¿Tienes un código QR?",
    "scan": "Escanea",
    "or_choose_list": "o escoge de la lista",
    "choose_one_option": "Escoge una de las opciones",
    "next": "Siguiente",
    "your_action": "Tu acción:",
    "add_comment": "Agrega un comentario",
    "claim": "Reclamar",
    "wait_verification": "Espera tu verificación",
    "you_won": "¡Buenas noticias! Acabas de ganar:",
    "you_rejected": "Rechazaste la acción",
    "thank_you": "¡Gracias por la ayuda!",
    "take_reward": "Toma esta recompensa por el trabajo",
    "verification": "Verificación",
    "your_reward": "Tu recompensa",
    "action": "Acción",
    "reject": "Rechazar",
    "verify": "Verificar",
    "closed": "cerrado",
    "my_claims": {
      "1": "Mis ",
      "2": "Reclamos",
      "go": "Ir"
    },
    "my_offers": {
      "1": "Mis ",
      "2": "Ofertas",
      "go": "Ir"
    },
    "analysis": {
      "title": {
        "1": "Acciones",
        "2": "para el análisis"
      },
      "empty": {
        "1": "Wooow",
        "2": ", buen trabajo.",
        "3": "has terminado todo"
      },
      "all": "Todas"
    },
    "activities": {
      "title": "Actividades para su análisis",
      "no_activities_yet": "Aún no hay actividades."
    },
    "check_claim": {
      "title": "Reivindicaciones",
      "body": "¿Realmente quieres reclamar esta acción?",
      "yes": "Sí, reclamar",
      "no": "No, cancelar",
      "success": "¡Felicidades! ya casi tienes tus {{symbolCode}}. Estamos revisando tu acción.",
      "failure": "Se produjo un error al intentar procesar su reclamo. Vuelva a intentarlo más tarde."
    }
  },
  "all_analysis": {
    "title": "Todas las acciones para el análisis.",
    "more_details": "Más detalles",
    "all": "Todas",
    "approved": "Aprobada",
    "pending": "Bajo revisión",
    "disapproved": "Rechazada",
    "empty": "No hay resultados, ",
    "clear_filters": "limpiar los filtros",
    "show_more": "mostrar los siguientes 16 artículos",
    "error": "Algo salió mal al cargar acciones",
    "tabs": {
      "waiting_vote": "Esperando voto",
      "analyzed": "Analizadas"
    },
    "filter": {
      "title": "Filtros",
      "user": "Usuario",
      "apply": "Aplicar",
      "status": {
        "label": "estado de acción",
        "pending_review": "Bajo revisión (mi voto está pendiente)"
      },
      "sort": {
        "asc": "ASC",
        "desc": "DESC"
      }
    }
  },
  "claim": {
    "title_under_review": {
      "1": "Este reclamo está",
      "2": "bajo revisión",
      "3": ", otros miembros aún necesitan votar"
    },
    "title_approved": {
      "1": "Este reclamo fue",
      "2": "aprobado"
    },
    "title_rejected": {
      "1": "Este reclamo fue",
      "2": "rechazado"
    },
    "title_action_completed": "Este reclamo está pendiente, sin embargo, dado que la acción se completó, no es posible votar",
    "title_action_closed": "Este reclamo está pendiente, sin embargo, dado que la acción está cerrada, no es posible votar.",
    "day_ago": "Abierto hace {{day_count}} día",
    "days_ago": "Abierto hace {{day_count}} días",
    "vote": "voto",
    "votes": "votos",
    "pending": "Pendiente",
    "disapproved": "Rechazado",
    "approved": "Aprobado",
    "reward": "Ganaste: {{value}}",
    "sub_wait_1": "Debe esperar, este reclamo está siendo revisado por otros usuarios.",
    "sub_wait_2": "Cuando termine, recibirá su recompensa.",
    "objective": "Objetivo",
    "action": "Acción",
    "claimer": "Reclamado por",
    "claimed_today": "Reclamado hoy",
    "claimed_yesterday": "Reclamado ayer",
    "claimed_on": "Reclamado en {{date}}",
    "date": "Fecha de reclamo",
    "claimer_reward": "Recompensa del usuario",
    "approved_by": "Aprobado por",
    "disapproved_by": "Rechazado por",
    "pending_vote": "Pendiente de Votación",
    "your_reward": "Su recompensa",
    "analyst_reward": "Recompensa del Analista",
    "disapprove": "Desaprobar",
    "approve": "Aprobar",
    "no_results_found": "No se han encontrado resultados",
    "voteTitle": "¿Aprueba o desaprueba esta acción?",
    "modal": {
      "title": "Bajo Revisión",
      "message_disapprove": "Realmente quiere desaprobar este reclamo?",
      "message_approve": "Realmente desea aprobar este reclamo?",
      "primary_disapprove": "sí, desaprobar",
      "primary_approve": "sí, aprobar",
      "secondary": "no, cancelar",
      "view_details": "Ver Detalles"
    }
  },
  "transfer_result": {
    "title": "Transferida",
    "transfer_success": "¡Transferencia exitosa!",
    "receive_success": "¡Recibido con éxito!",
    "date": "Fecha",
    "message": "Mensaje",
    "community": "Comunidad",
    "received": "Recibida",
    "transferred": "Transferida",
    "error": {
      "invalid_id": " no es un ID de transferencia válido"
    },
    "you": "tú",
    "my_balance": "Mi balance",
    "transaction_id": {
      "title": "ID de transacción",
      "body": "Esta identificación garantiza la autenticidad de la transacción si ambas partes tienen los mismos emojis."
    }
  },
  "settings": {
    "success": "Configuraciones guardadas exitosamente",
    "community_info": {
      "title": "Informações da Comunidade",
      "description": "Logo, nombre, descripción, url",
      "logo": {
        "title": "Logotipo de la comunidad",
        "guidance": "Orientación sobre la imagen del Logotipo",
        "description": "Su archivo debe estar en formato PNG, JPG o SVG. Debe medir 80px de ancho y 80px de alto para que se vea mejor en la interfaz."
      },
      "invitation": {
        "title": "Acceso a la comunidad",
        "guidance": "Orientación sobre el Acceso a la Comunidad",
        "description": "Cuando la comunidad necesita invitaciones, los nuevos miembros solo pueden acceder a través de una invitación."
      },
      "cover_photo": {
        "title": "Imagen de portada de la comunidad",
        "description": "Asegúrese de agregar una imagen de buena calidad"
      },
      "url": {
        "title": "URL personalizada de la comunidad",
        "guidance": "Orientación sobre la URL Personalizada"
      },
      "fields": {
        "name": "Nombre de la comunidad",
        "description": "Describe la comunidad",
        "website": "Sitio web de la comunidad",
        "invitation": "Invitación"
      },
      "placeholders": {
        "name": "Dale un nombre a la comunidad",
        "description": "Di algo sobre la comunidad",
        "url": "Elija una URL personalizada"
      },
      "errors": {
        "logo_upload": "Hubo un error al cargar el logo",
        "cover_upload": "Hubo un error al cargar la imagen de portada",
        "name": {
          "blank": "La comunidad necesita un nombre"
        },
        "description": {
          "blank": "La comunidad necesita una descripción"
        },
        "website": {
          "invalid": "Ingrese un sitio web válido"
        },
        "url": {
          "blank": "La comunidad necesita una URL",
          "invalid_char": "No use caracteres especiales",
          "invalid_case": "Solo se permite downcase",
          "too_short": "La URL debe tener al menos 2 caracteres.",
          "already_taken": "La URL que eliges ya está en uso"
        }
      },
      "constraints": {
        "length": "Máximo de 30 caracteres.",
        "characters": "Utilice letras de la a a la z y números del 0 al 9.",
        "donts": "No: uses malas palabras; use mayúsculas; utilice caracteres especiales ni letras con acentos. Ej. @!?:; âãá."
      }
    },
    "community_currency": {
      "title": "Moneda",
      "decimal_places": "Casas decimales",
      "format": "Este es el ejemplo de tu moneda",
      "supports_decimal_places": "Tu moneda admite {{amount}} decimales",
      "token_type": "Tipo",
      "expiry": "Expiración",
      "natural_expiration_period": "Plazo de caducidad persona física",
      "juridical_expiration_period": "Plazo de caducidad persona jurídica",
      "renovation_amount": "Monto de la renovación",
      "expiryopts_not_found": "No pudimos encontrar las opciones de vencimiento para su token",
      "token_error": "Se produjo un error al obtener los datos del token",
      "seconds": "segundos"
    },
    "actions": {
      "title": "Objetivos y acciones",
      "description": ""
    },
    "teams": {
      "title": "Tiempo",
      "description": "Construção de times"
    },
    "features": {
      "title": "Recursos",
      "description": "Ações, loja",
      "enabled": "Activado",
      "disabled": "Desactivado"
    }
  },
  "payment_history": {
    "title": "Historial de Pagos",
    "user": "Usuario",
    "date": "Fecha",
    "more": "Mostrar más",
    "no_transfers_found": "No se encontraron transferencias según sus criterios.",
    "pick_date": "Selecciona una fecha..."
  },
  "contact_modal": {
    "new": "Nuevo",
    "title": "Agrega tu Número de Teléfono",
    "footer": "Puedes agregarlo más tarde en el área del perfil"
  },
  "contact_form": {
    "country": "País",
    "contact_type": "Tipo de Contacto",
    "error": "Algo salió mal al agregar su contacto",
    "submit_multiple": "Salvar",
    "profile_loading_failed": "Algo salió mal al cargar tu perfil",
    "options": "Opciones de Contacto",
    "types": {
      "phone": "Teléfono",
      "instagram": "Instagram",
      "telegram": "Telegram",
      "whatsapp": "Whatsapp"
    },
    "phone": {
      "label": "Número de teléfono (con DDD)",
      "placeholder": "Ej.: {{example_number}}",
      "submit": "Agregar el número de teléfono"
    },
    "username": {
      "label": "Nombre de Usuario",
      "placeholder": "Ej.: cambiatus",
      "submit": "Agregar Perfil"
    },
    "validation": {
      "phone": {
        "blank": "Por favor, introduzca su número de teléfono",
        "invalid": "Por favor ingrese un número de teléfono válido"
      },
      "username": {
        "blank": "Ingrese su nombre de perfil",
        "invalid": "Ingrese un nombre de perfil válido"
      }
    },
    "feedback": {
      "single": {
        "success": "Tu contacto se ha guardado correctamente",
        "failure": "Algo salió mal al intentar guardar su contacto"
      },
      "multiple": {
        "success": "Tus contactos se han guardado correctamente",
        "failure": "Se produjo un error al intentar guardar tus contactos."
      },
      "delete": {
        "success": "Contacto eliminado con éxito",
        "failure": "Se produjo un error al intentar eliminar el contacto"
      }
    },
    "delete": {
      "title": "Borrar",
      "body": "¿Realmente desea eliminar su información de contacto?",
      "cancel": "No",
      "accept": "Sí"
    }
  }
}<|MERGE_RESOLUTION|>--- conflicted
+++ resolved
@@ -384,10 +384,7 @@
     "to_self": "No puedes transferirte a ti mismo",
     "no_profile": "Selecciona un usuario",
     "no_amount": "Ingrese una cantidad",
-<<<<<<< HEAD
     "too_much": "No tienes suficiente {{token}} para transferir tanto. Puede transferir hasta {{max_asset}}",
-    "memo_too_long": "La nota no puede tener más de {{maxlength}} caracteres"
-=======
     "memo_too_long": "La nota no puede tener más de {{maxlength}} caracteres",
     "sent_to": "Enviado a",
     "received_from": "Recebido de",
@@ -400,7 +397,6 @@
       "user_who_sent": "Usuario que envió",
       "user_who_received": "Usuario que recibió"
     }
->>>>>>> 514550b2
   },
   "notifications": {
     "title": "Notificaciones",
