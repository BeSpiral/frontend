--- conflicted
+++ resolved
@@ -373,11 +373,8 @@
   "profile": {
     "title": "Mi perfil",
     "my_transfers": "Mis Transferencias",
-<<<<<<< HEAD
     "no_one": "Ninguno",
-=======
     "edit_success": "Perfil guardado con éxito",
->>>>>>> 71d8bcd7
     "actions": {
       "edit": "Editar",
       "viewPrivatekey": "Ver Llave Privada"
