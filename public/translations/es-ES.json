--- conflicted
+++ resolved
@@ -1114,7 +1114,6 @@
       "accept": "Sí"
     }
   },
-<<<<<<< HEAD
   "sponsorship": {
     "sponsor": "Patrocinar ",
     "amount_too_small": "El monto debe ser de al menos {{minimum}} USD",
@@ -1127,7 +1126,7 @@
       "explanation": "Haga su contribución en efectivo haciendo clic en el botón de abajo. Serás redirigido a PayPal para completar tu transacción.",
       "sponsor": "Patrocinar {{community_name}}"
     }
-=======
+  },
   "markdown": {
     "link_form": {
       "header": "Añadir enlace",
@@ -1141,6 +1140,5 @@
   },
   "block_explorer": {
     "see": "Ver en el explorador de bloques"
->>>>>>> 5b537670
   }
 }