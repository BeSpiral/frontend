--- conflicted
+++ resolved
@@ -618,7 +618,6 @@
     "you": "você",
     "my_balance": "Meu saldo"
   },
-<<<<<<< HEAD
   "settings": {
     "community_info": {
       "title": "Informações da Comunidade",
@@ -642,7 +641,7 @@
       "enabled": "Habilitado",
       "disabled": "Desabilitado"
     }
-=======
+  },
   "payment_history": {
     "title": "Histórico de pagamento",
     "user": "Usuário",
@@ -650,6 +649,5 @@
     "more": "Mostre mais",
     "no_transfers_found": "Nenhuma transferência foi encontrada de acordo com seus critérios.",
     "pick_date": "Escolha uma data..."
->>>>>>> b929a4aa
   }
 }