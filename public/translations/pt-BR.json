--- conflicted
+++ resolved
@@ -194,12 +194,8 @@
     "loading_error": "Algo de errado aconteceu ao carregar as transferências.",
     "no_transfers_yet": "Nenhuma transferência.",
     "info": "{{from}} transferiu {{value}} para {{to}}",
-<<<<<<< HEAD
-    "you": "você"
-=======
-    "you": "voce",
+    "you": "você",
     "title": "Transferir"
->>>>>>> 528bcbcf
   },
   "notifications": {
     "title": "Notificações",
