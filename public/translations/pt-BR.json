--- conflicted
+++ resolved
@@ -388,10 +388,7 @@
     "to_self": "Você não pode transferir para si mesmo",
     "no_profile": "Selecione um usuário",
     "no_amount": "Insira uma quantidade",
-<<<<<<< HEAD
     "too_much": "Você não tem {{token}} o suficiente para transferir esta quantia. Você pode transferir até {{max_asset}}",
-    "memo_too_long": "A mensagem não pode ser maior do que {{maxlength}} caracteres"
-=======
     "memo_too_long": "A mensagem não pode ser maior do que {{maxlength}} caracteres",
     "sent_to": "Enviado para",
     "received_from": "Recebido de",
@@ -404,7 +401,6 @@
       "user_who_sent": "Usuário que enviou",
       "user_who_received": "Usuário que recebeu"
     }
->>>>>>> 514550b2
   },
   "notifications": {
     "title": "Notificações",
