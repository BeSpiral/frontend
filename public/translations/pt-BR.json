{
  "bespiral": "Cambiatus",
  "back": "Voltar",
  "dates": {
    "today": "Hoje",
    "yesterday": "Ontem"
  },
  "loading": {
    "title": "Aguarde um instante",
    "subtitle": "Estamos processando sua solicitação"
  },
  "menu": {
    "title": "Menu",
    "welcome_to": "Bem vindo a {{community_name}}",
    "my_communities": "Bem vindo a ",
    "dashboard": "Painel",
    "news": "Novidades",
    "learn": "Aprender",
    "shop": "Ofertas",
    "faq": "FAQ",
    "profile": "Perfil",
    "invite": "Convite",
    "notifications": "Notificações",
    "new_notifications": "Novas notificações",
    "previous_notifications": "Notificações antigas",
    "no_notification": "Nenhuma notificação",
    "chat_message_notification": "Nova mensagem de: {{username}}",
    "view_all": "Ver Tudo",
    "more": "Mais",
    "logout": "Sair",
    "search": {
      "placeholder": "Encontre ações, ofertas e pessoas",
      "recentlyHeader": "Pesquisado recentemente",
      "notFoundLabel": "Você pesquisou por",
      "notFoundResults": "Nenhum resultado foi encontrado",
      "overviewHeader": "Aqui está o que nós encontramos",
      "overviewShow": "Mostrar",
      "overviewFound": "Nós achamos",
      "offer": "1 oferta",
      "offers": "{{count}} ofertas",
      "offers_title": "Ofertas ({{count}})",
      "action": "1 ação",
      "actions": "{{count}} ações",
      "actions_title": "Ações ({{count}})",
      "member": "1 membro",
      "members": "{{count}} membros",
      "members_title": "Membros ({{count}})",
      "gain": "Você ganha"
    },
    "explore": "Explorar",
    "communities": "Comunidades",
    "welcome_message": "Olá, {{user_name}} ",
    "back_to_dashboard": "Voltar para o painel",
    "edit": "Editar",
    "cancel": "Cancelar",
    "save": "Salvar",
    "create": "Criar",
    "send": "Enviar",
    "add": "Adicionar",
    "close": "Fechar",
    "loading": "Carregando...",
    "try_again": "Tente novamente",
    "coming_soon": "Em Breve",
    "my_account": "Minha conta",
    "languages": "Linguagens",
    "community_selector": {
      "title": "Alterar comunidade",
      "body": "Selecione uma comunidade"
    }
  },
  "edit": {
    "input_counter": "{{current}} de {{max}}"
  },
  "error": {
    "validator": {
      "number": {
        "positive": "O número deve ser positivo",
        "negative": "O número deve ser negativo",
        "greater_than": "O número deve ser maior do que {{base}}",
        "greater_than_or_equal": "O número deve ser maior ou igual a {{base}}",
        "length_greater_than_or_equal": "Escolha ao menos {{count}} itens",
        "lower_than": "O número deve ser menor do que {{base}}",
        "lower_than_or_equal": "O número deve ser menor ou igual a {{base}}",
        "is_odd": "O número deve ser ímpar"
      },
      "date": {
        "invalid": "A data está inválida. Use 'mm/dd/aaaa'"
      },
      "text": {
        "only_numbers": "O texto deve conter apenas números",
        "only_letters": "O texto deve conter apenas letras",
        "exactly": "O texto deve ter exatamente {{base}} caracteres",
        "longer_than": "O texto deve ter mais de {{base}} caracteres",
        "shorter_than": "O texto deve ter menos de {{base}} caracteres"
      },
      "enum": {
        "one_of": "O texto deve ser uma das opções: [{{base}}]",
        "none_of": "O text não deve ser uma das opções: [{{base}}]"
      }
    },
    "objective": {
      "invalid_id": "ID do objetivo inválido "
    },
    "clipboard": {
      "permissionDenied": "Você precisa nos dar permissão para colar! Tente mudar as configurações no botão de cadeado ou informações",
      "paste": {
        "notSupported": "Seu navegador não suporta colar, por favor cole manualmente"
      }
    },
    "pageNotFound": "Pagina não encontrada",
    "required": "Parece que voce esqueceu de preencher esse.",
    "email": "Por favor, use um email válido.",
    "tooShort": "Muito curto. Deve ter pelo menos {{minLength}} caracteres.",
    "tooLong": "Muito longo. Deve ter no maximo {{maxLength}} caracteres.",
    "invalidChar": "Caractere inválido. Use apenas letras de A a Z e números de 1 a 5.",
    "notAllowedChar": "'{{char}}' não é permitido. Use apenas letras de A a Z e números de 1 a 5.",
    "alreadyTaken": "Esse ja esta em uso. Por favor, tente outro.",
    "notMember": "Esse usuario não é membro",
    "chooseOrUploadLogo": "Escolha ou envie um logo.",
    "waitForLogoUpload": "Espere até o logo ser enviado",
    "invalidSymbol": "Simbolo inválido.",
    "unknown": "Opa. Algo de errado aconteceu =(.",
    "accountNotFound": "Conta não encontrada. Tem certeza que criou uma conta com essa chave?",
    "invalidKey": "Chave inválida",
    "invalidPin": "PIN inválido",
    "unavailablePin": "PIN está indisponível",
    "phone": "Por favor insira um número de telefone válido",
    "invalid_image_file": "Erro ao fazer upload de imagem",
    "zipcode": "CEP inválido",
    "contracts": {
      "transfer": {
        "cannot transfer to self": "Não é possível transferir para si mesmo",
        "destination account doesn't exists": "A conta de destino não existe",
        "token with given symbol doesn't exists": "Nenhuma moeda com o símbolo fornecido foi encontrada",
        "invalid quantity": "Quantidade inválida",
        "quantity must be positive": "Quantidade deve ser positiva",
        "symbol precision mismatch": "Precisão do símbolo incompatível",
        "memo has more than 256 bytes": "a mensagem não pode ter mais que 256 carácteres",
        "from account doesn't belong to the community": "A conta de origem não pertence à comunidade",
        "to account doesn't belong to the community": "A conta de destino não pertence à comunidade",
        "The sale creator (to) account doesn't exists": "A conta do criador da venda (para) não existe",
        "Can't sale for yourself": "Não pode vender para você",
        "Can't find any sale with given sale_id": "Não é possível encontrar nenhuma venda com determinado sale_id",
        "Invalid number of units, must be greater than 0": "Número de unidades inválido, deve ser maior que 0",
        "Sale doesn't have that many units available": "A venda não tem tantas unidades disponíveis",
        "Amount offered doesn't correspond to expected value": "O valor oferecido não corresponde ao valor esperado",
        "Quantity must be the same as the sale price": "A quantidade deve ser igual ao preço de venda",
        "Can't find community with given Symbol": "Não é possível encontrar a comunidade com o símbolo fornecido",
        "This community don't have objectives enabled.": "Esta comunidade não tem objetivos habilitados.",
        "You can't use transfersale to this sale if you aren't part of the community": "Você não pode usar transfersale para esta venda se você não fizer parte da comunidade",
        "Sale creator and sale doesn't match": "O criador da venda e a venda não correspondem",
        "Invalid number of units": "Número inválido de unidades",
        "overdrawn community limit": "Saldo insuficiente para realizar essa transferência"
      },
      "verifyclaim": {
        "Can't vote on already verified claim": "Não é possível votar em uma reivindicação já verificada",
        "This is action is already completed, can't verify claim": "Esta ação já foi concluída, não é possível verificar a reivindicação",
        "There are no usages left for this action": "Não há usos restantes para esta ação",
        "Can't find claim with given claim_id": "Não é possível encontrar a reivindicação com o claim_id fornecido",
        "Can't find action with given claim_id": "Não é possível encontrar ação com o claim_id fornecido",
        "Can't find objective with given claim_id": "Não é possível encontrar o objetivo com o claim_id fornecido",
        "Can't find community with given claim_id": "Não é possível encontrar a comunidade com o claim_id fornecido",
        "This community don't have objectives enabled.": "Esta comunidade não tem objetivos habilitados.",
        "Verifier is not in the action validator list": "O verificador não está na lista de validadores de ação",
        "Deadline exceeded": "Prazo excedido",
        "The verifier cannot check the same claim more than once": "O verificador não pode verificar a mesma reivindicação mais de uma vez"
      }
    }
  },
  "auth": {
    "title": "Use sua chave privada e PIN ou faça o login",
    "loginPrivatekey": "Entrar com chave privada ou 12 palavras",
    "loginPrivatekeyPlaceholder": "Chave privada ou 12 palavras",
    "usePin": "Usar PIN",
    "pinPlaceholder": "Insira seu PIN",
    "loginPin": "Bem-vindo {{accountName}}, use seu login de PIN por",
    "chooseAccount": "Escolha uma conta",
    "required": "Autenticação necessária para essa ação",
    "account_instr": "Apenas letras de a-z e números de 1-5",
    "pin_instr": "6 números",
    "failed": "Falha na autenticação",
    "login": {
      "modalFormTitle": "Insira seu PIN",
      "enterPinToContinue": "Por favor, insira seu PIN de segurança atual para continuar.",
      "continue": "Continuar",
      "loginTab": "Entrar",
      "registerTab": "Crie sua conta",
      "privateKeyMode": {
        "input": {
          "label": "Chave privada (você salvou ao criar sua conta)",
          "tooltip": "Você também pode usar suas 12 PALAVRAS",
          "toggle": "Eu quero usar as 12 palavras"
        }
      },
      "wordsMode": {
        "input": {
          "description": "Digite suas 12 palavras que você copiou e colou no registro.",
          "label": "Suas 12 palavras (você salvou ao criar sua conta)",
          "placeholder": "Digite suas 12 palavras aqui",
          "tooltip": "Você também pode usar sua CHAVE PRIVADA",
          "toggle": "Eu quero usar a chave privada",
          "notPassphraseError": "Por favor, digite 12 palavras",
          "notLatinLettersError": "Por favor, use apenas letras",
          "atLeastThreeLettersError": "Todas as palavras devem ter ao menos 3 letras",
          "paste": "Colar",
          "pasted": "Colado"
        }
      },
      "submit": "Entrar",
      "submitting": "Entrando...",
      "register": "Ainda não tem uma conta? ",
      "registerLink": "Crie agora"
    },
    "pin": {
      "instruction": {
        "nowCreate": "Legal, agora crie um",
        "sixDigitPin": "PIN de seis dígitos",
        "thePin": "O PIN",
        "notPassword": "não é uma senha",
        "eachLogin": "e você pode alterá-la a cada login."
      },
      "toggle": {
        "show": "Mostrar",
        "hide": "Ocultar"
      },
      "label": "Crie um novo PIN de seis dígitos",
      "tooltip": "O PIN deve conter 6 números, para sua segurança, insira o PIN que você criou toda vez que o solicitarmos",
      "shouldHaveSixDigitsError": "O PIN deve ter 6 dígitos",
      "pin": "PIN",
      "confirmPin": "Confirmar PIN",
      "pinCharError": "Seu PIN deve usar apenas números"
    },
    "pinPopup": {
      "label": "Seu PIN de seis dígitos"
    },
    "pinConfirmation": {
      "label": "Digite o PIN novamente",
      "tooltip": "",
      "differsFromPinError": "Digite o mesmo PIN acima"
    }
  },
  "register": {
    "registerTab": "Crie sua conta",
    "loginTab": "Entrar",
    "form": {
      "step": "Passo {{stepNum}} de 2",
      "step1_title": "Informações básicas",
      "step2_title": "12 palavras",
      "name": {
        "label": "Nome completo",
        "tooltip": "",
        "placeholder": "Ex.: Arlene Warren"
      },
      "email": {
        "label": "Email",
        "tooltip": "",
        "placeholder": "Ex.: arlene_warren@email.com"
      },
      "phone": {
        "label": "Telefone",
        "tooltip": "Ex.: 12345678",
        "placeholder": "Ex.: 12345678"
      },
      "street": {
        "label": "Rua",
        "tooltip": "",
        "placeholder": ""
      },
      "number": {
        "label": "Número",
        "tooltip": "",
        "placeholder": ""
      },
      "zip": {
        "label": "CEP",
        "tooltip": "",
        "placeholder": ""
      },
      "document": {
        "type": "Tipo de Documento",
        "cedula_de_identidad": {
          "label": "Número de Segurança Social",
          "placeholder": "Insira os 9 dígitos",
          "maximum": "9"
        },
        "dimex": {
          "label": "Número Dimex",
          "placeholder": "Insira os 11 ou 12 dígitos",
          "maximum": "12"
        },
        "nite": {
          "label": "Número Nite",
          "placeholder": "Insira os 10 dígitos",
          "maximum": "10"
        },
        "errorInvalid": "Por favor, use um número de documento válido."
      },
      "types": {
        "natural": "Pessoa Física",
        "juridical": "Pessoa Jurídica"
      },
      "account": {
        "label": "Crie um nome de usuário com exatamente 12 caracteres (somente letras de a-z e números de 1 a 5)",
        "tooltip": "O nome de usuário será como você será conhecido na plataforma pelos outros participantes, deve ter exatamente 12 caracteres.",
        "placeholder": "Ex.: arlenewa1224"
      },
      "accountCharError": "Caractere invalido encontrado. Use apenas letras de 'a' a 'z' e numeros entre 1 e 5",
      "pin": "PIN",
      "confirmPin": "Confirme o PIN",
      "pinCharError": "O PIN deve ter apenas numeros",
      "pinConfirmError": "Por favor entre o mesmo PIN",
      "checkingAvailability": "Checando disponibilidade da conta",
      "button": "Criar",
      "company_type": "Tipo de Empresa",
      "company": {
        "mipyme": {
          "name": "MIPYME",
          "label": "MIPYME",
          "placeholder": "Entre os 10 dígitos",
          "maximum": "10"
        },
        "gran_empresa": {
          "label": "Corporação",
          "name": "Corporação Number",
          "placeholder": "Entre os 10 dígitos",
          "maximum": "10"
        }
      },
      "register_tooltip": "Como gostaria de se registrar?",
      "corporation": "Corporação",
      "city": "Cidade",
      "state": "Estado",
      "district": "Distrito",
      "select": {
        "state": "Selecione o Estado",
        "city": "Selecione a cidade",
        "district": "Selecione o distrito"
      },
      "error": {
        "kyc_problem": "Não é possível salvar o KYC. Por favor, verifique seus dados e tente novamente!",
        "address_problem": "Não é possível salvar o endereço. Por favor, verifique seus dados e tente novamente!"
      }
    },
    "login": "Já tem uma conta? ",
    "authLink": "Login",
    "account_error": {
      "title": "Opa. Algo de errado aconteceu enquanto criavamos sua conta"
    },
    "account_created": {
      "greet": "Ei",
      "last_step": "esse é o último passo e o mais importante",
      "copy": "copie",
      "i_saved_words": "Copiei e colei em um local seguro as 12 palavras que Cambiatus pediu",
      "words_copied": "foram copiadas para a área de transferência",
      "twelve_words": "Suas 12 palavras",
      "private_key": "Sua chave privada",
      "recommendation": "Recomendamos que você salve essas informações clicando no botão abaixo. Se você perder, não poderá fazer login novamente na sua conta.",
      "download": "Criar a minha conta",
      "instructions": "Copie e cole as 12 palavras abaixo em um local seguro. Essa é a sua única chance de fazê-lo; em caso de perda das palavras, você não poderá mais recuperar ou acessar sua conta"
    }
  },
  "account": {
    "my_wallet": {
      "title": "Minha Carteira",
      "transaction_sent": "Sua transação foi enviada com sucesso para a blockchain.",
      "your_current_balance": "Seu saldo atual: {{balance}}",
      "balances": {
        "current": "Balanço atual",
        "subtitle": "Ver comunidades",
        "button": "Transferir"
      },
      "transfer": {
        "title": "Enviando {{symbol}}",
        "error": "Falha na transferência",
        "send_to": "Transferir para",
        "send_to_placeholder": "Conta do seu amigo",
        "amount": "Quantidade",
        "amount_placeholder": "0.00",
        "memo": "Mensagem (opcional)",
        "memo_placeholder": "Obrigado pela ajuda",
        "submit": "Transferir"
      }
    }
  },
  "transfer": {
    "transfers_latest": "Últimas",
    "transfers": "transferências",
    "loading_error": "Algo de errado aconteceu ao carregar as transferências.",
    "no_transfers_yet": "Nenhuma transferência.",
    "info": "{{from}} transferiu {{value}} para {{to}}",
    "you": "você",
    "title": "Transferir",
    "to_self": "Você não pode transferir para si mesmo",
    "no_profile": "Selecione um usuário",
    "no_amount": "Insira uma quantidade",
    "too_much": "Você não tem {{token}} o suficiente para transferir esta quantia. Você pode transferir até {{max_asset}}",
    "memo_too_long": "A mensagem não pode ser maior do que {{maxlength}} caracteres",
    "sent_to": "Enviado para",
    "received_from": "Recebido de",
    "direction": {
      "title": "Direção da transferência",
      "both": "Ambas",
      "sending": "Enviando",
      "receiving": "Recebendo",
      "other_user": "Usuário que enviou ou recebeu",
      "user_who_sent": "Usuário que enviou",
      "user_who_received": "Usuário que recebeu"
    }
  },
  "notifications": {
    "title": "Notificações",
    "empty": "Você ainda não possui notificações",
    "saleHistory": {
      "buy": "Você comprou {{sale}} de {{user}}",
      "sell": "🎉 {{user}} comprou {{sale}}"
    },
    "transfer": {
      "receive": "Você recebeu {{amount}} do usuário {{user}}",
      "sent": "Você enviou {{amount}} para {{user}}"
    },
    "issue": {
      "receive": "{{amount}}{{symbol}} foi emitido para sua conta"
    }
  },
  "community": {
    "title": "Comunidades",
    "create_button": "Criar uma comunidade",
    "not_found": "Comunidade não encontrada",
    "error_loading": "Erro ao carregar comunidade",
    "error_saving": "Erro ao salvar comunidade",
    "create": {
      "title": "Criar comunidade",
      "success": "Comunidade salva com sucesso",
      "labels": {
        "title": "Titulo",
        "symbol": "Simbolo",
        "description": "Descrição",
        "max_supply": "Maxima emissao de moedas",
        "min_balance": "Balanço mínimo",
        "inviter_reward": "Recompensa para quem convidar",
        "invited_reward": "Recompensa para quem for convidado",
        "currency_name": "Nome da moeda",
        "currency_symbol": "Simbolo",
        "upload_icon": "Enviar icone"
      },
      "tooltips": {
        "description": "Nos conte sobre sua comunidade e quais problemas vem enfrentando.",
        "currency_name": "O nome da moeda da comunidade deve ser algo curto e facil de lembrar. Observe alguma coisa relacionada com o problema que quer resolver.",
        "currency_symbol": "Um simbolo deve ser composto por 3 letras maiusculas para identificar sua moeda.",
        "invited_reward": "Essa é a quantidade de token que um usuário recebe quando ingressa no sistema",
        "inviter_reward": "Essa é a quantidade de tokens recebidos para convidar outro usuário"
      },
      "cancel": "Cancelar",
      "submit": "Criar"
    },
    "edit": {
      "title": "Editar comunidade",
      "unauthorized": "Você não tem autorização para editar essa comunidade",
      "submit": "Salvar"
    },
    "index": {
      "created_by": "Criado por {{account_name}}",
      "amount_in_circulation": "{{currency_name}} em circulação",
      "minimum_balance": "Saldo mínimo por usuário",
      "members": "Usuários ativos",
      "claims": "Reivindicações",
      "products": "Vendas na loja",
      "orders": "Compras na loja",
      "transfers": "Transações"
    },
    "invite": {
      "title": "Convide um amigo",
      "subtitle": "Convide seus amigos e amigas para {{community_title}}",
      "label": "Envie essa URl para seus amigos",
      "submit": "Envie os convites",
      "succeed": "Convite enviado com sucesso",
      "failed": "Falha ao enviar convite",
      "copy": "Copiar",
      "copied": "Copiado!",
      "kycRequired": "Esta comunidade requer que seus membros tenham mais algumas informações. Por favor, preencha os campos abaixo."
    },
    "invitation": {
      "title": "convidou você para fazer parte da comunidade",
      "subtitle": "Gostaria de se juntar a",
      "yes": "Sim, participar",
      "no": "Não, obrigado",
      "already_member": "Você já é membro desta comunidade!",
      "choose_community_tip": "Você sempre pode escolher {{communityTitle}} no menu suspenso no canto superior esquerdo do site.",
      "modal": {
        "title": "Atenção",
        "body": "Você realmente não deseja participar da comunidade?",
        "yes": "Sim, participar",
        "no": "Não, cancelar"
      }
    },
    "join": {
      "title_generic": "Entrar na comunidade",
      "title_with_community": "Entrar em {{community_name}}",
      "member_count": "{{member_count}} membros",
      "only_invited": "Essa comunidade permite apenas convidados",
      "already_member": "Já sou membro",
      "visit_website": "Visitar o site"
    },
    "details": {
      "creator": "Criador(a)",
      "supply": "Moedas emitidas",
      "max_supply": "Maxima emissao de moedas"
    },
    "objectives": {
      "title": "Objetivo",
      "create_success": "Objetivo criado com sucesso",
      "title_plural": "Objetivos e Ações",
      "subtitle": "{{objectives}} objetivos e {{actions}} ações",
      "new": "Criar novo objetivo",
      "action_count": "{{actions}} ações",
      "complete": "Completo",
      "edit": "Editar objetivo",
      "editor": {
        "not_found": "Não encontrado",
        "error": "Ops algo deu errado!",
        "description_label": "Qual o seu objetivo?",
        "description_placeholder": "Defina uma meta que ajude a resolver o problema da comunidade.",
        "submit": "Salvar",
        "mark_as_complete": "Marcar como completo",
        "error_marking_as_complete": "Algo de errado aconteceu ao completar seu objetivo",
        "completed_progress": "{{progress}} de {{total}} ações completadas",
        "completion_text": "Todas as ações relacionadas a esse objetivo serão completadas",
        "completed_success": "Objetivo completado com sucesso",
        "modal": {
          "title": "Marcar objetivo como completo",
          "body": "Não é possível reverter após completar um objetivo. Ações deste objetivo também serão marcadas como completas, e não estarão mais disponíveis para análise. Tem certeza que deseja completar esse objetivo?",
          "confirm": "Sim",
          "cancel": "Não"
        }
      },
      "disabled": {
        "description": "Reivindicações, ações e objetivos estão desativados nesta comunidade."
      }
    },
    "actions": {
      "title": "Ação",
      "create_success": "Ação criada com sucesso",
      "save_success": "A ação foi salva com sucesso",
      "last_title": "Últimas Ações",
      "loading_error": "Alguma coisa deu errado ao carregar as ações.",
      "no_actions_yet": "Nenhuma ação.",
      "no_transfers_yet": "Nenhuma transferência ainda",
      "reward": "Recompensa",
      "manually_verified_by": "Manualmente verificado por",
      "aumatically_verified_by": "Automaticamente verificado por",
      "validation_reward": "Recompensa por validar",
      "validation_reward_none": "Nada",
      "new": "Criar ação",
      "description_label": "Quais ações precisam ser feitas para alcancar essa meta?",
      "reward_label": "O usuario vai ganhar essa recompensa por completar a ação.",
      "verification_label": "Como essa ação sera verificada?",
      "manually_label": "Manualmente",
      "manually_info": "Selecione pessoas comprometidas com a comunidade.",
      "manually_reward": "Define a recompensa por verificar",
      "automatic_analyzers": "Ação automática, não possui verificadores",
      "invite_label": "Convidar",
      "invite_tooltip": "No caso da pessoa que deseja convidar não tenha uma conta Cambiatus, digite o email.",
      "invite_email_or_username": "Email ou @usuario",
      "verifiers": "verificadores",
      "usages": "{{usages}} usos ({{usagesLeft}} disponíveis)",
      "available_until": "disponível até ",
      "or": " ou ",
      "completed": "Completa",
      "closed": "Encerrada",
      "edit": "Editar ação",
      "proof": {
        "title": "Esta ação requer uma prova fotográfica",
        "upload": "Prova",
        "upload_full": "ver prova inteira",
        "upload_hint": "Toque para tirar uma foto ou selecionar um arquivo PDF",
        "code_period_label": "o código é válido para",
        "no_upload_error": "Por favor, adicione uma foto ou arquivo PDF para confirmar sua reivindicação.",
        "time_expired": "O tempo para a reclamação expirou."
      },
      "form": {
        "not_found": "Ação não encontrada",
        "description_label": "Descrição",
        "reward_label": "Recompensa",
        "validity_label": "Tipo de validade",
        "validation_on": "Expiração ativada,",
        "validation_off": "Expiração desativada,",
        "validation_detail": " a ação estará disponível até que seja deletada",
        "validation_on_detail": " a ação estará disponível até uma data, quantidade ou ambos",
        "verification_label": "Precisa de verificação?",
        "verifiers_label": "Escolha os verificadores",
        "verifiers_label_count": "Escolha ao menos {{count}} verificadores",
        "remove_verifier": "Remover",
        "verifiers_reward_label": "Recompensa para verificadores",
        "votes_label": "Número mínimo de votos",
        "tooltip_label": "O que é isso?",
        "date_validity": "Validade por data,",
        "date_validity_details": " a ação vai terminar quando atingir uma data específica",
        "quantity_validity": "Validade por quantidade de usos,",
        "quantity_validity_details": " a ação vai terminar quando atingir uma determinada quantidade de usos",
        "no": "Não",
        "yes": "Sim",
        "automatic": "Automático,",
        "automatic_detail": " recompensa o usuário imediatamente quando feita a reivindicação",
        "manual": "Manual,",
        "manual_detail": " recompensa o usuário somente após revisão e aprovação de outros membros",
        "verifier_placeholder": "Digite o nome de usuário",
        "verifier_not_found": "Nenhum usuário encontrado",
        "usages_placeholder": "Digite um número",
        "date_label": "Escolha a data",
        "quantity_label": "Escolha a quantidade de usos",
        "proof_validation": "Validação de foto ou PDF",
        "proof_validation_hint": "Os usuários devem enviar uma foto realizando a tarefa ou um arquivo PDF para que a reivindicação seja válida.",
        "verification_code": "Código de verificação",
        "verification_code_hint": "Os usuários terão que enviar um código de verificação exclusivo com a prova para que a reivindicação seja válida.",
        "verification_instructions": "Escreva aqui instruções para os usuários",
        "usages_left_label": "Usos restantes",
        "mark_completed": "Finalizar ação",
        "errors": {
          "description": "A descrição não pode estar vazia",
          "reward": "A recompensa precisa ser maior que 0",
          "validity": "Pelo menos uma validade é necessária se estiver usando validade",
          "usage": "Quantidade precisa ser pelo menos 1",
          "empty_verifiers": "Você precisa de pelo menos um verificador se estiver usando verificadores",
          "less_verifiers": "Você precisa de mais verificadores para obter votos suficientes",
          "minvotes": "Você precisa de pelo menos 1 voto mínimo se estiver usando verificadores",
          "verifier_reward": "A recompensa do verificador precisa ser pelo menos 0"
        },
        "success": "A atividade foi criada com sucesso",
        "error": "A atividade não pode ser criada. Tente depois"
      }
    },
    "verifyClaim": {
      "error": "Ocorreu um erro ao tentar processar sua validação. Tente novamente mais tarde"
    },
    "kyc": {
      "title": "KYC",
      "dataTitle": "Dados KYC",
      "info": "A verificação KYC é o processo obrigatório de identificação e verificação da identidade do cliente ao abrir uma conta e periodicamente ao longo do tempo. Antes de habilitar este recurso, fale conosco para entender melhor.",
      "phoneLabel": "Número de telefone",
      "restriction": {
        "title": "Desculpe, esta página é restrita",
        "description": "Esta comunidade requer mais algumas informações de seus membros. Para ter acesso completo, por favor, preencha os campos KYC em seu perfil.",
        "link": "Preencha seus dados KYC"
      },
      "delete": {
        "label": "Excluir",
        "confirmationHeader": "Exclua seus dados KYC",
        "confirmationBody": "Depois de excluir esses dados, você não poderá participar de algumas comunidades. Você realmente deseja excluir seus dados KYC?",
        "warning": "Importante: Depois de excluir esses dados, você não poderá participar de algumas comunidades.",
        "confirm": "Sim",
        "cancel": "Não",
        "success": "Seus dados KYC foram excluídos com sucesso."
      },
      "add": {
        "title": "Adicionar dados KYC",
        "restricted": "Desculpe, você não pode editar seus dados KYC.",
        "canRemove": "Você sempre pode remover essas informações de seu perfil se decidir fazer isso.",
        "success": "Seus dados KYC foram salvos com sucesso."
      }
    }
  },
  "profile": {
    "title": "Meu perfil",
    "my_transfers": "Minhas transferências",
    "no_one": "Ninguém",
    "edit_success": "Perfil salvo com sucesso",
    "locations": "Localização",
    "interests": "Interesses",
    "12words": {
      "title": "Minhas 12 palavras",
      "button": "Baixar"
    },
    "pin": {
      "title": "Meu PIN",
      "button": "Trocar"
    },
    "changePin": "Troque seu PIN!",
    "newPin": "Novo PIN",
    "changePinPrompt": "Entre seu novo PIN de segurança com 6 dígitos.",
    "history": {
      "balance": "Saldo total",
      "transfers_number": "Número de transferências",
      "transfers": "Transferências",
      "claims_number": "Número de reivindicações",
      "claims": "Reivindicações",
      "products": "Itens na loja",
      "items": "Itens",
      "registration_date": "Membro desde",
      "last_transaction": "Última transação"
    },
    "actions": {
      "edit": "Editar",
      "viewPrivatekey": "Ver chave privada"
    },
    "edit": {
      "avatar_section": "Avatar",
      "general_section": "Geral",
      "title": "Editar suas informações",
      "labels": {
        "avatar": "Imagem",
        "name": "Nome",
        "email": "Email",
        "localization": "Localização",
        "interests": "Interesses",
        "bio": "Biografia",
        "privateKey": "Chave Privada"
      },
      "placeholders": {
        "name": "seu nome",
        "email": "seu email",
        "localization": "onde voce vive",
        "interests": "seus interesses",
        "bio": "Conte-nos mais sobre você! Onde você vive? Quais são seus interesses?",
        "privateKey": "Essa e sua chave privada. Por favor, mantenha-a segura."
      },
      "push_notifications": "Habilitar notificações",
      "submit": "Salvar"
    },
    "claims": {
      "title": "Minhas reivindicações",
      "not_found": {
        "title": "Minhas reivindicações",
        "subtitle": "Nenhum usuário encontrado"
      },
      "empty_results": "Nenhuma reivindicação ainda",
      "good_practices": {
        "title": "Lembre-se",
        "once_a_day": "Não reivindique a mesma ação mais de uma vez no mesmo dia;",
        "completed_action": "Reivindique apenas ações que você realmente realizou;",
        "know_good_practices": "Conheça as boas práticas da Comunidade"
      }
    }
  },
  "shop": {
    "filter": "Filtro",
    "units_label": "Quantidade em estoque",
    "title": "Ofertas",
    "subtitle": "Compre e vende em sua comunidade",
    "description": "Aqui você pode usar suas moedas para comprar serviços e produtos ou receber vendendo seus próprios produtos e serviços",
    "all_offers": "Todas as ofertas",
    "my_communities_offers": "Ofertas de minhas comunidades",
    "my_offers": "Minhas ofertas",
    "rate_sale": "Clasificación",
    "messages": "Mensagens",
    "no_answer_yet": "Sem resposta",
    "message_placeholder": "Digite sua mensagem aqui ou envie diretamente por Whatsapp ou chat.",
    "create_offer": "Criar oferta",
    "edit_offer": "Editar oferta",
    "create_offer_success": "Oferta criada com sucesso!",
    "delete_offer_success": "Oferta removida com sucesso",
    "unauthorized": "Você não tem autorização para editar essa venda",
    "photo_label": "Enviar imagem",
    "what_label": "O que voce esta vendendo?",
    "description_label": "Descreva o que esta vendendo",
    "which_community_label": "Em qual comunidade voce deseja vender?",
    "choose_community_label": "Escolha uma comunidade",
    "track_stock_label": "Você quer rastrear unidades?",
    "choose_track_stock_label": "Escolha entre o rastreamento ou não",
    "track_stock_no": "No",
    "track_stock_yes": "Sim",
    "price_label": "Preço de venda",
    "units_available": "Quantidade disponível",
    "out_of_stock": "fora de estoque",
    "offer_action": "{{accountName}} está VENDENDO",
    "buy_action": "{{accountName}} COMPRANDO",
    "buy": "Comprar",
    "edit": "Editar minha oferta",
    "sold_by": "Vendido por",
    "transfer": {
      "units_label": "Quantas unidades você quer?",
      "quantity_label": "Valor",
      "memo_label": "Comentários (opcional)",
      "default_memo": "Obrigado pela ajuda!",
      "submit": "Comprar",
      "success": "Compra bem sucedida!",
      "errors": {
        "unitEmpty": "Unidade não pode estar vazia",
        "unitTooLow": "A unidade é muito baixa, deve ser pelo menos 1",
        "unitTooHigh": "Unidades insuficientes disponíveis",
        "unitNotOnlyNumbers": "Somente números são permitidos"
      }
    },
    "delete": "Excluir",
    "delete_modal": {
      "title": "Excluir",
      "body": "Tem certeza de que deseja excluir este item?",
      "confirm": "Sim",
      "cancel": "Não"
    },
    "disabled": {
      "description": "A loja está desativada nesta comunidade."
    }
  },
  "dashboard": {
    "back": "Voltar",
    "transfer": "Transferir para um amigo",
    "explore": "Como ganhar {{symbol}}",
    "invite": "Convide seus amigos",
    "sorry": "Desculpe!",
    "action_rejected": "Sua ação foi rejeitada",
    "please_try_again": "Por favor tente novamente",
    "oops": "Ops!",
    "something_wrong": "Algo de errado aconteceu",
    "do_you_have_qrcode": "Você tem um QR code?",
    "scan": "Escanear",
    "or_choose_list": "Ou escolha da lista",
    "choose_one_option": "Escolha uma das opções",
    "next": "Próximo",
    "your_action": "Sua ação:",
    "add_comment": "Adicionar um comentário",
    "claim": "Reivindicar",
    "wait_verification": "Espere pela verificação",
    "you_won": "Boa notícia! Você ganhou:",
    "you_rejected": "Você rejeitou a ação",
    "thank_you": "Obrigado pela sua ajuda!",
    "take_reward": "Pegue essa recompensa pelo trabalho",
    "verification": "Verificação",
    "your_reward": "Sua recompensa",
    "action": "Ação",
    "reject": "Reprovar",
    "verify": "Aprovar",
    "closed": "fechados",
    "my_claims": {
      "1": "Minhas ",
      "2": "Reivindicações",
      "go": "ir"
    },
    "my_offers": {
      "1": "Minhas ",
      "2": "Ofertas",
      "go": "Ir"
    },
    "analysis": {
      "title": {
        "1": "Ações",
        "2": "para análise"
      },
      "empty": {
        "1": "Wooow",
        "2": ", bom trabalho.",
        "3": "Você finalizou tudo"
      },
      "all": "Todas"
    },
    "activities": {
      "title": "Atividades para sua análise",
      "no_activities_yet": "Nenhuma atividade."
    },
    "check_claim": {
      "body": "Confirmar reinvindicação de ação?",
      "yes": "Sim, reinvindicar",
      "no": "Não, cancelar",
      "success": "Parabéns! Falta pouco para ganhar seus {{symbolCode}}. Estamos revisando sua ação.",
      "failure": "Algo deu errado ao tentar realizar sua reivindicação, tente novamente mais tarde"
    }
  },
  "all_analysis": {
    "title": "Todas as ações para análise",
    "more_details": "Mais detalhes",
    "all": "Todos",
    "approved": "Aprovado",
    "pending": "Sob análise",
    "disapproved": "Reprovado",
    "empty": "Nenhum resultado, ",
    "clear_filters": "limpar os filtros",
    "show_more": "Mostrar próximos 16 items",
    "error": "Algo deu errado ao carregar ações",
    "tabs": {
      "waiting_vote": "Esperando voto",
      "analyzed": "Analisadas"
    },
    "filter": {
      "title": "Filtros",
      "user": "Usuário",
      "apply": "Aplicar",
      "status": {
        "label": "Estado da ação",
        "pending_review": "Sob análise (meu voto está pendente)"
      },
      "sort": {
        "asc": "ASC",
        "desc": "DESC"
      }
    }
  },
  "claim": {
    "title_under_review": {
      "1": "Esta reinvindicação está",
      "2": "em análise",
      "3": ", outros membros ainda precisam votar"
    },
    "title_approved": {
      "1": "Esta reinvindicação foi",
      "2": "aprovada"
    },
    "title_rejected": {
      "1": "Esta reinvindicação foi",
      "2": "rejeitada"
    },
    "title_action_completed": "Esta reinvidicação está pendente, no entanto, como a ação foi concluída, não é possível votar",
    "title_action_closed": "Esta reinvidicação está pendente, no entanto, como a ação foi encerrada, não é possível votar",
    "day_ago": "Aberto {{day_count}} dia atrás",
    "days_ago": "Aberto {{day_count}} dias atrás",
    "vote": "voto",
    "votes": "votos",
    "pending": "Pendente",
    "disapproved": "Reprovado",
    "approved": "Aprovado",
    "disapproved_by": "Reprovado por",
    "pending_vote": "Votação Pendente",
    "approved_by": "Aprovado por",
    "reward": "Você ganhou: {{value}}",
    "sub_wait_1": "Aguarde, esta reivindicação está sendo analisada por outros usuários.",
    "sub_wait_2": "Quando terminar, você receberá sua recompensa.",
    "objective": "Objetivo",
    "action": "Ação",
    "claimer": "Reivindicado por",
    "claimed_today": "Reivindicado hoje",
    "claimed_yesterday": "Reivindicado ontem",
    "claimed_on": "Reivindicado em {{date}}",
    "date": "Data da reinvindicação",
    "claimer_reward": "Recompensa do usuário",
    "your_reward": "Sua recompensa",
    "analyst_reward": "Recompensa do Analista",
    "disapprove": "Reprovar",
    "approve": "Aprovar",
    "no_results_found": "Nenhum resultado encontrado",
    "voteTitle": "Você aprova ou desaprova esta ação?",
    "modal": {
      "title": "Sob análise",
      "message_disapprove": "Você realmente deseja reprovar esta reivindicação?",
      "message_approve": "Você realmente deseja aprovar esta reivindicação?",
      "primary_disapprove": "sim, reprovar",
      "primary_approve": "sim, aprovar",
      "secondary": "não, cancelar",
      "view_details": "Ver Detalhes"
    }
  },
  "transfer_result": {
    "title": "Transferido",
    "transfer_success": "Transferência realizada com sucesso!",
    "receive_success": "Recebido com sucesso!",
    "date": "Data da transação",
    "message": "mensagem",
    "community": "Comunidade",
    "received": "Recebida",
    "transferred": "Transferido",
    "error": {
      "invalid_id": " não é um ID de transferência válido"
    },
    "you": "você",
    "my_balance": "Meu saldo",
    "transaction_id": {
      "title": "ID da transação",
      "body": "Esse ID garante a autenticidade da transação se ambos os lados tiverem os mesmos emojis."
    }
  },
  "settings": {
    "success": "Configurações salvas com sucesso",
    "community_info": {
      "title": "Informações da Comunidade",
      "description": "Logo, nome, descrição, url",
      "logo": {
        "title": "Logo da comunidade",
        "guidance": "Orientação sobre a Logo",
        "description": "Seu arquivo deve estar no formato PNG, JPG ou SVG. Ele deve medir 80px em largura e 80px em altura para ser melhor visualizado na interface."
      },
      "invitation": {
        "title": "Acesso à comunidade",
        "guidance": "Orientação sobre o Acesso à Comunidade",
        "description": "Quando a comunidade precisa de convites, novos membros só conseguem acesso através de um convite."
      },
      "cover_photo": {
        "title": "Foto de capa da comunidade",
        "description": "Use uma foto de boa qualidade"
      },
      "url": {
        "title": "URL personalizado da comunidade",
        "guidance": "Orientação sobre o URL personalizado"
      },
      "fields": {
        "name": "Nome da comunidade",
        "description": "Descreva a comunidade",
        "website": "Site da comunidade",
        "invitation": "Convite"
      },
      "placeholders": {
        "name": "Dê um nome à comunidade",
        "description": "Diga algo sobre a comunidade",
        "url": "Escolha um URL personalizado"
      },
      "errors": {
        "logo_upload": "Houve um erro ao fazer o upload da logo",
        "cover_upload": "Houve um erro ao carregar a imagem de capa",
        "name": {
          "blank": "A comunidade precisa de um nome"
        },
        "description": {
          "blank": "A comunidade precisa de uma descrição"
        },
        "website": {
          "invalid": "Por favor insira um site válido"
        },
        "url": {
          "blank": "A communidade precisa de uma URL",
          "invalid_char": "Não use caracteres especiais",
          "invalid_case": "Somente letras minúsculas são permitidas",
          "too_short": "O URL precisa de pelo menos 2 caracteres",
          "already_taken": "O URL que você escolheu já está sendo usado"
        }
      },
      "constraints": {
        "length": "Maximo de 30 caractéres.",
        "characters": "Use letras de a a z, e números de 0 a 9.",
        "donts": "Não: use palavrões; use letra maiúscula; use caractéres especiais e letras com acentos. Ex. @!?:;âãá."
      }
    },
    "community_currency": {
      "title": "Moeda",
      "decimal_places": "Casas decimais",
      "format": "Esse é o exemplo da sua moeda",
      "supports_decimal_places": "Sua moeda suporta {{amount}} casas decimais",
      "token_type": "Tipo",
      "expiry": "Expiração",
      "natural_expiration_period": "Prazo de expiração de pessoa física",
      "juridical_expiration_period": "Prazo de expiração de pessoa jurídica",
      "renovation_amount": "Valor de renovação",
      "expiryopts_not_found": "Não foi possível encontrar as opções de expiração para seu token",
      "token_error": "Algo de errado aconteceu ao buscar as informações do token",
      "seconds": "segundos"
    },
    "actions": {
      "title": "Objetivos e Ações",
      "description": ""
    },
    "team": {
      "title": "Time",
      "description": "Construção de times"
    },
    "features": {
      "title": "Recursos",
      "description": "Ações, loja",
      "enabled": "Habilitado",
      "disabled": "Desabilitado"
    }
  },
  "payment_history": {
    "title": "Histórico de pagamento",
    "user": "Usuário",
    "date": "Data",
    "more": "Mostre mais",
    "no_transfers_found": "Nenhuma transferência foi encontrada de acordo com seus critérios.",
    "pick_date": "Escolha uma data..."
  },
  "contact_modal": {
    "new": "Novo",
    "title": "Adicione seu Número de Telefone",
    "footer": "Você pode fazer isso mais tarde na área do perfil"
  },
  "contact_form": {
    "country": "País",
    "contact_type": "Tipo de contato",
    "error": "Algo deu errado ao adicionar seu contato",
    "submit_multiple": "Salvar",
    "profile_loading_failed": "Algo de errado aconteceu ao carregar seu perfil",
    "options": "Opções de Contato",
    "types": {
      "phone": "Telefone",
      "instagram": "Instagram",
      "telegram": "Telegram",
      "whatsapp": "Whatsapp"
    },
    "phone": {
      "label": "Número de Telefone (com DDD)",
      "placeholder": "Ex.: {{example_number}}",
      "submit": "Adicionar Número de Telefone"
    },
    "username": {
      "label": "Nome de Usuário",
      "placeholder": "Ex.: cambiatus",
      "submit": "Adicionar Perfil"
    },
    "validation": {
      "phone": {
        "blank": "Por favor insira seu número de telefone",
        "invalid": "Por favor insira um número de telefone válido"
      },
      "username": {
        "blank": "Por favor insira seu perfil",
        "invalid": "Por favor insira um perfil válido"
      }
    },
    "feedback": {
      "single": {
        "success": "Seu contato foi salvo com sucesso",
        "failure": "Algo deu errado ao tentar salvar seu contato"
      },
      "multiple": {
        "success": "Seus contatos foram salvos com sucesso",
        "failure": "Algo deu errado ao tentar salvar seus contatos"
      },
      "delete": {
        "success": "Seu contato foi removido com sucesso",
        "failure": "Algo deu errado ao tentar excluir seu contato"
      }
    },
    "delete": {
      "title": "Excluir",
      "body": "Quer mesmo excluir sua informação de contato?",
      "cancel": "Não",
      "accept": "Sim"
    }
  },
<<<<<<< HEAD
  "markdown": {
    "link_form": {
      "header": "Adicionar link",
      "label": "Texto",
      "url": "Link"
    },
    "link_tooltip": {
      "edit": "Editar",
      "remove": "Remover link"
    }
=======
  "block_explorer": {
    "see": "Ver no explorador de blocos"
>>>>>>> 976ad4dc
  }
}<|MERGE_RESOLUTION|>--- conflicted
+++ resolved
@@ -1111,7 +1111,6 @@
       "accept": "Sim"
     }
   },
-<<<<<<< HEAD
   "markdown": {
     "link_form": {
       "header": "Adicionar link",
@@ -1121,10 +1120,9 @@
     "link_tooltip": {
       "edit": "Editar",
       "remove": "Remover link"
-    }
-=======
-  "block_explorer": {
-    "see": "Ver no explorador de blocos"
->>>>>>> 976ad4dc
+    },
+    "block_explorer": {
+      "see": "Ver no explorador de blocos"
+    }
   }
 }